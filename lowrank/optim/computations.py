"""Handle damped Newton step computations after and during backpropagation."""

import math
from functools import partial

from lowrank.extensions import SqrtGGNExact
<<<<<<< HEAD
from lowrank.utils.eig import stable_symeig
from lowrank.utils.ggn import V1_t_V2, V_mat_prod, V_t_mat_prod, V_t_V
from lowrank.utils.gram import reshape_as_square
from lowrank.utils.subsampling import is_subset, merge_extensions, sample_output_mapping
=======
from lowrank.optim.gram_computations import GramComputations
from lowrank.utils.ggn import V_mat_prod
from lowrank.utils.hooks import ParameterGroupsHook
>>>>>>> 46f5f18a


class BaseComputations:
    """Base class for assigning mini-batch samples in a mini-batch to computations.

    The algorithms rely on three fundamental steps, to which samples may be assigned:

    - Computing the Newton directions ``{e[d]}``.
    - Computing the first-order derivatives ``{γ[n,d]}`` along the directions.
    - Computing the second-order derivatives ``{λ[n,d]}`` along the directions.

    The three mini-batch subsets used for each task need not be disjoint.
    """

    def __init__(
        self,
        subsampling_directions=None,
        subsampling_first=None,
        subsampling_second=None,
        extension_cls_directions=SqrtGGNExact,
        extension_cls_second=SqrtGGNExact,
        verbose=False,
    ):
        """Store indices of samples used for each task.

        Args:
            subsampling_directions ([int] or None): Indices of samples used to compute
                Newton directions. If ``None``, all samples in the batch will be used.
            subsampling_first ([int] or None): Indices of samples used to compute first-
                order directional derivatives along the Newton directions. If ``None``,
                all samples in the batch will be used.
            subsampling_second ([int] or None): Indices of samples used to compute
                second-order directional derivatives along the Newton directions. If
                ``None``, all samples in the batch will be used.
            extension_cls_directions (backpack.backprop_extension.BackpropExtension):
                BackPACK extension class used to compute descent directions.
            extension_cls_second (backpack.backprop_extension.BackpropExtension):
                BackPACK extension class used to compute second-order directional
                derivatives.
            verbose (bool, optional): Turn on verbose mode. Default: ``False``.
        """
        self._gram_computation = GramComputations(
            subsampling_directions=subsampling_directions,
            subsampling_first=subsampling_first,
            subsampling_second=subsampling_second,
            extension_cls_directions=extension_cls_directions,
            extension_cls_second=extension_cls_second,
            verbose=verbose,
        )
        self._verbose = verbose

        # filled via side effects during update step computation, keys are group ids
        self._deltas = {}
        self._newton_step = {}

    def get_extensions(self, param_groups):
        """Return the instantiated BackPACK extensions required in the backward pass.

        Args:
            param_groups (list): Parameter group list from a ``torch.optim.Optimizer``.

        Returns:
            [backpack.extensions.backprop_extension.BackpropExtension]: List of
                extensions that can be handed into a ``with backpack(...)`` context.
        """
        return self._gram_computation.get_extensions(param_groups)

    def get_extension_hook(
        self,
        param_groups,
        damping,
        savefield,
        keep_gram_mat=True,
        keep_gram_evals=True,
        keep_gram_evecs=True,
        keep_gammas=True,
        keep_lambdas=True,
        keep_batch_size=True,
        keep_deltas=True,
        keep_newton_step=True,
        keep_backpack_buffers=True,
    ):
        """Return hook to be executed right after a BackPACK extension during backprop.

        Args:
            param_groups (list): Parameter group list from a ``torch.optim.Optimizer``.
            damping (lowrank.optim.damping.BaseDamping): Instance for computing damping
                parameters from first- and second-order directional derivatives.
            savefield (str): Name of the attribute created in the parameters.
            keep_gram_mat (bool, optional): Keep buffers for Gram matrix under group id
                in ``self._gram_computation._gram_mat``. Default: ``True``
            keep_gram_evals (bool, optional): Keep buffers for filtered Gram matrix
                eigenvalues under group id in ``self._gram_computation._gram_evals``.
                Default: ``True``
            keep_gram_evecs (bool, optional): Keep buffers for filtered Gram matrix
                eigenvectors under group id in ``self._gram_computation._gram_evecs``.
                Default: ``True``
            keep_gammas (bool, optional): Keep buffers for first-order directional
                derivatives under group id in ``self._gram_computation._gammas``.
                Default: ``True``
            keep_lambdas (bool, optional): Keep buffers for second-order directional
                derivatives under group id in ``self._gram_computation._lambdas``.
                Default: ``True``
            keep_batch_size (bool, optional): Keep batch size for under group id
                in ``self._gram_computation._lambdas``. Default: ``True``
            keep_deltas (bool, optional): Keep directional dampings under group id in
                ``self._deltas``. Default: ``True``.
            keep_newton_step (bool, optional): Keep damped Newton step under group id
                in ``self._newton_step``. Default: ``True``.
            keep_backpack_buffers (bool, optional): Keep buffers from used BackPACK
                extensions during backpropagation. Default: ``True``.

        Returns:
            callable or None: Hook function that can be handed into a
                ``with backpack(...)`` context. ``None`` signifies no action will be
                performed.
        """
        hook_store_batch_size = self._gram_computation._get_hook_store_batch_size(
            param_groups
        )

        param_computation = self.get_param_computation()
        group_hook = self.get_group_hook(
            damping,
            savefield,
            keep_gram_mat=keep_gram_mat,
            keep_gram_evals=keep_gram_evals,
            keep_gram_evecs=keep_gram_evecs,
            keep_gammas=keep_gammas,
            keep_lambdas=keep_lambdas,
            keep_batch_size=keep_batch_size,
            keep_deltas=keep_deltas,
            keep_newton_step=keep_newton_step,
            keep_backpack_buffers=keep_backpack_buffers,
        )
        accumulate = self.get_accumulate()

        hook = ParameterGroupsHook.from_functions(
            param_groups, param_computation, group_hook, accumulate
        )

        def extension_hook(module):
            """Extension hook executed right after BackPACK extensions during backprop.

            Chains together all the required computations.

<<<<<<< HEAD
        # clean up
        self._remove_from_temp_buffers_hook(group)
        self._remove_from_temp_buffers(group)
=======
            Args:
                module (torch.nn.Module): Layer on which the hook is executed.
            """
            if self._verbose:
                print(f"Extension hook on module {id(module)} {module}")
            hook_store_batch_size(module)
            hook(module)
>>>>>>> 46f5f18a

        if self._verbose:
            print("ID map groups → params")
            for group in param_groups:
                print(f"{id(group)} → {[id(p) for p in group['params']]}")

        return extension_hook

    def get_param_computation(self):
        """Set up the ``param_computation`` function of the ``ParameterGroupsHook``.

        Returns:
            function: Function that can be bound to a ``ParameterGroupsHook`` instance.
                Performs an action on the accumulated results over parameters for a
                group.
        """
        return self._gram_computation.get_param_computation(keep_backpack_buffers=True)

    def get_group_hook(
        self,
        damping,
        savefield,
        keep_gram_mat,
        keep_gram_evals,
        keep_gram_evecs,
        keep_gammas,
        keep_lambdas,
        keep_batch_size,
        keep_deltas,
        keep_newton_step,
        keep_backpack_buffers,
    ):
        """Set up the ``group_hook`` function of the ``ParameterGroupsHook``.

<<<<<<< HEAD
        # gram_evals, gram_evecs = reshape_as_square(gram_mat).symeig(eigenvectors=True)
        gram_evals, gram_evecs = stable_symeig(
            reshape_as_square(gram_mat), eigenvectors=True
        )
=======
        Args:
            damping (lowrank.optim.damping.BaseDamping): Instance for computing damping
                parameters from first- and second-order directional derivatives.
            savefield (str): Name of the attribute created in the parameters.
            keep_gram_mat (bool): Keep buffers for Gram matrix under group id in
                ``self._gram_computation._gram_mat``.
            keep_gram_evals (bool): Keep buffers for filtered Gram matrix
                eigenvalues under group id in ``self._gram_computation._gram_evals``.
            keep_gram_evecs (bool): Keep buffers for filtered Gram matrix
                eigenvectors under group id in ``self._gram_computation._gram_evecs``.
            keep_gammas (bool): Keep buffers for first-order directional
                derivatives under group id in ``self._gram_computation._gammas``.
            keep_lambdas (bool): Keep buffers for second-order directional
                derivatives under group id in ``self._gram_computation._lambdas``.
            keep_batch_size (bool): Keep batch size for under group id
                in ``self._gram_computation._lambdas``. Default: ``True``
            keep_deltas (bool): Keep directional dampings under group id in
                ``self._deltas``.
            keep_newton_step (bool): Keep damped Newton step under group id
                in ``self._newton_step``.
            keep_backpack_buffers (bool): Keep buffers from used BackPACK
                extensions during backpropagation.
>>>>>>> 46f5f18a

        Returns:
            function: Function that can be bound to a ``ParameterGroupsHook`` instance.
                Performs an action on the accumulated results over parameters for a
                group.
        """
        group_hook_gram = self._gram_computation.get_group_hook(
            keep_gram_mat=True,
            keep_gram_evals=True,
            keep_gram_evecs=True,
            keep_gammas=True,
            keep_lambdas=True,
            keep_batch_size=True,
        )
        group_hook_deltas = partial(self._group_hook_deltas, damping=damping)
        group_hook_newton_step = self._group_hook_newton_step
        group_hook_load_to_params = partial(
            self._group_hook_load_to_params, savefield=savefield
        )
        group_hook_memory_cleanup = partial(
            self._group_hook_memory_cleanup,
            keep_gram_mat=keep_gram_mat,
            keep_gram_evals=keep_gram_evals,
            keep_gram_evecs=keep_gram_evecs,
            keep_gammas=keep_gammas,
            keep_lambdas=keep_lambdas,
            keep_batch_size=keep_batch_size,
            keep_deltas=keep_deltas,
            keep_newton_step=keep_newton_step,
            keep_backpack_buffers=keep_backpack_buffers,
        )

        def group_hook(self, accumulation, group):
            """Compute Newton step, load to parameter, clean up.

            Args:
                self (ParameterGroupsHook): Group hook to which this function will be
                    bound.
                accumulation (dict): Accumulated dot products.
                group (dict): Parameter group of a ``torch.optim.Optimizer``.
            """
            group_hook_gram(self, accumulation, group)
            group_hook_deltas(accumulation, group)
            group_hook_newton_step(accumulation, group)
            group_hook_load_to_params(accumulation, group)
            group_hook_memory_cleanup(accumulation, group)

        return group_hook

    def get_accumulate(self):
        """Set up the ``accumulate`` function of the ``ParameterGroupsHook``.

        Returns:
            function: Function that can be bound to a ``ParameterGroupsHook`` instance.
                Accumulates the parameter computations.
        """
        return self._gram_computation.get_accumulate()

    # group hooks

    def _group_hook_memory_cleanup(
        self,
        accumulation,
        group,
        keep_gram_mat,
        keep_gram_evals,
        keep_gram_evecs,
        keep_gammas,
        keep_lambdas,
        keep_batch_size,
        keep_deltas,
        keep_newton_step,
        keep_backpack_buffers,
    ):
        """Free cached information for an optimizer group.

        Modifies temporary buffers.

        Args:
            accumulation (dict): Dictionary with accumulated information.
            group (dict): Parameter group of a ``torch.optim.Optimizer``.
            keep_gram_mat (bool): Keep buffers for Gram matrix under group id in
                ``self._gram_computation._gram_mat``.
            keep_gram_evals (bool): Keep buffers for filtered Gram matrix
                eigenvalues under group id in ``self._gram_computation._gram_evals``.
            keep_gram_evecs (bool): Keep buffers for filtered Gram matrix
                eigenvectors under group id in ``self._gram_computation._gram_evecs``.
            keep_gammas (bool): Keep buffers for first-order directional
                derivatives under group id in ``self._gram_computation._gammas``.
            keep_lambdas (bool): Keep buffers for second-order directional
                derivatives under group id in ``self._gram_computation._lambdas``.
            keep_batch_size (bool): Keep batch size for under group id
                in ``self._gram_computation._lambdas``. Default: ``True``
            keep_deltas (bool): Keep directional dampings under group id in
                ``self._deltas``.
            keep_newton_step (bool): Keep damped Newton step under group id
                in ``self._newton_step``.
            keep_backpack_buffers (bool): Keep buffers from used BackPACK
                extensions during backpropagation.
        """
        self._gram_computation._group_hook_memory_cleanup(
            accumulation,
            group,
            keep_gram_mat=keep_gram_mat,
            keep_gram_evals=keep_gram_evals,
            keep_gram_evecs=keep_gram_evecs,
            keep_gammas=keep_gammas,
            keep_lambdas=keep_lambdas,
            keep_batch_size=keep_batch_size,
        )

        savefields = {
            self._gram_computation._savefield_directions,
            self._gram_computation._savefield_first,
            self._gram_computation._savefield_second,
        }

        for param in group["params"]:
            for savefield in savefields:

                if self._verbose:
                    print(f"Param {id(param)}: Delete '{savefield}'")

                delattr(param, savefield)

        buffers = []

        if not keep_newton_step:
            buffers.append("_newton_step")

        if not keep_deltas:
            buffers.append("_deltas")

        group_id = id(group)
        for b in buffers:

            if self._verbose:
                print(f"Group {group_id}: Delete '{b}'")

            getattr(self, b).pop(group_id)

    def _group_hook_deltas(self, accumulation, group, damping):
        """Evaluate dampings for individual directions.

        Sets the following entries under the id of ``group``:

        - In ``self._deltas``: Directional dampings.

        Args:
            accumulation (dict): Dictionary with accumulated information.
            group (dict): Parameter group of a ``torch.optim.Optimizer``.
            damping (lowrank.optim.damping.BaseDamping): Instance for computing damping
                parameters from first- and second-order directional derivatives.
        """
        group_id = id(group)

        gammas = self._gram_computation._gammas[group_id]
        lambdas = self._gram_computation._lambdas[group_id]

        deltas = damping(gammas, lambdas)

        self._deltas[group_id] = deltas

        if self._verbose:
            print(f"Group {id(group)}: Store '_deltas'")

    def _group_hook_newton_step(self, accumulation, group):
        """Evaluate the damped Newton update ``- ∑ᵢ ( γᵢ / (λᵢ + δᵢ)) eᵢ / ||eᵢ||``.

        Sets the following entries under the id of ``group``:

        - In ``self._newton_step``: Damped Newton step.

        Args:
            accumulation (dict): Dictionary with accumulated information.
            group (dict): Parameter group of a ``torch.optim.Optimizer``.
        """
        group_id = id(group)

        gram_evals = self._gram_computation._gram_evals[group_id]
        gram_evecs = self._gram_computation._gram_evecs[group_id]
        N_dir = (
            self._gram_computation._batch_size[group_id]
            if self._gram_computation._subsampling_directions is None
            else len(self._gram_computation._subsampling_directions)
        )
        C_dir = gram_evecs.shape[0] // N_dir
        gammas = self._gram_computation._gammas[group_id]
        lambdas = self._gram_computation._lambdas[group_id]
        deltas = self._deltas[group_id]
        V_mp = self._get_V_mat_prod(group)

        batch_axis = 0
        gammas_mean = gammas.mean(batch_axis)

        # TODO Choose lambda: Either from directions, or second derivatives
        use_lambda_from_directions = False
        if use_lambda_from_directions:
            lambdas_mean = gram_evals
        else:
            lambdas_mean = lambdas.mean(batch_axis)

        """
        Don't expand directions in parameter space. Instead, use

        ``eᵢ / ||eᵢ|| = V ẽᵢ / √λᵢ``

        to perform the summation over ``i`` in the Gram matrix space,

        ``- ∑ᵢ (γᵢ / (λᵢ + δᵢ)) eᵢ / ||eᵢ|| = V [∑ᵢ (γᵢ / (λᵢ + δᵢ)) ẽᵢ]``.
        """
        gram_step = (
            -gammas_mean / (lambdas_mean + deltas) / gram_evals.sqrt() * gram_evecs
        ).sum(1)
        gram_step = gram_step.reshape(1, C_dir, N_dir)
        newton_step = [V_g.squeeze(0) for V_g in V_mp(gram_step)]

        # compensate scale of V
        N = self._gram_computation._batch_size[group_id]
        newton_step = [math.sqrt(N / N_dir) * step for step in newton_step]

        self._newton_step[group_id] = newton_step

        if self._verbose:
            print(f"Group {id(group)}: Store '_newton_step'")

    def _group_hook_load_to_params(self, accumulation, group, savefield):
        """Copy the damped Newton step to the group parameters.

        Creates a ``savefield`` attribute in each parameter of ``group``.

        Args:
            accumulation (dict): Dictionary with accumulated information.
            group (dict): Parameter group of a ``torch.optim.Optimizer``.
            savefield (str): Name of the attribute created in the parameters.
        """
        group_id = id(group)

        params = group["params"]
        newton_step = self._newton_step[group_id]

        for param, newton in zip(params, newton_step):
            self._save_to_param(param, newton, savefield)

    def _get_V_mat_prod(self, group):
        """Get multiplication with curvature matrix square root used by directions.

        Args:
            group (dict): Parameter group of a ``torch.optim.Optimizer``.

        Returns:
            function: Vectorized multiplication with curvature matrix square root ``V``.
        """
        return partial(
            V_mat_prod,
            parameters=group["params"],
            savefield=self._gram_computation._savefield_directions,
            subsampling=self._gram_computation._access_directions,
        )

    def _load_newton_step_to_params(self, group, savefield):
        """Copy the damped Newton step to the group parameters.

        Must be called after ``self._eval_newton``.

        Creates a ``savefield`` attribute in each parameter of ``group``.

        Args:
            group (dict): Parameter group of a ``torch.optim.Optimizer``.
            savefield (str): Name of the attribute created in the parameters.
        """
        group_id = id(group)

        params = group["params"]
        newton_step = self._newton_step[group_id]

        for param, newton in zip(params, newton_step):
            self._save_to_param(param, newton, savefield)

    @staticmethod
    def _save_to_param(param, value, savefield):
        """Save ``value`` in ``param`` under ``savefield``.

        Args:
            param (torch.nn.Parameter): Parameter to which ``value`` is attached.
            value (any): Saved quantity.
            savefield (str): Name of the attribute to save ``value`` in.

        Raises:
            ValueError: If the attribute field is already occupied.
        """
        if hasattr(param, savefield):
            raise ValueError(f"Savefield {savefield} already exists.")
        else:
<<<<<<< HEAD
            setattr(param, savefield, value)

    def _remove_from_temp_buffers(self, group):
        """Free cached information for an optimizer group.

        Modifies all temporary buffers.

        Args:
            group (dict): Parameter group of a ``torch.optim.Optimizer``.
        """
        group_id = id(group)

        for buffer in [
            self._gram_evals,
            self._gram_evecs,
            self._gram_mat,
            self._V_t_mat_prod,
            self._V_mat_prod,
            self._gammas,
            self._lambdas,
            self._deltas,
            self._newton_step,
            self._batch_size,
        ]:
            buffer.pop(group_id)

    def _remove_from_temp_buffers_hook(self, group):
        """Do something before deleting temporary buffers.

        Can be overwritten by child classes

        Args:
            group (dict): Parameter group of a ``torch.optim.Optimizer``.
        """
        pass
=======
            setattr(param, savefield, value)
>>>>>>> 46f5f18a
<|MERGE_RESOLUTION|>--- conflicted
+++ resolved
@@ -4,16 +4,9 @@
 from functools import partial
 
 from lowrank.extensions import SqrtGGNExact
-<<<<<<< HEAD
-from lowrank.utils.eig import stable_symeig
-from lowrank.utils.ggn import V1_t_V2, V_mat_prod, V_t_mat_prod, V_t_V
-from lowrank.utils.gram import reshape_as_square
-from lowrank.utils.subsampling import is_subset, merge_extensions, sample_output_mapping
-=======
 from lowrank.optim.gram_computations import GramComputations
 from lowrank.utils.ggn import V_mat_prod
 from lowrank.utils.hooks import ParameterGroupsHook
->>>>>>> 46f5f18a
 
 
 class BaseComputations:
@@ -160,11 +153,6 @@
 
             Chains together all the required computations.
 
-<<<<<<< HEAD
-        # clean up
-        self._remove_from_temp_buffers_hook(group)
-        self._remove_from_temp_buffers(group)
-=======
             Args:
                 module (torch.nn.Module): Layer on which the hook is executed.
             """
@@ -172,7 +160,6 @@
                 print(f"Extension hook on module {id(module)} {module}")
             hook_store_batch_size(module)
             hook(module)
->>>>>>> 46f5f18a
 
         if self._verbose:
             print("ID map groups → params")
@@ -207,12 +194,6 @@
     ):
         """Set up the ``group_hook`` function of the ``ParameterGroupsHook``.
 
-<<<<<<< HEAD
-        # gram_evals, gram_evecs = reshape_as_square(gram_mat).symeig(eigenvectors=True)
-        gram_evals, gram_evecs = stable_symeig(
-            reshape_as_square(gram_mat), eigenvectors=True
-        )
-=======
         Args:
             damping (lowrank.optim.damping.BaseDamping): Instance for computing damping
                 parameters from first- and second-order directional derivatives.
@@ -235,7 +216,6 @@
                 in ``self._newton_step``.
             keep_backpack_buffers (bool): Keep buffers from used BackPACK
                 extensions during backpropagation.
->>>>>>> 46f5f18a
 
         Returns:
             function: Function that can be bound to a ``ParameterGroupsHook`` instance.
@@ -530,42 +510,4 @@
         if hasattr(param, savefield):
             raise ValueError(f"Savefield {savefield} already exists.")
         else:
-<<<<<<< HEAD
-            setattr(param, savefield, value)
-
-    def _remove_from_temp_buffers(self, group):
-        """Free cached information for an optimizer group.
-
-        Modifies all temporary buffers.
-
-        Args:
-            group (dict): Parameter group of a ``torch.optim.Optimizer``.
-        """
-        group_id = id(group)
-
-        for buffer in [
-            self._gram_evals,
-            self._gram_evecs,
-            self._gram_mat,
-            self._V_t_mat_prod,
-            self._V_mat_prod,
-            self._gammas,
-            self._lambdas,
-            self._deltas,
-            self._newton_step,
-            self._batch_size,
-        ]:
-            buffer.pop(group_id)
-
-    def _remove_from_temp_buffers_hook(self, group):
-        """Do something before deleting temporary buffers.
-
-        Can be overwritten by child classes
-
-        Args:
-            group (dict): Parameter group of a ``torch.optim.Optimizer``.
-        """
-        pass
-=======
-            setattr(param, savefield, value)
->>>>>>> 46f5f18a
+            setattr(param, savefield, value)