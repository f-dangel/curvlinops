# Changelog
All notable changes to this project will be documented in this file.

The format is based on [Keep a Changelog](https://keepachangelog.com/en/1.0.0/),
and this project adheres to [Semantic Versioning](https://semver.org/spec/v2.0.0.html).

## [Unreleased]

### Added/New

- **Backward-incompatible:** Refactor class-based trace and diagonal estimators
  into functions ([PR](https://github.com/f-dangel/curvlinops/pull/168)):
  - If you used `HutchinsonTraceEstimator`, switch to `hutchinson_trace`
  - If you used `HutchPPTraceEstimator`, switch to `hutchpp_trace`
  - If you used `HutchinsonDiagonalEstimator`, switch to `hutchinson_diag`
  - If you used `HutchinsonSquaredFrobeniusNormEstimator`, switch to
    `hutchinson_squared_fro`

- Add diagonal estimation with the XDiag algorithm
  ([paper](https://arxiv.org/pdf/2301.07825),
   [PR](https://github.com/f-dangel/curvlinops/pull/167))

- Add trace estimation with the XTrace algorithm
  ([paper](https://arxiv.org/pdf/2301.07825),
   [PR](https://github.com/f-dangel/curvlinops/pull/166))

- Add a [use case
  example](https://curvlinops.readthedocs.io/en/latest/basic_usage/example_benchmark.html)
  that benchmarks the linear operators
  ([PR](https://github.com/f-dangel/curvlinops/pull/162))

- Add a [use case
  example](https://curvlinops.readthedocs.io/en/latest/basic_usage/example_trace_diagonal_estimation.html)
  on trace and diagonal estimation
  ([PR](https://github.com/f-dangel/curvlinops/pull/165))

- **Backward-incompatible:** Make linear operators purely PyTorch with a SciPy
  export option
  - `GGNLinearOperator` ([PR](https://github.com/f-dangel/curvlinops/pull/146))
  - `TransposedJacobianLinearOperator` and `JacobianLinearOperator`
    ([PR](https://github.com/f-dangel/curvlinops/pull/147))
  - `FisherMCLinearOperator`
    ([PR](https://github.com/f-dangel/curvlinops/pull/148))
  - `EFLinearOperator`
    ([PR](https://github.com/f-dangel/curvlinops/pull/149))
  - `ActivationHessianLinearOperator`
    ([PR](https://github.com/f-dangel/curvlinops/pull/157))
  - `KFACLinearOperator` and `KFACInverseLinearOperator`
    ([PR](https://github.com/f-dangel/curvlinops/pull/149)),
    deprecating their `.torch_matvec` and `.torch_matmat`,
    which are now available through `@`
  - `SubmatrixLinearOperator`
    ([PR](https://github.com/f-dangel/curvlinops/pull/177))
<<<<<<< HEAD
  - Linear operators for approximate inversion (`CGInverseLinearOperator`, `LSMRInverseLinearOperator`, `NeumannInverseLinearOperator`)
    ([PR](https://github.com/f-dangel/curvlinops/pull/186))
=======
  - `CGInverseLinearOperator`, `NeumannInverseLinearOperator`, and `LSMRInverseLinearOperator`
    ([PR](https://github.com/f-dangel/curvlinops/pull/186)),
    also removing their public methods for specifying hyper-parameters and instead accepting them as keyword arguments in the constructor
>>>>>>> d9ff3021

- Add `EKFACLinearOperator` which implements EKFAC
  ([paper](https://arxiv.org/abs/1806.03884),
   [PR](https://github.com/f-dangel/curvlinops/pull/173))

- Implement composition rules for PyTorch linear operators
  ([PR](https://github.com/f-dangel/curvlinops/pull/185))
  For two linear operators `A`, `B` and a scalar `s`, this
  allows writing `A + B`, `A - B`, `A @ B`, `s * A`, `A * s`.

### Fixed/Removed

- Bug in `KFACInverseLinearOperator` where the damping was repeatedly (for every
  matrix-vector product) added to the eigenvalues corresponding to the bias
  parameters when `use_exact_damping=True` and
  `KFACLinearOperator._separate_weight_and_bias=True`
  ([PR](https://github.com/f-dangel/curvlinops/pull/156))
- More test cases for `KFACInverseLinearOperator` and bug fix in
    `.load_state_dict` ([PR](https://github.com/f-dangel/curvlinops/pull/158))
- **Backward-incompatible:** Remove `.to_device` function of linear operators,
  always carry out deterministic checks on the linear operator's device
  (previously always on CPU)
  ([PR](https://github.com/f-dangel/curvlinops/pull/160))
- Fixed the default value for `conlim` in `LSMRInverseLinearOperator` from `1e-8` to `1e8` ([PR](https://github.com/f-dangel/curvlinops/pull/180))

### Internal

- Always run full tests
  ([PR](https://github.com/f-dangel/curvlinops/pull/161))
- Migrate linting, formatting, and import sorting from `flake8`, `black`, and
  `isort` to `ruff` ([PR](https://github.com/f-dangel/curvlinops/pull/164))
- Modify logo
  ([PR](https://github.com/f-dangel/curvlinops/pull/169))
- Test that two consecutive matrix-vector products of a linear operator match
  ([issue](https://github.com/f-dangel/curvlinops/issues/159),
   [PR](https://github.com/f-dangel/curvlinops/pull/175))

## [2.0.1] - 2024-10-25

Minor bug fixes and documentation polishing.

### Added/New

- Comparison of `eigsh` with power iteration in [eigenvalue
  example](https://curvlinops.readthedocs.io/en/latest/basic_usage/example_eigenvalues.html#sphx-glr-basic-usage-example-eigenvalues-py)
  ([PR](https://github.com/f-dangel/curvlinops/pull/140))

### Fixed/Removed

- Deprecate Python 3.8 as it will reach its end of life in October 2024
  ([PR](https://github.com/f-dangel/curvlinops/pull/128))

- Improve `intersphinx` mapping to `curvlinops` objects
  ([issue](https://github.com/f-dangel/curvlinops/issues/138),
  [PR](https://github.com/f-dangel/curvlinops/pull/141))

### Internal

- Update Github action versions and cache `pip`
  ([PR](https://github.com/f-dangel/curvlinops/pull/129))

- Re-activate Monte-Carlo tests, refactor, and reduce their run time
  ([PR](https://github.com/f-dangel/curvlinops/pull/131))

- Add more matrices in visual tour code example and prettify plots
  ([PR](https://github.com/f-dangel/curvlinops/pull/134))

- Prettify visualizations in [spectral density
  example](https://curvlinops.readthedocs.io/en/latest/basic_usage/example_verification_spectral_density.html)
  ([PR](https://github.com/f-dangel/curvlinops/pull/139))

## [2.0.0] - 2024-08-15

This major release is almost fully backward compatible with the `1.x.y` release
except for one API change in `KFACLinearOperator`. Most notably, it adds
**support for HuggingFace LLMs**, ships a linear operator for the inverse of
KFAC, and offers many performance improvements.

### Breaking changes to `1.x.y`

- Remove `loss_average` argument from `KFACLinearOperator`
  [PR](https://github.com/f-dangel/curvlinops/pull/117)

### Added/New

- Support HuggingFace LLMs and provide an
  [example](https://curvlinops.readthedocs.io/en/latest/basic_usage/example_huggingface.html)
  ([PR](https://github.com/f-dangel/curvlinops/pull/100))

- Add Linear operator for the inverse of KFAC (`KFACInverseLinearOperator`)
  ([PR](https://github.com/f-dangel/curvlinops/pull/69))

  - Support exact and heuristic damping of the Kronecker factors when inverting
    ([PR](https://github.com/f-dangel/curvlinops/pull/93))

  - Add option to fall back to double precision if inversion fails in single precision
    ([PR](https://github.com/f-dangel/curvlinops/pull/102))

  - Add functionality to checkpoint a linear operator
    ([PR](https://github.com/f-dangel/curvlinops/pull/114))

- Add Estimation method for the squared Frobenius norm of a linear operator
  ([PR](https://github.com/f-dangel/curvlinops/pull/80))

  - Improve efficiency
    ([PR](https://github.com/f-dangel/curvlinops/pull/120))

- Add support for `BCEWithLogitsLoss` in `FisherMCLinearOperator` and
  `KFACLinearOperator`
  ([PR](https://github.com/f-dangel/curvlinops/pull/99))

- Improvements to `KFACLinearOperator`

  - Add functionality to compute exact trace, determinant, log determinant, and
    frobenius norm of `KFACLinearOperator`
    ([PR](https://github.com/f-dangel/curvlinops/pull/95))

  - Add option to compute input-based curvature, known as
    [FOOF](https://arxiv.org/abs/2201.12250)/[ISAAC](https://arxiv.org/abs/2305.00604)
    ([PR](https://github.com/f-dangel/curvlinops/pull/98))

  - Compute KFAC matrices without overwriting values in `.grad`
    ([PR](https://github.com/f-dangel/curvlinops/pull/104))

  - Add functionality to checkpoint a linear operator
    ([PR](https://github.com/f-dangel/curvlinops/pull/114))

- Add inverse linear operator `LSMRInverseLinearOperator` to multiply by solving
  a least-squares system with [LSMR](https://arxiv.org/abs/1006.0758)
  ([PR](https://github.com/f-dangel/curvlinops/pull/106))

- Improve linear operator interface
  - Add `num_data` argument to manually specify number of data points in a data
    loader and avoid one pass through the data
    ([PR](https://github.com/f-dangel/curvlinops/pull/70))
  - Support block-diagonal approximations in `HessianLinearOperator` via a new
    `block_sizes` argument
    ([PR](https://github.com/f-dangel/curvlinops/pull/74))

- Add option to multiply with KFAC and its inverse purely in PyTorch
  ([PR](https://github.com/f-dangel/curvlinops/pull/91))

- Improve performance when multiplying linear operators onto a matrix
  ([PR](https://github.com/f-dangel/curvlinops/pull/73))

- Improve performance of `EFLinearOperator`
  ([PR1](https://github.com/f-dangel/curvlinops/pull/84)
  [PR2](https://github.com/f-dangel/curvlinops/pull/88))
  and `FisherMCLinearOperator`
  ([PR1](https://github.com/f-dangel/curvlinops/pull/85)
  [PR2](https://github.com/f-dangel/curvlinops/pull/89))

- Implement adjoint of `SubmatrixLinearOperator`
  ([PR](https://github.com/f-dangel/curvlinops/pull/115))

### Fixed/Removed

- Device error of random number generator for `MCFisherLinearOperator` and
  `KFACLinearOperator` when running on GPU
  ([PR](https://github.com/f-dangel/curvlinops/pull/76))

- Broken parameter mapping for KFAC when loading a linear operator to a
  different device
  ([PR](https://github.com/f-dangel/curvlinops/pull/78))

- Device errors in tests
  ([PR](https://github.com/f-dangel/curvlinops/pull/103))

- Scaling issue for Fisher matrices and KFAC for model outputs with more
  than two dimensions and mean reduction
  ([issue](https://github.com/f-dangel/curvlinops/issues/108),
  [PR1](https://github.com/f-dangel/curvlinops/pull/109),
  [PR2](https://github.com/f-dangel/curvlinops/pull/110),
  [PR3](https://github.com/f-dangel/curvlinops/pull/112))

- Fix from introducing `Enum`s
  ([PR](https://github.com/f-dangel/curvlinops/pull/119))

- Fix output shapes of KFAC's `matvec` for convolution weights
  ([PR](https://github.com/f-dangel/curvlinops/pull/125))

### Internal

- Use latest `black` (`black==24.1.1`)
  ([PR](https://github.com/f-dangel/curvlinops/pull/72))

- Use module names instead of tensor addresses to identify parameters in KFAC
  ([PR](https://github.com/f-dangel/curvlinops/pull/79))

- Include links to source code in the documentation
  ([PR](https://github.com/f-dangel/curvlinops/pull/81))

- Run Github actions for pull requests to any branch
  ([PR](https://github.com/f-dangel/curvlinops/pull/97))

- Deprecate `pkg_resources`
  ([PR](https://github.com/f-dangel/curvlinops/pull/121))

- Migrate from `setup.py` to `pyproject.toml`
  ([PR](https://github.com/f-dangel/curvlinops/pull/123))

## [1.2.0] - 2024-01-12

This release ships with many new features and requires PyTorch 2:

### Added/New

- Linear operator for KFAC (Kronecker-Factored Approximate Curvature)
  with support for a broad range of options

  - Prototype (`torch.nn.MSELoss` and `torch.nn.Linear`)
    ([PR](https://github.com/f-dangel/curvlinops/pull/43))

  - Support with `torch.nn.CrossEntropyLoss`
    ([PR](https://github.com/f-dangel/curvlinops/pull/52))

  - Support empirical Fisher (using gradients from data distribution)
    ([PR](https://github.com/f-dangel/curvlinops/pull/54))
    and type-2 estimation (using columns from the Hessian's matrix square root)
    ([PR](https://github.com/f-dangel/curvlinops/pull/56))

  - Support arbitrary parameter order
    ([PR](https://github.com/f-dangel/curvlinops/pull/51)),
    weight-only or bias-only layers
    ([PR](https://github.com/f-dangel/curvlinops/pull/55)),
    and support treating weight and bias jointly
    ([PR](https://github.com/f-dangel/curvlinops/pull/57))

  - Support networks with in-place activations
    ([PR](https://github.com/f-dangel/curvlinops/pull/59))

  - Support models with >2d output
    ([PR](https://github.com/f-dangel/curvlinops/pull/62))

  - Support KFAC `'expand'` and `'reduce'` approximations
    for general weight-sharing layers
    ([PR](https://github.com/f-dangel/curvlinops/pull/63),
     [paper](https://arxiv.org/abs/2311.00636))

  - Support `torch.nn.Conv2d`
    ([PR](https://github.com/f-dangel/curvlinops/pull/64))

- Linear operator for taking sub-matrices of another linear operator
  ([PR](https://github.com/f-dangel/curvlinops/pull/25),
  [example](https://curvlinops.readthedocs.io/en/main/basic_usage/example_submatrices.html)
  ([PR](https://github.com/f-dangel/curvlinops/pull/26)))

- Linear operator for approximate inversion via the Neumann series
  ([PR](https://github.com/f-dangel/curvlinops/pull/28),
  [example](https://curvlinops.readthedocs.io/en/main/basic_usage/example_inverses.html#neumann-inverse-cg-alternative)
  ([PR](https://github.com/f-dangel/curvlinops/pull/29)))

- Linear operator for a neural network's output-parameter Jacobian
  ([PR](https://github.com/f-dangel/curvlinops/pull/32)) and its transpose
  ([PR](https://github.com/f-dangel/curvlinops/pull/34))

- Implement `adjoint` from `scipy.sparse.linalg.LinearOperator` interface
  ([PR](https://github.com/f-dangel/curvlinops/pull/33/files))

- [Example](https://curvlinops.readthedocs.io/en/main/basic_usage/example_model_merging.html) for Fisher-weighted model averaging
  ([PR](https://github.com/f-dangel/curvlinops/pull/37))

- Trace estimation via vanilla Hutchinson
  ([PR](https://github.com/f-dangel/curvlinops/pull/38))

- Trace estimation via [Hutch++](https://arxiv.org/abs/2010.09649)
  ([PR](https://github.com/f-dangel/curvlinops/pull/39))

- Diagonal estimation via Hutchinson
  ([PR](https://github.com/f-dangel/curvlinops/pull/40))

- Experimental: Linear operator for the Hessian of the loss w.r.t. an
  intermediate feature
  ([PR](https://github.com/f-dangel/curvlinops/pull/65))

### Fixed/Removed

- Allow for partially specified boundaries of the spectrum inside the spectral
  density estimation methods and only estimate the missing boundary
  ([PR](https://github.com/f-dangel/curvlinops/pull/27))

- Deprecate python 3.7
  ([PR](https://github.com/f-dangel/curvlinops/pull/32))

- For future releases, we will abandon the `development` branch and switch to a
  workflow where new features are directly merged into `main`.

### Internal

- Switch from `functorch` to `torch.func` in reference implementation of tests
  ([PR](https://github.com/f-dangel/curvlinops/pull/36))

## [1.1.0] - 2023-02-19

Adds various new features:

### Added/New

- Inverses of linear operators with multiplication via conjugate gradients
  ([PR](https://github.com/f-dangel/curvlinops/pull/9),
  [example](https://curvlinops.readthedocs.io/en/latest/basic_usage/example_inverses.html))

- Spectral density estimation methods from [papyan2020traces](https://jmlr.org/beta/papers/v21/20-933.html)
  ([PR](https://github.com/f-dangel/curvlinops/pull/14/files),
  [basic example](https://curvlinops.readthedocs.io/en/latest/basic_usage/example_verification_spectral_density.html))

  - Add caching to recycle Lanczos iterations between densities with different hyperparameters
    ([PR](https://github.com/f-dangel/curvlinops/pull/15),
     [demo 1](https://curvlinops.readthedocs.io/en/latest/basic_usage/example_verification_spectral_density.html#for-multiple-hyperparameters),
     [demo 2](https://curvlinops.readthedocs.io/en/latest/basic_usage/example_verification_spectral_density.html#id1))

- Example visualizing different supported curvature matrices
  ([PR](https://github.com/f-dangel/curvlinops/pull/16),
   [example](https://curvlinops.readthedocs.io/en/latest/basic_usage/example_visual_tour.html))

- Linear operator for the uncentered gradient covariance matrix (aka 'empirical Fisher')
  ([PR](https://github.com/f-dangel/curvlinops/pull/17))

- Example for computing eigenvalues with `scipy.linalg.sparse.eigsh`
  ([PR](https://github.com/f-dangel/curvlinops/pull/18),
   [example](https://curvlinops.readthedocs.io/en/latest/basic_usage/example_eigenvalues.html))

- Linear operator for a Monte-Carlo approximation of the Fisher
  ([PR1](https://github.com/f-dangel/curvlinops/pull/20),
   [PR2](https://github.com/f-dangel/curvlinops/pull/21),
   [example](https://curvlinops.readthedocs.io/en/latest/basic_usage/example_fisher_monte_carlo.html))

### Fixed/Removed

### Internal

- Refactor examples, extracting common `functorch` and array comparison methods
  ([PR](https://github.com/f-dangel/curvlinops/pull/10))

- Add description of the library on the RTD landing page
  ([PR](https://github.com/f-dangel/curvlinops/pull/11))

- Set up a proper test suite with cases
  ([PR](https://github.com/f-dangel/curvlinops/pull/12))

  - Add regression test cases
    ([PR](https://github.com/f-dangel/curvlinops/pull/19))

- Update code to latest versions of linting CI
  ([PR](https://github.com/f-dangel/curvlinops/pull/22))

## [1.0.0] - 2022-09-30

Initial release

[Unreleased]: https://github.com/f-dangel/curvlinops/compare/2.0.1...HEAD
[2.0.1]: https://github.com/f-dangel/curvlinops/releases/tag/2.0.1
[2.0.0]: https://github.com/f-dangel/curvlinops/releases/tag/2.0.0
[1.2.0]: https://github.com/f-dangel/curvlinops/releases/tag/1.2.0
[1.1.0]: https://github.com/f-dangel/curvlinops/releases/tag/1.1.0
[1.0.0]: https://github.com/f-dangel/curvlinops/releases/tag/1.0.0<|MERGE_RESOLUTION|>--- conflicted
+++ resolved
@@ -51,14 +51,9 @@
     which are now available through `@`
   - `SubmatrixLinearOperator`
     ([PR](https://github.com/f-dangel/curvlinops/pull/177))
-<<<<<<< HEAD
-  - Linear operators for approximate inversion (`CGInverseLinearOperator`, `LSMRInverseLinearOperator`, `NeumannInverseLinearOperator`)
-    ([PR](https://github.com/f-dangel/curvlinops/pull/186))
-=======
   - `CGInverseLinearOperator`, `NeumannInverseLinearOperator`, and `LSMRInverseLinearOperator`
     ([PR](https://github.com/f-dangel/curvlinops/pull/186)),
     also removing their public methods for specifying hyper-parameters and instead accepting them as keyword arguments in the constructor
->>>>>>> d9ff3021
 
 - Add `EKFACLinearOperator` which implements EKFAC
   ([paper](https://arxiv.org/abs/1806.03884),
@@ -95,6 +90,8 @@
 - Test that two consecutive matrix-vector products of a linear operator match
   ([issue](https://github.com/f-dangel/curvlinops/issues/159),
    [PR](https://github.com/f-dangel/curvlinops/pull/175))
+- Reduce usage of SciPy in tests and examples
+  ([PR](https://github.com/f-dangel/curvlinops/pull/187))
 
 ## [2.0.1] - 2024-10-25
 
