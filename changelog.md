# Changelog
All notable changes to this project will be documented in this file.

The format is based on [Keep a Changelog](https://keepachangelog.com/en/1.0.0/),
and this project adheres to [Semantic Versioning](https://semver.org/spec/v2.0.0.html).

## [Unreleased]

<<<<<<< HEAD
### Internal

- Update Github action versions and cache `pip`
  ([PR](https://github.com/f-dangel/curvlinops/pull/129))
=======
### Fixed/Removed

- Deprecate Python 3.8 as it will reach its end of life in October 2024
  ([PR](https://github.com/f-dangel/curvlinops/pull/128))
>>>>>>> e1013237

## [2.0.0] - 2024-08-15

This major release is almost fully backward compatible with the `1.x.y` release
except for one API change in `KFACLinearOperator`. Most notably, it adds
**support for HuggingFace LLMs**, ships a linear operator for the inverse of
KFAC, and offers many performance improvements.

### Breaking changes to `1.x.y`

- Remove `loss_average` argument from `KFACLinearOperator`
  [PR](https://github.com/f-dangel/curvlinops/pull/117)

### Added/New

- Support HuggingFace LLMs and provide an
  [example](https://curvlinops.readthedocs.io/en/latest/basic_usage/example_huggingface.html)
  ([PR](https://github.com/f-dangel/curvlinops/pull/100))

- Add Linear operator for the inverse of KFAC (`KFACInverseLinearOperator`)
  ([PR](https://github.com/f-dangel/curvlinops/pull/69))

  - Support exact and heuristic damping of the Kronecker factors when inverting
    ([PR](https://github.com/f-dangel/curvlinops/pull/93))

  - Add option to fall back to double precision if inversion fails in single precision
    ([PR](https://github.com/f-dangel/curvlinops/pull/102))

  - Add functionality to checkpoint a linear operator
    ([PR](https://github.com/f-dangel/curvlinops/pull/114))

- Add Estimation method for the squared Frobenius norm of a linear operator
  ([PR](https://github.com/f-dangel/curvlinops/pull/80))

  - Improve efficiency
    ([PR](https://github.com/f-dangel/curvlinops/pull/120))

- Add support for `BCEWithLogitsLoss` in `FisherMCLinearOperator` and
  `KFACLinearOperator`
  ([PR](https://github.com/f-dangel/curvlinops/pull/99))

- Improvements to `KFACLinearOperator`

  - Add functionality to compute exact trace, determinant, log determinant, and
    frobenius norm of `KFACLinearOperator`
    ([PR](https://github.com/f-dangel/curvlinops/pull/95))

  - Add option to compute input-based curvature, known as
    [FOOF](https://arxiv.org/abs/2201.12250)/[ISAAC](https://arxiv.org/abs/2305.00604)
    ([PR](https://github.com/f-dangel/curvlinops/pull/98))

  - Compute KFAC matrices without overwriting values in `.grad`
    ([PR](https://github.com/f-dangel/curvlinops/pull/104))

  - Add functionality to checkpoint a linear operator
    ([PR](https://github.com/f-dangel/curvlinops/pull/114))

- Add inverse linear operator `LSMRInverseLinearOperator` to multiply by solving
  a least-squares system with [LSMR](https://arxiv.org/abs/1006.0758)
  ([PR](https://github.com/f-dangel/curvlinops/pull/106))

- Improve linear operator interface
  - Add `num_data` argument to manually specify number of data points in a data
    loader and avoid one pass through the data
    ([PR](https://github.com/f-dangel/curvlinops/pull/70))
  - Support block-diagonal approximations in `HessianLinearOperator` via a new
    `block_sizes` argument
    ([PR](https://github.com/f-dangel/curvlinops/pull/74))

- Add option to multiply with KFAC and its inverse purely in PyTorch
  ([PR](https://github.com/f-dangel/curvlinops/pull/91))

- Improve performance when multiplying linear operators onto a matrix
  ([PR](https://github.com/f-dangel/curvlinops/pull/73))

- Improve performance of `EFLinearOperator`
  ([PR1](https://github.com/f-dangel/curvlinops/pull/84)
  [PR2](https://github.com/f-dangel/curvlinops/pull/88))
  and `FisherMCLinearOperator`
  ([PR1](https://github.com/f-dangel/curvlinops/pull/85)
  [PR2](https://github.com/f-dangel/curvlinops/pull/89))

- Implement adjoint of `SubmatrixLinearOperator`
  ([PR](https://github.com/f-dangel/curvlinops/pull/115))

### Fixed/Removed

- Device error of random number generator for `MCFisherLinearOperator` and
  `KFACLinearOperator` when running on GPU
  ([PR](https://github.com/f-dangel/curvlinops/pull/76))

- Broken parameter mapping for KFAC when loading a linear operator to a
  different device
  ([PR](https://github.com/f-dangel/curvlinops/pull/78))

- Device errors in tests
  ([PR](https://github.com/f-dangel/curvlinops/pull/103))

- Scaling issue for Fisher matrices and KFAC for model outputs with more
  than two dimensions and mean reduction
  ([issue](https://github.com/f-dangel/curvlinops/issues/108),
  [PR1](https://github.com/f-dangel/curvlinops/pull/109),
  [PR2](https://github.com/f-dangel/curvlinops/pull/110),
  [PR3](https://github.com/f-dangel/curvlinops/pull/112))

- Fix from introducing `Enum`s
  ([PR](https://github.com/f-dangel/curvlinops/pull/119))

- Fix output shapes of KFAC's `matvec` for convolution weights
  ([PR](https://github.com/f-dangel/curvlinops/pull/125))

### Internal

- Use latest `black` (`black==24.1.1`)
  ([PR](https://github.com/f-dangel/curvlinops/pull/72))

- Use module names instead of tensor addresses to identify parameters in KFAC
  ([PR](https://github.com/f-dangel/curvlinops/pull/79))

- Include links to source code in the documentation
  ([PR](https://github.com/f-dangel/curvlinops/pull/81))

- Run Github actions for pull requests to any branch
  ([PR](https://github.com/f-dangel/curvlinops/pull/97))

- Deprecate `pkg_resources`
  ([PR](https://github.com/f-dangel/curvlinops/pull/121))

- Migrate from `setup.py` to `pyproject.toml`
  ([PR](https://github.com/f-dangel/curvlinops/pull/123))

## [1.2.0] - 2024-01-12

This release ships with many new features and requires PyTorch 2:

### Added/New

- Linear operator for KFAC (Kronecker-Factored Approximate Curvature)
  with support for a broad range of options

  - Prototype (`torch.nn.MSELoss` and `torch.nn.Linear`)
    ([PR](https://github.com/f-dangel/curvlinops/pull/43))

  - Support with `torch.nn.CrossEntropyLoss`
    ([PR](https://github.com/f-dangel/curvlinops/pull/52))

  - Support empirical Fisher (using gradients from data distribution)
    ([PR](https://github.com/f-dangel/curvlinops/pull/54))
    and type-2 estimation (using columns from the Hessian's matrix square root)
    ([PR](https://github.com/f-dangel/curvlinops/pull/56))

  - Support arbitrary parameter order
    ([PR](https://github.com/f-dangel/curvlinops/pull/51)),
    weight-only or bias-only layers
    ([PR](https://github.com/f-dangel/curvlinops/pull/55)),
    and support treating weight and bias jointly
    ([PR](https://github.com/f-dangel/curvlinops/pull/57))

  - Support networks with in-place activations
    ([PR](https://github.com/f-dangel/curvlinops/pull/59))

  - Support models with >2d output
    ([PR](https://github.com/f-dangel/curvlinops/pull/62))

  - Support KFAC `'expand'` and `'reduce'` approximations
    for general weight-sharing layers
    ([PR](https://github.com/f-dangel/curvlinops/pull/63),
     [paper](https://arxiv.org/abs/2311.00636))

  - Support `torch.nn.Conv2d`
    ([PR](https://github.com/f-dangel/curvlinops/pull/64))

- Linear operator for taking sub-matrices of another linear operator
  ([PR](https://github.com/f-dangel/curvlinops/pull/25),
  [example](https://curvlinops.readthedocs.io/en/main/basic_usage/example_submatrices.html)
  ([PR](https://github.com/f-dangel/curvlinops/pull/26)))

- Linear operator for approximate inversion via the Neumann series
  ([PR](https://github.com/f-dangel/curvlinops/pull/28),
  [example](https://curvlinops.readthedocs.io/en/main/basic_usage/example_inverses.html#neumann-inverse-cg-alternative)
  ([PR](https://github.com/f-dangel/curvlinops/pull/29)))

- Linear operator for a neural network's output-parameter Jacobian
  ([PR](https://github.com/f-dangel/curvlinops/pull/32)) and its transpose
  ([PR](https://github.com/f-dangel/curvlinops/pull/34))

- Implement `adjoint` from `scipy.sparse.linalg.LinearOperator` interface
  ([PR](https://github.com/f-dangel/curvlinops/pull/33/files))

- [Example](https://curvlinops.readthedocs.io/en/main/basic_usage/example_model_merging.html) for Fisher-weighted model averaging
  ([PR](https://github.com/f-dangel/curvlinops/pull/37))

- Trace estimation via vanilla Hutchinson
  ([PR](https://github.com/f-dangel/curvlinops/pull/38))

- Trace estimation via [Hutch++](https://arxiv.org/abs/2010.09649)
  ([PR](https://github.com/f-dangel/curvlinops/pull/39))

- Diagonal estimation via Hutchinson
  ([PR](https://github.com/f-dangel/curvlinops/pull/40))

- Experimental: Linear operator for the Hessian of the loss w.r.t. an
  intermediate feature
  ([PR](https://github.com/f-dangel/curvlinops/pull/65))

### Fixed/Removed

- Allow for partially specified boundaries of the spectrum inside the spectral
  density estimation methods and only estimate the missing boundary
  ([PR](https://github.com/f-dangel/curvlinops/pull/27))

- Deprecate python 3.7
  ([PR](https://github.com/f-dangel/curvlinops/pull/32))

- For future releases, we will abandon the `development` branch and switch to a
  workflow where new features are directly merged into `main`.

### Internal

- Switch from `functorch` to `torch.func` in reference implementation of tests
  ([PR](https://github.com/f-dangel/curvlinops/pull/36))

## [1.1.0] - 2023-02-19

Adds various new features:

### Added/New

- Inverses of linear operators with multiplication via conjugate gradients
  ([PR](https://github.com/f-dangel/curvlinops/pull/9),
  [example](https://curvlinops.readthedocs.io/en/latest/basic_usage/example_inverses.html))

- Spectral density estimation methods from [papyan2020traces](https://jmlr.org/beta/papers/v21/20-933.html)
  ([PR](https://github.com/f-dangel/curvlinops/pull/14/files),
  [basic example](https://curvlinops.readthedocs.io/en/latest/basic_usage/example_verification_spectral_density.html))

  - Add caching to recycle Lanczos iterations between densities with different hyperparameters
    ([PR](https://github.com/f-dangel/curvlinops/pull/15),
     [demo 1](https://curvlinops.readthedocs.io/en/latest/basic_usage/example_verification_spectral_density.html#for-multiple-hyperparameters),
     [demo 2](https://curvlinops.readthedocs.io/en/latest/basic_usage/example_verification_spectral_density.html#id1))

- Example visualizing different supported curvature matrices
  ([PR](https://github.com/f-dangel/curvlinops/pull/16),
   [example](https://curvlinops.readthedocs.io/en/latest/basic_usage/example_visual_tour.html))

- Linear operator for the uncentered gradient covariance matrix (aka 'empirical Fisher')
  ([PR](https://github.com/f-dangel/curvlinops/pull/17))

- Example for computing eigenvalues with `scipy.linalg.sparse.eigsh`
  ([PR](https://github.com/f-dangel/curvlinops/pull/18),
   [example](https://curvlinops.readthedocs.io/en/latest/basic_usage/example_eigenvalues.html))

- Linear operator for a Monte-Carlo approximation of the Fisher
  ([PR1](https://github.com/f-dangel/curvlinops/pull/20),
   [PR2](https://github.com/f-dangel/curvlinops/pull/21),
   [example](https://curvlinops.readthedocs.io/en/latest/basic_usage/example_fisher_monte_carlo.html))

### Fixed/Removed

### Internal

- Refactor examples, extracting common `functorch` and array comparison methods
  ([PR](https://github.com/f-dangel/curvlinops/pull/10))

- Add description of the library on the RTD landing page
  ([PR](https://github.com/f-dangel/curvlinops/pull/11))

- Set up a proper test suite with cases
  ([PR](https://github.com/f-dangel/curvlinops/pull/12))

  - Add regression test cases
    ([PR](https://github.com/f-dangel/curvlinops/pull/19))

- Update code to latest versions of linting CI
  ([PR](https://github.com/f-dangel/curvlinops/pull/22))

## [1.0.0] - 2022-09-30

Initial release

[Unreleased]: https://github.com/f-dangel/curvlinops/compare/2.0.0...HEAD
[2.0.0]: https://github.com/f-dangel/curvlinops/releases/tag/2.0.0
[1.2.0]: https://github.com/f-dangel/curvlinops/releases/tag/1.2.0
[1.1.0]: https://github.com/f-dangel/curvlinops/releases/tag/1.1.0
[1.0.0]: https://github.com/f-dangel/curvlinops/releases/tag/1.0.0<|MERGE_RESOLUTION|>--- conflicted
+++ resolved
@@ -6,17 +6,15 @@
 
 ## [Unreleased]
 
-<<<<<<< HEAD
+### Fixed/Removed
+
+- Deprecate Python 3.8 as it will reach its end of life in October 2024
+  ([PR](https://github.com/f-dangel/curvlinops/pull/128))
+
 ### Internal
 
 - Update Github action versions and cache `pip`
   ([PR](https://github.com/f-dangel/curvlinops/pull/129))
-=======
-### Fixed/Removed
-
-- Deprecate Python 3.8 as it will reach its end of life in October 2024
-  ([PR](https://github.com/f-dangel/curvlinops/pull/128))
->>>>>>> e1013237
 
 ## [2.0.0] - 2024-08-15
 
