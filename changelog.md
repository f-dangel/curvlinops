--- conflicted
+++ resolved
@@ -29,17 +29,13 @@
   that benchmarks the linear operators
   ([PR](https://github.com/f-dangel/curvlinops/pull/162))
 
-<<<<<<< HEAD
 - Add a [use case
   example](https://curvlinops.readthedocs.io/en/latest/basic_usage/example_trace_diagonal_estimation.html)
   on trace estimation
   ([PR](https://github.com/f-dangel/curvlinops/pull/165))
 
-- Make linear operators purely PyTorch with a SciPy export option
-=======
 - **Backward-incompatible:** Make linear operators purely PyTorch with a SciPy
   export option
->>>>>>> 794ff48f
   - `GGNLinearOperator` ([PR](https://github.com/f-dangel/curvlinops/pull/146))
   - `TransposedJacobianLinearOperator` and `JacobianLinearOperator`
     ([PR](https://github.com/f-dangel/curvlinops/pull/147))
