# This file is used to configure the project.
# Read more about the various options under:
# https://packaging.python.org/en/latest/guides/writing-pyproject-toml
# https://setuptools.pypa.io/en/latest/userguide/pyproject_config.html

[build-system]
requires = ["setuptools >= 61.0", "setuptools_scm"]
build-backend = "setuptools.build_meta"

###############################################################################
#                                 Main library                                #
###############################################################################

[project]
name = "curvlinops-for-pytorch"
authors = [
    { name = "Felix Dangel" },
    { name = "Runa Eschenhagen" },
    { name = "Lukas Tatzel" },
]
urls = { Repository = "https://github.com/f-dangel/curvlinops" }
description = "scipy Linear operators for curvature matrices in PyTorch"
readme = { file = "README.md", content-type = "text/markdown; charset=UTF-8; variant=GFM" }
license = { text = "MIT" }
# Add all kinds of additional classifiers as defined under
# https://pypi.python.org/pypi?%3Aaction=list_classifiers
classifiers = [
    "Development Status :: 4 - Beta",
    "License :: OSI Approved :: MIT License",
    "Operating System :: OS Independent",
    "Programming Language :: Python :: 3.9",
    "Programming Language :: Python :: 3.10",
    "Programming Language :: Python :: 3.11",
    "Programming Language :: Python :: 3.12",
]
dynamic = ["version"]
# Dependencies of the project:
dependencies = [
<<<<<<< HEAD
    "backpack-for-pytorch>=1.6.0,<2.0.0",
    "torch>=2.0",
    "scipy>=1.7.1,<2.0.0",
    "numpy<2.0.0",
    "tqdm>=4.61.0,<5.0.0",
    "einops",
    "einconv",
    "linear_operator", # matvec-based CG implementation in pure PyTorch
=======
    "backpack-for-pytorch>=1.6.0",
    "torch>=2.0", # introduces torch.func
    "scipy>=1.0.0", # introduces LSMR
    "numpy>=1.21.0", # compatible with modern Python versions
    "tqdm>=4.0.0", # compatible with modern Python versions
    "einops>=0.3.0", # introduces einsum
    "einconv>=0.1.0", # first release
    "linear_operator>=0.2.0", # matvec-based CG implementation in pure PyTorch
>>>>>>> 7f86b3d1
]
# Require a specific Python version, e.g. Python 2.7 or >= 3.4
requires-python = ">=3.9"

###############################################################################
#                           Development dependencies                          #
###############################################################################

[project.optional-dependencies]
# Dependencies needed to run the tests.
test = [
    "matplotlib",
    "tueplots",
    "coveralls",
    "pytest",
    "pytest-cov",
    "pytest-optional-tests",
]

# Dependencies needed for linting.
lint = [
    "ruff",
    "darglint",
    "pydocstyle",
]

# Dependencies needed to build/view the documentation.
docs = [
    "memory_profiler",
    "transformers",
    "tiktoken",
    "datasets",
    "matplotlib",
    "sphinx-gallery",
    "sphinx-rtd-theme",
    "tueplots"
]

###############################################################################
#                       Development tool configurations                       #
###############################################################################
[tool.setuptools_scm]

[tool.pydocstyle]
convention = "google"
match = '.*\.py'
match_dir = '^(?!(test|.git)).*'

[tool.ruff]
line-length = 88

[tool.ruff.lint]
# Enable all rules from flake8 (E, F), plus additional ones including isort (I)
select = ["E", "F", "B", "C", "W", "B9", "PLE", "PLW", "PLR", "I"]
ignore = [
    # E501 max-line-length (replaced by B950 (max-line-length + 10%))
    "E501",
    # C408 use {} instead of dict() (ignored because pytorch uses dict)
    "C408",
    # E203 whitespace before :
    "E203",
    # E231 missing whitespace after ','
    "E231",
    # W291 trailing whitespace
    "W291",
    # E203 line break before binary operator (replaces W503)
    "E203",
    # Line break occurred after a binary operator (replaces W504)
    "E226",
    # B905 `zip()` without an explicit `strict=` parameter
    "B905",
    # Too many arguments in function definition (9 > 5)
    "PLR0913",
    # Magic value comparison
    "PLR2004",
    # Loop variable overwritten by assignment target
    "PLW2901",
]

[tool.ruff.format]
quote-style = "double"
indent-style = "space"
skip-magic-trailing-comma = false
line-ending = "auto"
exclude = [
    ".eggs",
    ".git",
    ".pytest_cache",
    "docs/rtd",
    "build",
    "dist",
]

[tool.ruff.lint.per-file-ignores]
# Add any per-file ignores here if needed

[tool.ruff.lint.flake8-bugbear]
extend-immutable-calls = ["pytest.raises", "pytest.warns", "pytest.mark.skip"]<|MERGE_RESOLUTION|>--- conflicted
+++ resolved
@@ -36,16 +36,6 @@
 dynamic = ["version"]
 # Dependencies of the project:
 dependencies = [
-<<<<<<< HEAD
-    "backpack-for-pytorch>=1.6.0,<2.0.0",
-    "torch>=2.0",
-    "scipy>=1.7.1,<2.0.0",
-    "numpy<2.0.0",
-    "tqdm>=4.61.0,<5.0.0",
-    "einops",
-    "einconv",
-    "linear_operator", # matvec-based CG implementation in pure PyTorch
-=======
     "backpack-for-pytorch>=1.6.0",
     "torch>=2.0", # introduces torch.func
     "scipy>=1.0.0", # introduces LSMR
@@ -54,7 +44,6 @@
     "einops>=0.3.0", # introduces einsum
     "einconv>=0.1.0", # first release
     "linear_operator>=0.2.0", # matvec-based CG implementation in pure PyTorch
->>>>>>> 7f86b3d1
 ]
 # Require a specific Python version, e.g. Python 2.7 or >= 3.4
 requires-python = ">=3.9"
