--- conflicted
+++ resolved
@@ -13,20 +13,12 @@
   isort:
     runs-on: ubuntu-latest
     steps:
-<<<<<<< HEAD
     - uses: actions/checkout@v4
-    - name: Set up Python 3.8
+    - name: Set up Python 3.9
       uses: actions/setup-python@v5
       with:
-        python-version: 3.8
+        python-version: 3.9
         cache: pip
-=======
-    - uses: actions/checkout@v1
-    - name: Set up Python 3.9
-      uses: actions/setup-python@v1
-      with:
-        python-version: 3.9
->>>>>>> e1013237
     - name: Install dependencies
       run: |
         python -m pip install --upgrade pip
