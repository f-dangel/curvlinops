"""Contains tests for ``curvlinops/ggn``."""

<<<<<<< HEAD
from test.utils import compare_matmat
=======
from collections.abc import MutableMapping
from test.utils import compare_matmat

from pytest import raises
>>>>>>> bd797044

from curvlinops import GGNLinearOperator
from curvlinops.examples.functorch import functorch_ggn

<<<<<<< HEAD

def test_GGNLinearOperator_matvec(case, adjoint: bool, is_vec: bool):
    """Test matrix-matrix multiplication with the GGN.

    Args:
        case: Tuple of model, loss function, parameters, data, and batch size getter.
        adjoint: Whether to test the adjoint operator.
        is_vec: Whether to test matrix-vector or matrix-matrix multiplication.
    """
    model_func, loss_func, params, data, batch_size_fn = case

=======

def test_GGNLinearOperator_matvec(case, adjoint: bool, is_vec: bool):
    """Test matrix-matrix multiplication with the GGN.

    Args:
        case: Tuple of model, loss function, parameters, data, and batch size getter.
        adjoint: Whether to test the adjoint operator.
        is_vec: Whether to test matrix-vector or matrix-matrix multiplication.
    """
    model_func, loss_func, params, data, batch_size_fn = case

    # Test when X is dict-like but batch_size_fn = None (default)
    if isinstance(data[0][0], MutableMapping):
        with raises(ValueError):
            _ = GGNLinearOperator(model_func, loss_func, params, data)

>>>>>>> bd797044
    G = GGNLinearOperator(
        model_func, loss_func, params, data, batch_size_fn=batch_size_fn
    )
    G_mat = functorch_ggn(model_func, loss_func, params, data, input_key="x")

    compare_matmat(G, G_mat, adjoint, is_vec, atol=1e-7)<|MERGE_RESOLUTION|>--- conflicted
+++ resolved
@@ -1,30 +1,13 @@
 """Contains tests for ``curvlinops/ggn``."""
 
-<<<<<<< HEAD
-from test.utils import compare_matmat
-=======
 from collections.abc import MutableMapping
 from test.utils import compare_matmat
 
 from pytest import raises
->>>>>>> bd797044
 
 from curvlinops import GGNLinearOperator
 from curvlinops.examples.functorch import functorch_ggn
 
-<<<<<<< HEAD
-
-def test_GGNLinearOperator_matvec(case, adjoint: bool, is_vec: bool):
-    """Test matrix-matrix multiplication with the GGN.
-
-    Args:
-        case: Tuple of model, loss function, parameters, data, and batch size getter.
-        adjoint: Whether to test the adjoint operator.
-        is_vec: Whether to test matrix-vector or matrix-matrix multiplication.
-    """
-    model_func, loss_func, params, data, batch_size_fn = case
-
-=======
 
 def test_GGNLinearOperator_matvec(case, adjoint: bool, is_vec: bool):
     """Test matrix-matrix multiplication with the GGN.
@@ -41,7 +24,6 @@
         with raises(ValueError):
             _ = GGNLinearOperator(model_func, loss_func, params, data)
 
->>>>>>> bd797044
     G = GGNLinearOperator(
         model_func, loss_func, params, data, batch_size_fn=batch_size_fn
     )
