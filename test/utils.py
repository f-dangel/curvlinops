--- conflicted
+++ resolved
@@ -601,12 +601,7 @@
     tol = {"atol": atol, "rtol": rtol}
 
     # Generate the vector using rand_accepted_formats
-<<<<<<< HEAD
-    dt = op.dtype
-    dev = op.device
-=======
     dt, dev = op.dtype, op.device
->>>>>>> 9134793f
     _, X, _ = rand_accepted_formats(
         [tuple(s) for s in op._in_shape],
         is_vec=is_vec,
@@ -691,15 +686,7 @@
     """
     dim1, dim_2 = A.shape
     (dim,) = {dim1, dim_2}
-<<<<<<< HEAD
-    return eye(
-        dim,
-        dtype=A.dtype if isinstance(A, PyTorchLinearOperator) else A.dtype,
-        device=A.device if isinstance(A, PyTorchLinearOperator) else A.device,
-    )
-=======
     return eye(dim, dtype=A.dtype, device=A.device)
->>>>>>> 9134793f
 
 
 def check_estimator_convergence(
