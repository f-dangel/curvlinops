"""Utility functions to test ``curvlinops``."""

from collections.abc import MutableMapping
from contextlib import redirect_stdout, suppress
from itertools import product
from typing import Callable, Iterable, List, Optional, Tuple, Union

from einops import rearrange, reduce
from einops.layers.torch import Rearrange
from numpy import eye, ndarray
from torch import (
    Tensor,
    allclose,
    as_tensor,
    cat,
    cuda,
    device,
    dtype,
    from_numpy,
    rand,
    randint,
    zeros_like,
)
from torch.nn import (
    AdaptiveAvgPool2d,
    BCEWithLogitsLoss,
    Conv2d,
    CrossEntropyLoss,
    Flatten,
    Identity,
    Module,
    MSELoss,
    Parameter,
    Sequential,
    Upsample,
)

from curvlinops import GGNLinearOperator
from curvlinops._torch_base import PyTorchLinearOperator
<<<<<<< HEAD
=======
from curvlinops.fisher import FisherMCLinearOperator
>>>>>>> 9cfdd403
from curvlinops.utils import allclose_report


def get_available_devices() -> List[device]:
    """Return CPU and, if present, GPU device.

    Returns:
        devices: Available devices for ``torch``.
    """
    devices = [device("cpu")]

    if cuda.is_available():
        devices.append(device("cuda"))

    return devices


def classification_targets(size: Tuple[int], num_classes: int) -> Tensor:
    """Create random targets for classes ``0``, ..., ``num_classes - 1``.

    Args:
        size: Size of the targets to create.
        num_classes: Number of classes.

    Returns:
        Random targets.
    """
    return randint(size=size, low=0, high=num_classes)


def binary_classification_targets(size: Tuple[int]) -> Tensor:
    """Create random binary targets.

    Args:
        size: Size of the targets to create.

    Returns:
        Random targets (float).
    """
    return classification_targets(size, 2).float()


def regression_targets(size: Tuple[int]) -> Tensor:
    """Create random targets for regression.

    Args:
        size: Size of the targets to create.

    Returns:
        Random targets.
    """
    return rand(*size)


def ggn_block_diagonal(
    model: Module,
    loss_func: Module,
    params: List[Parameter],
    data: Iterable[Tuple[Union[Tensor, MutableMapping], Tensor]],
    batch_size_fn: Optional[Callable[[MutableMapping], int]] = None,
    separate_weight_and_bias: bool = True,
) -> ndarray:
    """Compute the block-diagonal GGN.

    Args:
        model: The neural network.
        loss_func: The loss function.
        params: The parameters w.r.t. which the GGN block-diagonals will be computed.
        data: A data loader.
        batch_size_fn: A function that returns the batch size given a dict-like ``X``.
        separate_weight_and_bias: Whether to treat weight and bias of a layer as
            separate blocks in the block-diagonal GGN. Default: ``True``.

    Returns:
        The block-diagonal GGN.
    """
    # compute the full GGN then zero out the off-diagonal blocks
    ggn = GGNLinearOperator(
        model, loss_func, params, data, batch_size_fn=batch_size_fn
    ).to_scipy()
    ggn = from_numpy(ggn @ eye(ggn.shape[1]))
    sizes = [p.numel() for p in params]
    # ggn_blocks[i, j] corresponds to the block of (params[i], params[j])
    ggn_blocks = [list(block.split(sizes, dim=1)) for block in ggn.split(sizes, dim=0)]

    # find out which blocks to keep
    num_params = len(params)
    keep = [(i, i) for i in range(num_params)]
    param_ids = [p.data_ptr() for p in params]

    # keep blocks corresponding to jointly-treated weights and biases
    if not separate_weight_and_bias:
        # find all layers with weight and bias
        has_weight_and_bias = [
            mod
            for mod in model.modules()
            if hasattr(mod, "weight") and hasattr(mod, "bias") and mod.bias is not None
        ]
        # only keep those whose parameters are included
        has_weight_and_bias = [
            mod
            for mod in has_weight_and_bias
            if mod.weight.data_ptr() in param_ids and mod.bias.data_ptr() in param_ids
        ]
        for mod in has_weight_and_bias:
            w_pos = param_ids.index(mod.weight.data_ptr())
            b_pos = param_ids.index(mod.bias.data_ptr())
            keep.extend([(w_pos, b_pos), (b_pos, w_pos)])

    for i, j in product(range(num_params), range(num_params)):
        if (i, j) not in keep:
            ggn_blocks[i][j].zero_()

    # concatenate all blocks
    return cat([cat(row_blocks, dim=1) for row_blocks in ggn_blocks], dim=0).numpy()


class WeightShareModel(Sequential):
    """Sequential model with processing of the weight-sharing dimension.

    Wraps a ``Sequential`` model, but processes the weight-sharing dimension based
    on the ``setting`` before it returns the output of the sequential model.
    Assumes that the output of the sequential model is of shape
    ``(batch, ..., out_dim)``.
    """

    def __init__(self, *args: Module, setting: str = "expand", loss: str = "MSE"):
        """Initialize the model.

        Args:
            *args: Modules of the sequential model.
        """
        super().__init__(*args)
        self.setting = setting
        self.loss = loss

    @property
    def setting(self) -> str:
        """Return the setting of the model.

        Returns:
            The setting of the model.

        Raises:
            ValueError: If ``setting`` property has not been set.
        """
        if self._setting is None:
            raise ValueError("WeightShareModel.setting has not been set.")
        return self._setting

    @setting.setter
    def setting(self, setting: str):
        """Set the weight-sharing setting of the model.

        Args:
            setting: The weight-sharing setting of the model.

        Raises:
            ValueError: If ``setting`` is neither ``'expand'`` nor ``'reduce'``.
        """
        if setting not in {"expand", "reduce"}:
            raise ValueError(
                f"Expected 'setting' to be 'expand' or 'reduce', got {setting}."
            )
        self._setting = setting

    @property
    def loss(self) -> str:
        """Return the type of loss function the model is used with.

        Returns:
            The type of loss function.
        """
        if self._loss is None:
            raise ValueError("WeightShareModel.loss has not been set.")
        return self._loss

    @loss.setter
    def loss(self, loss: str):
        """Set the type of loss function the model is used with.

        Args:
            loss: The type of loss function.

        Raises:
            ValueError: If ``loss`` is not one of ``MSE``, ``CE``, or ``BCE``.
        """
        if loss not in {"MSE", "CE", "BCE"}:
            raise ValueError(f"Expected loss to be 'MSE', 'CE', or 'BCE'. Got {loss}.")
        self._loss = loss

    def forward(self, x: Tensor) -> Tensor:
        """Forward pass with processing of the weight-sharing dimension.

        Assumes MSELoss. The output would have to be transposed to be used with
        the CrossEntropyLoss.

        Args:
            x: Input to the forward pass.

        Returns:
            Output of the sequential model with processed weight-sharing dimension.
        """
        x = super().forward(x)
        if self.setting == "reduce":
            # Example: Vision transformer for image classification.
            # (batch, image_patches, c) -> (batch, c)
            return reduce(x, "batch ... c -> batch c", "mean")
        # if self.setting == "expand":
        # Example: Transformer for translation: (batch, sequence_length, c)
        # (although second and third dimension would have to be transposed for
        # classification)
        if x.ndim > 2 and self.loss == "CE":
            x = rearrange(x, "batch ... c -> batch c ...")
        return x


class Conv2dModel(Module):
    """Sequential model with Conv2d module for expand and reduce setting."""

    def __init__(self):
        """Initialize the model."""
        super().__init__()
        self._setting = None
        self._models = {
            "expand": Sequential(
                Conv2d(3, 2, 4, padding=4 // 2),
                Rearrange("batch c h w -> batch h w c"),
            ),
            "reduce": Sequential(
                Conv2d(3, 2, 4, padding=4 // 2),
                AdaptiveAvgPool2d(1),
                Flatten(start_dim=1),
            ),
        }

    @property
    def setting(self) -> str:
        """Return the setting of the model.

        Returns:
            The setting of the model.

        Raises:
            ValueError: If `setting` property has not been set.
        """
        if self._setting is None:
            raise ValueError("Conv2dModel.setting has not been set.")
        return self._setting

    @setting.setter
    def setting(self, setting: str):
        """Set the weight-sharing setting of the model.

        Args:
            setting: The weight-sharing setting of the model.

        Raises:
            ValueError: If ``setting`` is neither ``'expand'`` nor ``'reduce'``.
        """
        if setting not in {"expand", "reduce"}:
            raise ValueError(
                f"Expected 'setting' to be 'expand' or 'reduce', got {setting}."
            )
        self._setting = setting
        self._model = self._models[setting]

    def forward(self, x: Tensor) -> Tensor:
        """Forward pass with sequential model based on the setting.

        Args:
            x: Input to the forward pass.

        Returns:
            Output of the sequential model.
        """
        return self._model(x)


class UnetModel(Module):
    """Simple Unet-like model where the number of spatial locations varies."""

    def __init__(self, loss: Module):
        """Initialize the model."""
        if loss not in {MSELoss, CrossEntropyLoss, BCEWithLogitsLoss}:
            raise ValueError(
                "Loss has to be one of MSELoss, CrossEntropyLoss, BCEWithLogitsLoss. "
                f"Got {loss}."
            )
        super().__init__()
        self._model = Sequential(
            Conv2d(3, 2, 3, padding=1, stride=2),
            Conv2d(2, 2, 3, padding=3 // 2),
            Upsample(scale_factor=2, mode="nearest"),
            Conv2d(2, 3, 3, padding=1),
            (
                Rearrange("batch c h w -> batch h w c")
                if issubclass(loss, (MSELoss, BCEWithLogitsLoss))
                else Identity()
            ),
        )

    def forward(self, x: Tensor) -> Tensor:
        """Forward pass of the model.

        Args:
            x: Input to the forward pass.

        Returns:
            Output of the model.
        """
        return self._model(x)


def cast_input(
    X: Union[Tensor, MutableMapping], target_dtype: dtype
) -> Union[Tensor, MutableMapping]:
    """Cast an input tensor ``X`` (can be inside a dict-like object under the key "x")
        into ``target_dtype``.

    Args:
        X: The input tensor.
        target_dtype: Target ``torch`` data type.

    Returns:
        The casted tensor, preserved under the dict-like object, if applicable.
    """
    if isinstance(X, MutableMapping):
        X["x"] = X["x"].to(target_dtype)
    else:
        X = X.to(target_dtype)

    return X


def batch_size_fn(X: MutableMapping) -> int:
    """Get the batch size of a tensor wrapped in a dict-like object.

    Assumes that the key to that tensor is "x".

    Args:
        X: The dict-like object with key "x" and a corresponding tensor value.

    Returns:
        batch_size: The first dimension size of the tensor.
    """
    return X["x"].shape[0]


def compare_state_dicts(state_dict: dict, state_dict_new: dict):
    """Compare two state dicts recursively.

    Args:
        state_dict (dict): The first state dict to compare.
        state_dict_new (dict): The second state dict to compare.

    Raises:
        AssertionError: If the state dicts are not equal.
    """
    assert len(state_dict) == len(state_dict_new)
    for value, value_new in zip(state_dict.values(), state_dict_new.values()):
        if isinstance(value, Tensor):
            assert allclose(value, value_new)
        elif isinstance(value, dict):
            compare_state_dicts(value, value_new)
        elif isinstance(value, tuple):
            assert len(value) == len(value_new)
            assert all(isinstance(v, type(v2)) for v, v2 in zip(value, value_new))
            assert all(
                allclose(as_tensor(v), as_tensor(v2)) for v, v2 in zip(value, value_new)
            )
        else:
            assert value == value_new


def rand_accepted_formats(
    shapes: List[Tuple[int, ...]],
    is_vec: bool,
    dtype: dtype,
    device: device,
    num_vecs: int = 1,
) -> Tuple[List[Tensor], Tensor, ndarray]:
    """Generate a random vector/matrix in all accepted formats.

    Args:
        shapes: Sizes of the tensor product space.
        is_vec: Whether to generate representations of a vector or a matrix.
        dtype: Data type of the generated tensors.
        device: Device of the generated tensors.
        num_vecs: Number of vectors to generate. Ignored if ``is_vec`` is ``False``.
            Default: ``1``.

    Returns:
        M_tensor_list: Random vector/matrix in tensor list format.
        M_tensor: Random vector/matrix in tensor format.
        M_ndarray: Random vector/matrix in numpy format.
    """
    M_tensor_list = [
        rand(*shape, num_vecs, dtype=dtype, device=device) for shape in shapes
    ]
    M_tensor = cat([M.flatten(end_dim=-2) for M in M_tensor_list])

    if is_vec:
        M_tensor_list = [M.squeeze(-1) for M in M_tensor_list]
        M_tensor.squeeze(-1)

    M_ndarray = M_tensor.cpu().numpy()

    return M_tensor_list, M_tensor, M_ndarray


def compare_matmat(
    op: PyTorchLinearOperator,
    mat: Tensor,
    adjoint: bool,
    is_vec: bool,
    num_vecs: int = 2,
    rtol: float = 1e-5,
    atol: float = 1e-8,
):
    """Test the matrix-vector product of a PyTorch linear operator.

    Try all accepted formats for the input, as well as the SciPy-exported operator.

    Args:
        op: The operator to test.
        mat: The matrix representation of the linear operator.
        adjoint: Whether to test the adjoint operator.
        is_vec: Whether to test matrix-vector or matrix-matrix multiplication.
        num_vecs: Number of vectors to test (ignored if ``is_vec`` is ``True``).
            Default: ``2``.
        rtol: Relative tolerance for the comparison. Default: ``1e-5``.
        atol: Absolute tolerance for the comparison. Default: ``1e-8``.
    """
    if adjoint:
        op, mat = op.adjoint(), mat.conj().T

    num_vecs = 1 if is_vec else num_vecs
    dt = op._infer_dtype()
    dev = op._infer_device()
    x_list, x_tensor, x_numpy = rand_accepted_formats(
        [tuple(s) for s in op._in_shape], is_vec, dt, dev, num_vecs=num_vecs
    )

    tol = {"atol": atol, "rtol": rtol}

    # input in tensor format
    mat_x = mat @ x_tensor
    assert allclose_report(op @ x_tensor, mat_x, **tol)

    # input in numpy format
    op_scipy = op.to_scipy()
    op_x = op_scipy @ x_numpy
    assert type(op_x) is ndarray
    assert allclose_report(from_numpy(op_x).to(dev), mat_x, **tol)

    # input in tensor list format
    mat_x = [
        m_x.reshape(s if is_vec else (*s, num_vecs))
        for m_x, s in zip(mat_x.split(op._out_shape_flat), op._out_shape)
    ]
    op_x = op @ x_list
    assert len(op_x) == len(mat_x)
    for o_x, m_x in zip(op_x, mat_x):
<<<<<<< HEAD
        assert allclose_report(o_x, m_x, **tol)
=======
        assert allclose_report(o_x, m_x, **tol)


def compare_matmat_expectation(
    op: FisherMCLinearOperator,
    mat: Tensor,
    adjoint: bool,
    is_vec: bool,
    max_repeats: int,
    check_every: int,
    num_vecs: int = 2,
    rtol: float = 1e-5,
    atol: float = 1e-8,
):
    """Test the matrix-vector product of a PyTorch linear operator in expectation.

    Args:
        op: The operator to test.
        mat: The matrix representation of the linear operator.
        adjoint: Whether to test the adjoint operator.
        is_vec: Whether to test matrix-vector or matrix-matrix multiplication.
        max_repeats: Maximum number of matrix-vector product within which the
            expectation must converge.
        check_every: Check the expectation every ``check_every`` iterations for
            convergence.
        num_vecs: Number of vectors to test (ignored if ``is_vec`` is ``True``).
            Default: ``2``.
        rtol: Relative tolerance for the comparison. Default: ``1e-5``.
        atol: Absolute tolerance for the comparison. Will be multiplied by the maximum
            absolute value of the ground truth. Default: ``1e-8``.
    """
    if adjoint:
        op, mat = op.adjoint(), mat.conj().T

    num_vecs = 1 if is_vec else num_vecs
    dt = op._infer_dtype()
    dev = op._infer_device()
    _, x, _ = rand_accepted_formats(
        [tuple(s) for s in op._in_shape], is_vec, dt, dev, num_vecs=num_vecs
    )

    op_x = zeros_like(x)
    mat_x = mat @ x

    atol *= mat_x.flatten().abs().max().item()
    tol = {"atol": atol, "rtol": rtol}

    for m in range(max_repeats):
        op_x += op @ x
        op._seed += 1

        total_samples = (m + 1) * op._mc_samples
        if total_samples % check_every == 0:
            with redirect_stdout(None), suppress(ValueError), suppress(AssertionError):
                assert allclose_report(op_x / (m + 1), mat_x, **tol)
                return

    assert allclose_report(op_x / max_repeats, mat_x, **tol)
>>>>>>> 9cfdd403
<|MERGE_RESOLUTION|>--- conflicted
+++ resolved
@@ -35,12 +35,8 @@
     Upsample,
 )
 
-from curvlinops import GGNLinearOperator
+from curvlinops import FisherMCLinearOperator, GGNLinearOperator
 from curvlinops._torch_base import PyTorchLinearOperator
-<<<<<<< HEAD
-=======
-from curvlinops.fisher import FisherMCLinearOperator
->>>>>>> 9cfdd403
 from curvlinops.utils import allclose_report
 
 
@@ -505,9 +501,6 @@
     op_x = op @ x_list
     assert len(op_x) == len(mat_x)
     for o_x, m_x in zip(op_x, mat_x):
-<<<<<<< HEAD
-        assert allclose_report(o_x, m_x, **tol)
-=======
         assert allclose_report(o_x, m_x, **tol)
 
 
@@ -565,5 +558,4 @@
                 assert allclose_report(op_x / (m + 1), mat_x, **tol)
                 return
 
-    assert allclose_report(op_x / max_repeats, mat_x, **tol)
->>>>>>> 9cfdd403
+    assert allclose_report(op_x / max_repeats, mat_x, **tol)