--- conflicted
+++ resolved
@@ -554,12 +554,6 @@
 def eye_like(A: Tensor) -> Tensor:
     """Create an identity matrix of same size as ``A``.
 
-<<<<<<< HEAD
-    Returns:
-        The identity matrix of ``A``'s size.
-    """
-    dim = A.shape[0]
-=======
     Args:
         A: The tensor whose size determines the identity matrix.
 
@@ -568,5 +562,4 @@
     """
     dim1, dim_2 = A.shape
     (dim,) = {dim1, dim_2}
->>>>>>> 03855b41
     return torch_eye(dim, device=A.device, dtype=A.dtype)