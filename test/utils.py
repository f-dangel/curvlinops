"""Utility functions to test ``curvlinops``."""

import os
from collections.abc import MutableMapping
from contextlib import redirect_stdout, suppress
from itertools import product
from typing import Any, Callable, Dict, Iterable, List, Optional, Tuple, Type, Union

from einops import rearrange, reduce
from einops.layers.torch import Rearrange
from numpy import ndarray
from pytest import raises
from torch import (
    Tensor,
    allclose,
    as_tensor,
    cat,
    cuda,
    device,
    dtype,
    eye,
    from_numpy,
    linalg,
    load,
    logdet,
    manual_seed,
    rand,
    randint,
    randperm,
    save,
    trace,
    zeros_like,
)
from torch.nn import (
    AdaptiveAvgPool2d,
    BCEWithLogitsLoss,
    Conv2d,
    CrossEntropyLoss,
    Flatten,
    Identity,
    Linear,
    Module,
    MSELoss,
    Parameter,
    ReLU,
    Sequential,
    Upsample,
)

from curvlinops import (
    EFLinearOperator,
    EKFACLinearOperator,
    FisherMCLinearOperator,
    FisherType,
    GGNLinearOperator,
    KFACLinearOperator,
)
from curvlinops._torch_base import CurvatureLinearOperator, PyTorchLinearOperator
from curvlinops.utils import allclose_report


def get_available_devices() -> List[device]:
    """Return CPU and, if present, GPU device.

    Returns:
        devices: Available devices for ``torch``.
    """
    devices = [device("cpu")]

    if cuda.is_available():
        devices.append(device("cuda"))

    return devices


def classification_targets(size: Tuple[int], num_classes: int) -> Tensor:
    """Create random targets for classes ``0``, ..., ``num_classes - 1``.

    Args:
        size: Size of the targets to create.
        num_classes: Number of classes.

    Returns:
        Random targets.
    """
    return randint(size=size, low=0, high=num_classes)


def binary_classification_targets(size: Tuple[int]) -> Tensor:
    """Create random binary targets.

    Args:
        size: Size of the targets to create.

    Returns:
        Random targets (float).
    """
    return classification_targets(size, 2).float()


def regression_targets(size: Tuple[int]) -> Tensor:
    """Create random targets for regression.

    Args:
        size: Size of the targets to create.

    Returns:
        Random targets.
    """
    return rand(*size)


def maybe_exclude_or_shuffle_parameters(
    params: List[Parameter], model: Module, exclude: str, shuffle: bool
):
    """Maybe exclude or shuffle parameters.

    Args:
        params: List of parameters.
        model: The neural network.
        exclude: Parameter to exclude.
        shuffle: Whether to shuffle the parameters.

    Returns:
        List of parameters.
    """
    assert exclude in {None, "weight", "bias"}
    if exclude is not None:
        names = {p.data_ptr(): name for name, p in model.named_parameters()}
        params = [p for p in params if exclude not in names[p.data_ptr()]]
    if shuffle:
        permutation = randperm(len(params))
        params = [params[i] for i in permutation]
    return params


def block_diagonal(
    linear_operator: Type[CurvatureLinearOperator],
    model: Module,
    loss_func: Module,
    params: List[Parameter],
    data: Iterable[Tuple[Union[Tensor, MutableMapping], Tensor]],
    batch_size_fn: Optional[Callable[[MutableMapping], int]] = None,
    separate_weight_and_bias: bool = True,
    optional_linop_args: Optional[Dict[str, Any]] = None,
) -> Tensor:
    """Compute the block-diagonal of the matrix induced by a linear operator.

    Args:
        linear_operator: The linear operator.
        model: The neural network.
        loss_func: The loss function.
        params: The parameters w.r.t. which the block-diagonal will be computed for.
        data: A data loader.
        batch_size_fn: A function that returns the batch size given a dict-like ``X``.
        separate_weight_and_bias: Whether to treat weight and bias of a layer as
            separate blocks in the block-diagonal. Default: ``True``.

    Returns:
        The block-diagonal matrix.
    """
    # compute the full matrix then zero out the off-diagonal blocks
    linop = linear_operator(
        model,
        loss_func,
        params,
        data,
        batch_size_fn=batch_size_fn,
        **(optional_linop_args or {}),
    )
    linop_mat = linop @ eye_like(linop)
    sizes = [p.numel() for p in params]
    # matrix_blocks[i, j] corresponds to the block of (params[i], params[j])
    matrix_blocks = [
        list(block.split(sizes, dim=1)) for block in linop_mat.split(sizes, dim=0)
    ]

    # find out which blocks to keep
    num_params = len(params)
    keep = [(i, i) for i in range(num_params)]
    param_ids = [p.data_ptr() for p in params]

    # keep blocks corresponding to jointly-treated weights and biases
    if not separate_weight_and_bias:
        # find all layers with weight and bias
        has_weight_and_bias = [
            mod
            for mod in model.modules()
            if hasattr(mod, "weight") and hasattr(mod, "bias") and mod.bias is not None
        ]
        # only keep those whose parameters are included
        has_weight_and_bias = [
            mod
            for mod in has_weight_and_bias
            if mod.weight.data_ptr() in param_ids and mod.bias.data_ptr() in param_ids
        ]
        for mod in has_weight_and_bias:
            w_pos = param_ids.index(mod.weight.data_ptr())
            b_pos = param_ids.index(mod.bias.data_ptr())
            keep.extend([(w_pos, b_pos), (b_pos, w_pos)])

    for i, j in product(range(num_params), range(num_params)):
        if (i, j) not in keep:
            matrix_blocks[i][j].zero_()

    # concatenate all blocks
    return cat([cat(row_blocks, dim=1) for row_blocks in matrix_blocks], dim=0)


class WeightShareModel(Sequential):
    """Sequential model with processing of the weight-sharing dimension.

    Wraps a ``Sequential`` model, but processes the weight-sharing dimension based
    on the ``setting`` before it returns the output of the sequential model.
    Assumes that the output of the sequential model is of shape
    ``(batch, ..., out_dim)``.
    """

    def __init__(self, *args: Module, setting: str = "expand", loss: str = "MSE"):
        """Initialize the model.

        Args:
            *args: Modules of the sequential model.
        """
        super().__init__(*args)
        self.setting = setting
        self.loss = loss

    @property
    def setting(self) -> str:
        """Return the setting of the model.

        Returns:
            The setting of the model.

        Raises:
            ValueError: If ``setting`` property has not been set.
        """
        if self._setting is None:
            raise ValueError("WeightShareModel.setting has not been set.")
        return self._setting

    @setting.setter
    def setting(self, setting: str):
        """Set the weight-sharing setting of the model.

        Args:
            setting: The weight-sharing setting of the model.

        Raises:
            ValueError: If ``setting`` is neither ``'expand'``,``'expand-flatten'``, nor
                ``'reduce'``.
        """
        if setting not in {"expand", "expand-flatten", "reduce"}:
            raise ValueError(
                "Expected 'setting' to be 'expand', 'expand-flatten', or 'reduce', got "
                f"{setting}."
            )
        self._setting = setting

    @property
    def loss(self) -> str:
        """Return the type of loss function the model is used with.

        Returns:
            The type of loss function.
        """
        if self._loss is None:
            raise ValueError("WeightShareModel.loss has not been set.")
        return self._loss

    @loss.setter
    def loss(self, loss: str):
        """Set the type of loss function the model is used with.

        Args:
            loss: The type of loss function.

        Raises:
            ValueError: If ``loss`` is not one of ``MSE``, ``CE``, or ``BCE``.
        """
        if loss not in {"MSE", "CE", "BCE"}:
            raise ValueError(f"Expected loss to be 'MSE', 'CE', or 'BCE'. Got {loss}.")
        self._loss = loss

    def forward(self, x: Tensor) -> Tensor:
        """Forward pass with processing of the weight-sharing dimension.

        Assumes MSELoss. The output would have to be transposed to be used with
        the CrossEntropyLoss.

        Args:
            x: Input to the forward pass.

        Returns:
            Output of the sequential model with processed weight-sharing dimension.
        """
        x = super().forward(x)
        if self.setting == "reduce":
            # Example: Vision transformer for image classification.
            # (batch, image_patches, c) -> (batch, c)
            return reduce(x, "batch ... c -> batch c", "mean")
        # if self.setting == "expand":
        # Example: Transformer for translation: (batch, sequence_length, c)
        # (although second and third dimension would have to be transposed for
        # classification)
        if self.setting == "expand-flatten":
            # Example: Pixel-wise MSE loss for diffusion model:
            # (batch, hight, width, c) -> (batch, hight * width * c)
            x = rearrange(x, "batch ... c -> batch (... c)")
        elif x.ndim > 2 and self.loss == "CE":
            x = rearrange(x, "batch ... c -> batch c ...")
        return x


class Conv2dModel(Module):
    """Sequential model with Conv2d module for expand and reduce setting."""

    def __init__(self):
        """Initialize the model."""
        super().__init__()
        self._setting = None
        self._models = {
            "expand": Sequential(
                Conv2d(3, 2, 4, padding=4 // 2),
                Rearrange("batch c h w -> batch h w c"),
            ),
            "expand-flatten": Sequential(
                Conv2d(3, 2, 4, padding=4 // 2),
                Rearrange("batch c h w -> batch (h w c)"),
            ),
            "reduce": Sequential(
                Conv2d(3, 2, 4, padding=4 // 2),
                AdaptiveAvgPool2d(1),
                Flatten(start_dim=1),
            ),
        }

    @property
    def setting(self) -> str:
        """Return the setting of the model.

        Returns:
            The setting of the model.

        Raises:
            ValueError: If `setting` property has not been set.
        """
        if self._setting is None:
            raise ValueError("Conv2dModel.setting has not been set.")
        return self._setting

    @setting.setter
    def setting(self, setting: str):
        """Set the weight-sharing setting of the model.

        Args:
            setting: The weight-sharing setting of the model.

        Raises:
            ValueError: If ``setting`` is neither ``'expand'``, ``'expand-flatten'``,
                nor ``'reduce'``.
        """
        if setting not in {"expand", "expand-flatten", "reduce"}:
            raise ValueError(
                "Expected 'setting' to be 'expand', 'expand-flatten', or 'reduce', got "
                f"{setting}."
            )
        self._setting = setting
        self._model = self._models[setting]

    def forward(self, x: Tensor) -> Tensor:
        """Forward pass with sequential model based on the setting.

        Args:
            x: Input to the forward pass.

        Returns:
            Output of the sequential model.
        """
        return self._model(x)


class UnetModel(Module):
    """Simple Unet-like model where the number of spatial locations varies."""

    def __init__(self, loss: Module, flatten: bool = False):
        """Initialize the model."""
        if loss not in {MSELoss, CrossEntropyLoss, BCEWithLogitsLoss}:
            raise ValueError(
                "Loss has to be one of MSELoss, CrossEntropyLoss, BCEWithLogitsLoss. "
                f"Got {loss}."
            )
        super().__init__()
        if issubclass(loss, (MSELoss, BCEWithLogitsLoss)):
            out_str = "batch (h w c)" if flatten else "batch h w c"
            rearrange_layer = Rearrange(f"batch c h w -> {out_str}")
        else:
            rearrange_layer = (
                Rearrange("batch c h w -> (batch h w) c") if flatten else Identity()
            )
        self._model = Sequential(
            Conv2d(3, 2, 3, padding=1, stride=2),
            Conv2d(2, 2, 3, padding=3 // 2),
            Upsample(scale_factor=2, mode="nearest"),
            Conv2d(2, 3, 3, padding=1),
            rearrange_layer,
        )

    def forward(self, x: Tensor) -> Tensor:
        """Forward pass of the model.

        Args:
            x: Input to the forward pass.

        Returns:
            Output of the model.
        """
        return self._model(x)


def cast_input(
    X: Union[Tensor, MutableMapping], target_dtype: dtype
) -> Union[Tensor, MutableMapping]:
    """Cast an input tensor ``X`` (can be inside a dict-like object under the key "x")
        into ``target_dtype``.

    Args:
        X: The input tensor.
        target_dtype: Target ``torch`` data type.

    Returns:
        The casted tensor, preserved under the dict-like object, if applicable.
    """
    if isinstance(X, MutableMapping):
        X["x"] = X["x"].to(target_dtype)
    else:
        X = X.to(target_dtype)

    return X


def batch_size_fn(X: MutableMapping) -> int:
    """Get the batch size of a tensor wrapped in a dict-like object.

    Assumes that the key to that tensor is "x".

    Args:
        X: The dict-like object with key "x" and a corresponding tensor value.

    Returns:
        batch_size: The first dimension size of the tensor.
    """
    return X["x"].shape[0]


def compare_state_dicts(state_dict: dict, state_dict_new: dict):
    """Compare two state dicts recursively.

    Args:
        state_dict (dict): The first state dict to compare.
        state_dict_new (dict): The second state dict to compare.

    Raises:
        AssertionError: If the state dicts are not equal.
    """
    assert len(state_dict) == len(state_dict_new)
    for value, value_new in zip(state_dict.values(), state_dict_new.values()):
        if isinstance(value, Tensor):
            assert allclose(value, value_new)
        elif isinstance(value, dict):
            compare_state_dicts(value, value_new)
        elif isinstance(value, tuple):
            assert len(value) == len(value_new)
            assert all(isinstance(v, type(v2)) for v, v2 in zip(value, value_new))
            for v, v2 in zip(value, value_new):
                if v is None:
                    assert v2 is None
                else:
                    assert allclose(as_tensor(v), as_tensor(v2))
        else:
            assert value == value_new


def rand_accepted_formats(
    shapes: List[Tuple[int, ...]],
    is_vec: bool,
    dtype: dtype,
    device: device,
    num_vecs: int = 1,
) -> Tuple[List[Tensor], Tensor, ndarray]:
    """Generate a random vector/matrix in all accepted formats.

    Args:
        shapes: Sizes of the tensor product space.
        is_vec: Whether to generate representations of a vector or a matrix.
        dtype: Data type of the generated tensors.
        device: Device of the generated tensors.
        num_vecs: Number of vectors to generate. Will be overwritten to 1 if
            ``is_vec == True``. Default: ``1``.

    Returns:
        M_tensor_list: Random vector/matrix in tensor list format.
        M_tensor: Random vector/matrix in tensor format.
        M_ndarray: Random vector/matrix in numpy format.
    """
    num_vecs = 1 if is_vec else num_vecs

    M_tensor_list = [
        rand(*shape, num_vecs, dtype=dtype, device=device) for shape in shapes
    ]
    M_tensor = cat([M.flatten(end_dim=-2) for M in M_tensor_list])

    if is_vec:
        M_tensor_list = [M.squeeze(-1) for M in M_tensor_list]
        M_tensor.squeeze(-1)

    M_ndarray = M_tensor.cpu().numpy()

    return M_tensor_list, M_tensor, M_ndarray


def compare_matmat(
    op: PyTorchLinearOperator,
    mat: Tensor,
    adjoint: bool,
    is_vec: bool,
    num_vecs: int = 2,
    rtol: float = 1e-5,
    atol: float = 1e-8,
):
    """Test the matrix-vector product of a PyTorch linear operator.

    Try all accepted formats for the input, as well as the SciPy-exported operator.

    Args:
        op: The operator to test.
        mat: The matrix representation of the linear operator.
        adjoint: Whether to test the adjoint operator.
        is_vec: Whether to test matrix-vector or matrix-matrix multiplication.
        num_vecs: Number of vectors to test (ignored if ``is_vec`` is ``True``).
            Default: ``2``.
        rtol: Relative tolerance for the comparison. Default: ``1e-5``.
        atol: Absolute tolerance for the comparison. Default: ``1e-8``.
    """
    if adjoint:
        op, mat = op.adjoint(), mat.conj().T

    num_vecs = 1 if is_vec else num_vecs
    dt = op.dtype
    dev = op.device
    x_list, x_tensor, x_numpy = rand_accepted_formats(
        [tuple(s) for s in op._in_shape], is_vec, dt, dev, num_vecs=num_vecs
    )

    tol = {"atol": atol, "rtol": rtol}

    # input in tensor format
    mat_x = mat @ x_tensor
    assert allclose_report(op @ x_tensor, mat_x, **tol)

    # input in numpy format
    op_scipy = op.to_scipy()
    op_x = op_scipy @ x_numpy
    assert type(op_x) is ndarray
    assert allclose_report(from_numpy(op_x).to(dev), mat_x, **tol)

    # input in tensor list format
    mat_x = [
        m_x.reshape(s if is_vec else (*s, num_vecs))
        for m_x, s in zip(mat_x.split(op._out_shape_flat), op._out_shape)
    ]
    op_x = op @ x_list
    assert len(op_x) == len(mat_x)
    for o_x, m_x in zip(op_x, mat_x):
        assert allclose_report(o_x, m_x, **tol)


def compare_consecutive_matmats(
    op: PyTorchLinearOperator,
    adjoint: bool,
    is_vec: bool,
    num_vecs: int = 2,
    rtol: float = 1e-5,
    atol: float = 1e-8,
):
    """Compare applying the linear operator to two identical vectors in sequence.

    Args:
        op: The operator to test.
        adjoint: Whether to test the adjoint operator.
        is_vec: Whether to test matrix-vector or matrix-matrix multiplication.
        num_vecs: Number of vectors to test (ignored if ``is_vec`` is ``True``).
            Default: ``2``.
        rtol: Relative tolerance for the comparison. Default: ``1e-5``.
        atol: Absolute tolerance for the comparison. Default: ``1e-8``.
    """
    if adjoint:
        op = op.adjoint()

    tol = {"atol": atol, "rtol": rtol}

    # Generate the vector using rand_accepted_formats
<<<<<<< HEAD
    dt = op.dtype
    dev = op.device
=======
    dt = op._infer_dtype()
    dev = op._infer_device()
>>>>>>> 979a927d
    _, X, _ = rand_accepted_formats(
        [tuple(s) for s in op._in_shape],
        is_vec=is_vec,
        dtype=dt,
        device=dev,
        num_vecs=num_vecs,
    )

    # Apply the operator twice to the same vector
    result1 = op @ X
    result2 = op @ X

    # Ensure the results are the same
    assert allclose_report(result1, result2, **tol)


def compare_matmat_expectation(
    op: FisherMCLinearOperator,
    mat: Tensor,
    adjoint: bool,
    is_vec: bool,
    max_repeats: int,
    check_every: int,
    num_vecs: int = 2,
    rtol: float = 1e-5,
    atol: float = 1e-8,
):
    """Test the matrix-vector product of a PyTorch linear operator in expectation.

    Args:
        op: The operator to test.
        mat: The matrix representation of the linear operator.
        adjoint: Whether to test the adjoint operator.
        is_vec: Whether to test matrix-vector or matrix-matrix multiplication.
        max_repeats: Maximum number of matrix-vector product within which the
            expectation must converge.
        check_every: Check the expectation every ``check_every`` iterations for
            convergence.
        num_vecs: Number of vectors to test (ignored if ``is_vec`` is ``True``).
            Default: ``2``.
        rtol: Relative tolerance for the comparison. Default: ``1e-5``.
        atol: Absolute tolerance for the comparison. Will be multiplied by the maximum
            absolute value of the ground truth. Default: ``1e-8``.
    """
    if adjoint:
        op, mat = op.adjoint(), mat.conj().T

    num_vecs = 1 if is_vec else num_vecs
    dt = op.dtype
    dev = op.device
    _, x, _ = rand_accepted_formats(
        [tuple(s) for s in op._in_shape], is_vec, dt, dev, num_vecs=num_vecs
    )

    op_x = zeros_like(x)
    mat_x = mat @ x

    atol *= mat_x.flatten().abs().max().item()
    tol = {"atol": atol, "rtol": rtol}

    for m in range(max_repeats):
        op_x += op @ x
        op._seed += 1

        total_samples = (m + 1) * op._mc_samples
        if total_samples % check_every == 0:
            with redirect_stdout(None), suppress(ValueError), suppress(AssertionError):
                assert allclose_report(op_x / (m + 1), mat_x, **tol)
                return

    assert allclose_report(op_x / max_repeats, mat_x, **tol)


def eye_like(A: Union[Tensor, PyTorchLinearOperator]) -> Tensor:
    """Create an identity matrix of same size as ``A``.

    Args:
        A: The tensor whose size determines the identity matrix.

    Returns:
        The identity matrix of ``A``'s size.
    """
    dim1, dim_2 = A.shape
    (dim,) = {dim1, dim_2}
    return eye(
        dim,
        dtype=A.dtype if isinstance(A, PyTorchLinearOperator) else A.dtype,
        device=A.device if isinstance(A, PyTorchLinearOperator) else A.device,
    )


def check_estimator_convergence(
    estimator: Callable[[], Tensor],
    num_matvecs: int,
    truth: Tensor,
    max_total_matvecs: int = 100_000,
    check_every: int = 100,
    target_rel_error: float = 1e-3,
):
    """Test whether an estimator converges to the true value.

    Args:
        estimator: The estimator as function that accepts the number of matrix-vector
            products.
        num_matvecs: Number of matrix-vector products used per estimate.
        truth: True property of the linear operator.
        max_total_matvecs: Maximum number of matrix-vector products to perform.
            Default: ``100_000``. If convergence has not been reached by then, the test
            will fail.
        check_every: Check for convergence every ``check_every`` estimates.
            Default: ``100``.
        target_rel_error: Relative error for considering the estimator converged.
            Default: ``1e-3``.
    """
    used_matvecs, converged = 0, False

    def relative_l_inf_error(a_true: Tensor, a: Tensor) -> Tensor:
        """Compute the relative infinity norm error.

        For scalars, this is simply | a - a_true | / | a_true |, the metric used by
        most trace estimation papers.

        For vector-/tensor-valued objects, this is the maximum relative error
        max(| a - a_true |) / max(| a_true |) where | . | denotes the element-wise
        absolute value. This metric is used by the XDiag paper to assess the
        quality of a diagonal estimator.

        Args:
            a_true: The true value.
            a: The estimated value.
        """
        assert a.shape == a_true.shape
        return (a - a_true).abs().max() / a_true.abs().max()

    estimates = []
    while used_matvecs < max_total_matvecs and not converged:
        estimates.append(estimator())
        used_matvecs += num_matvecs

        num_estimates = len(estimates)
        if num_estimates % check_every == 0:
            rel_error = relative_l_inf_error(truth, sum(estimates) / len(estimates))
            print(f"Relative error after {used_matvecs} matvecs: {rel_error:.5f}.")
            converged = rel_error < target_rel_error

    assert converged


def _test_inplace_activations(
    linop_cls: Type[Union[KFACLinearOperator, EKFACLinearOperator]], dev: device
):
    """Test that (E)KFAC works if the network has in-place activations.

    We use a test case with a single datum as (E)KFAC becomes exact as the number of
    MC samples increases.

    Args:
        linop_cls: The linear operator class to test.
        dev: The device to run the test on.
    """
    manual_seed(0)
    model = Sequential(Linear(6, 3), ReLU(inplace=True), Linear(3, 2)).to(dev)
    loss_func = MSELoss().to(dev)
    batch_size = 1
    data = [(rand(batch_size, 6), regression_targets((batch_size, 2)))]
    params = list(model.parameters())

    # 1) compare (E)KFAC and GGN
    ggn = block_diagonal(GGNLinearOperator, model, loss_func, params, data)
    linop = linop_cls(model, loss_func, params, data, fisher_type=FisherType.TYPE2)
    linop_mat = linop @ eye_like(linop)
    assert allclose_report(ggn, linop_mat)

    # 2) Compare GGN (inplace=True) and GGN (inplace=False)
    for mod in model.modules():
        if hasattr(mod, "inplace"):
            mod.inplace = False
    ggn_no_inplace = block_diagonal(GGNLinearOperator, model, loss_func, params, data)
    assert allclose_report(ggn, ggn_no_inplace)


def _test_property(  # noqa: C901
    linop_cls: Type[Union[KFACLinearOperator, EKFACLinearOperator]],
    property_name: str,
    model: Module,
    loss_func: Module,
    params: List[Parameter],
    data: Iterable[Tuple[Union[Tensor, MutableMapping], Tensor]],
    batch_size_fn: Optional[Callable[[MutableMapping], int]],
    separate_weight_and_bias: bool,
    check_deterministic: bool,
    rtol: float = 1e-5,
    atol: float = 1e-8,
):
    """Test a property of (E)KFAC.

    Args:
        linop_cls: The linear operator class to test.
        property_name: The property to test.
        model: The neural network.
        loss_func: The loss function.
        params: The parameters w.r.t. which the property will be computed.
        data: A data loader.
        batch_size_fn: A function that returns the batch size given a dict-like ``X``.
        separate_weight_and_bias: Whether to treat weight and bias of a layer as
            separate blocks in the block-diagonal.
        check_deterministic: Whether to check the property for a deterministic linear
            operator.
        rtol: Relative tolerance for the comparison. Default: ``1e-5``.
        atol: Absolute tolerance for the comparison. Default: ``1e-8``.
    """
    # Create instance of linear operator
    linop = linop_cls(
        model,
        loss_func,
        params,
        data,
        batch_size_fn=batch_size_fn,
        separate_weight_and_bias=separate_weight_and_bias,
        check_deterministic=check_deterministic,
    )

    # Add damping manually to avoid singular matrices for logdet
    if property_name == "logdet":
        DELTA = 1e-3
        if type(linop) is KFACLinearOperator:
            if not check_deterministic:
                linop.compute_kronecker_factors()
            assert linop._input_covariances or linop._gradient_covariances
            for aaT in linop._input_covariances.values():
                aaT.add_(eye_like(aaT), alpha=DELTA)
            for ggT in linop._gradient_covariances.values():
                ggT.add_(eye_like(ggT), alpha=DELTA)
        elif type(linop) is EKFACLinearOperator:
            if not check_deterministic:
                linop.compute_kronecker_factors()
                linop.compute_eigenvalue_correction()
            assert linop._corrected_eigenvalues
            for eigenvalues in linop._corrected_eigenvalues.values():
                if isinstance(eigenvalues, dict):
                    for eigenvals in eigenvalues.values():
                        eigenvals.add_(DELTA)
                else:
                    eigenvalues.add_(DELTA)

    # Mapping from the property name to the corresponding torch function
    torch_fn = {
        "trace": trace,
        "frobenius_norm": linalg.matrix_norm,
        "det": linalg.det,
        "logdet": logdet,
    }[property_name]

    # Check for equivalence of property and naive computation
    quantity = getattr(linop, property_name)
    linop_mat = linop @ eye_like(linop)
    quantity_naive = torch_fn(linop_mat)
    assert allclose_report(quantity, quantity_naive, rtol=rtol, atol=atol)

    # Check that the property is properly cached and reset
    assert getattr(linop, "_" + property_name) == quantity
    linop.compute_kronecker_factors()
    assert getattr(linop, "_" + property_name) is None


def _test_save_and_load_state_dict(
    linop_cls: Type[Union[KFACLinearOperator, EKFACLinearOperator]],
):
    """Test saving and loading state dict of (E)KFAC.

    Args:
        linop_cls: The linear operator class to test.
    """
    manual_seed(0)
    batch_size, D_in, D_out = 4, 3, 2
    X = rand(batch_size, D_in)
    y = rand(batch_size, D_out)
    model = Linear(D_in, D_out)

    params = list(model.parameters())
    # create and compute linop
    linop = linop_cls(
        model,
        MSELoss(reduction="sum"),
        params,
        [(X, y)],
    )

    # save state dict
    state_dict = linop.state_dict()
    PATH = "linop_state_dict.pt"
    save(state_dict, PATH)

    # create new linop with different loss function and try to load state dict
    linop_new = linop_cls(
        model,
        CrossEntropyLoss(),
        params,
        [(X, y)],
    )
    with raises(ValueError, match="loss"):
        linop_new.load_state_dict(load(PATH, weights_only=False))

    # create new linop with different loss reduction and try to load state dict
    linop_new = linop_cls(
        model,
        MSELoss(),
        params,
        [(X, y)],
    )
    with raises(ValueError, match="reduction"):
        linop_new.load_state_dict(load(PATH, weights_only=False))

    # create new linop with different model and try to load state dict
    wrong_model = Sequential(Linear(D_in, 10), ReLU(), Linear(10, D_out))
    wrong_params = list(wrong_model.parameters())
    linop_new = linop_cls(
        wrong_model,
        MSELoss(reduction="sum"),
        wrong_params,
        [(X, y)],
    )
    with raises(RuntimeError, match="loading state_dict"):
        linop_new.load_state_dict(load(PATH, weights_only=False))

    # create new linop and load state dict
    linop_new = linop_cls(
        model,
        MSELoss(reduction="sum"),
        params,
        [(X, y)],
        check_deterministic=False,  # turn off to avoid computing linop again
    )
    linop_new.load_state_dict(load(PATH, weights_only=False))
    # clean up
    os.remove(PATH)

    # check that the two linops are equal
    compare_state_dicts(linop.state_dict(), linop_new.state_dict())
    test_vec = rand(linop.shape[1])
    assert allclose_report(linop @ test_vec, linop_new @ test_vec)


def _test_from_state_dict(
    linop_cls: Type[Union[KFACLinearOperator, EKFACLinearOperator]],
):
    """Test that (E)KFACLinearOperator can be created from state dict."""
    manual_seed(0)
    batch_size, D_in, D_out = 4, 3, 2
    X = rand(batch_size, D_in)
    y = rand(batch_size, D_out)
    model = Linear(D_in, D_out)

    params = list(model.parameters())
    # create and compute (E)KFAC
    linop = linop_cls(
        model,
        MSELoss(reduction="sum"),
        params,
        [(X, y)],
    )

    # save state dict
    state_dict = linop.state_dict()

    # create new linop from state dict
    linop_new = linop_cls.from_state_dict(state_dict, model, params, [(X, y)])

    # check that the two linops are equal
    compare_state_dicts(linop.state_dict(), linop_new.state_dict())
    test_vec = rand(linop.shape[1])
    assert allclose_report(linop @ test_vec, linop_new @ test_vec)


def _test_ekfac_closer_to_exact_than_kfac(
    model: Module,
    loss_func: Module,
    params: List[Parameter],
    data: Iterable[Tuple[Union[Tensor, MutableMapping], Tensor]],
    batch_size_fn: Optional[Callable[[MutableMapping], int]],
    exclude: str,
    separate_weight_and_bias: bool,
    fisher_type: FisherType,
    kfac_approx: bool,
):
    """Test that EKFAC is closer in Frobenius norm to the exact quantity than KFAC.

    Args:
        model: The neural network.
        loss_func: The loss function.
        params: The parameters w.r.t. which the property will be computed.
        data: A data loader.
        batch_size_fn: A function that returns the batch size given a dict-like ``X``.
        separate_weight_and_bias: Whether to treat weight and bias of a layer as
            separate blocks in the block-diagonal.
        exclude: Parameter to exclude.
        fisher_type: The type of Fisher approximation.
        kfac_approx: THe type of KFAC approximation.
    """
    # Compute exact block-wise ground truth quantity.
    linop_cls = {
        FisherType.TYPE2: GGNLinearOperator,
        FisherType.MC: FisherMCLinearOperator,
        FisherType.EMPIRICAL: EFLinearOperator,
    }[fisher_type]
    optional_linop_args = {"seed": 1} if fisher_type == FisherType.MC else {}
    exact = block_diagonal(
        linop_cls,
        model,
        loss_func,
        params,
        data,
        batch_size_fn=batch_size_fn,
        separate_weight_and_bias=separate_weight_and_bias,
        optional_linop_args=optional_linop_args,
    )

    # Compute KFAC and EKFAC.
    kfac = KFACLinearOperator(
        model,
        loss_func,
        params,
        data,
        batch_size_fn=batch_size_fn,
        separate_weight_and_bias=separate_weight_and_bias,
        fisher_type=fisher_type,
        kfac_approx=kfac_approx,
        **optional_linop_args,
    )
    kfac_mat = kfac @ eye_like(kfac)
    ekfac = EKFACLinearOperator(
        model,
        loss_func,
        params,
        data,
        batch_size_fn=batch_size_fn,
        separate_weight_and_bias=separate_weight_and_bias,
        fisher_type=fisher_type,
        kfac_approx=kfac_approx,
        **optional_linop_args,
    )
    ekfac_mat = ekfac @ eye_like(ekfac)

    # Compute and compare (relative) distances to the exact quantity.
    exact_norm = linalg.matrix_norm(exact)
    exact_kfac_dist = linalg.matrix_norm(exact - kfac_mat) / exact_norm
    exact_ekfac_dist = linalg.matrix_norm(exact - ekfac_mat) / exact_norm
    assert exact_kfac_dist > exact_ekfac_dist or (
        allclose_report(exact_kfac_dist, exact_ekfac_dist, atol=1e-6)
        if exclude == "weight"
        else False
    )  # For no_weights the numerical error might dominate.<|MERGE_RESOLUTION|>--- conflicted
+++ resolved
@@ -601,13 +601,7 @@
     tol = {"atol": atol, "rtol": rtol}
 
     # Generate the vector using rand_accepted_formats
-<<<<<<< HEAD
-    dt = op.dtype
-    dev = op.device
-=======
-    dt = op._infer_dtype()
-    dev = op._infer_device()
->>>>>>> 979a927d
+    dt, dev = op.dtype, op.device
     _, X, _ = rand_accepted_formats(
         [tuple(s) for s in op._in_shape],
         is_vec=is_vec,
