--- conflicted
+++ resolved
@@ -25,14 +25,9 @@
     Upsample,
 )
 
-<<<<<<< HEAD
-from curvlinops import GGNLinearOperator
+from curvlinops import FisherMCLinearOperator, GGNLinearOperator
 from curvlinops._torch_base import PyTorchLinearOperator
 from curvlinops.fisher import FisherMCLinearOperator
-=======
-from curvlinops import FisherMCLinearOperator, GGNLinearOperator
-from curvlinops._torch_base import PyTorchLinearOperator
->>>>>>> 558f937d
 from curvlinops.utils import allclose_report
 
 
@@ -562,12 +557,6 @@
 def eye_like(A: Tensor) -> Tensor:
     """Create an identity matrix of same size as ``A``.
 
-<<<<<<< HEAD
-    Returns:
-        The identity matrix of ``A``'s size.
-    """
-    dim = A.shape[0]
-=======
     Args:
         A: The tensor whose size determines the identity matrix.
 
@@ -576,5 +565,4 @@
     """
     dim1, dim_2 = A.shape
     (dim,) = {dim1, dim_2}
->>>>>>> 558f937d
     return torch_eye(dim, device=A.device, dtype=A.dtype)