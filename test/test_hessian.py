"""Contains tests for ``curvlinops/hessian``."""

<<<<<<< HEAD
from test.utils import compare_matmat
from typing import Callable, List, Optional

=======
from collections.abc import MutableMapping
from test.utils import compare_matmat
from typing import Callable, List, Optional

from pytest import raises
>>>>>>> bd797044
from torch import block_diag
from torch.nn import Parameter

from curvlinops import HessianLinearOperator
from curvlinops.examples.functorch import functorch_hessian
from curvlinops.utils import split_list


def test_HessianLinearOperator(
    case,
    adjoint: bool,
    is_vec: bool,
    block_sizes_fn: Callable[[List[Parameter]], Optional[List[int]]],
):
    """Test matrix-matrix multiplication with the Hessian.

    Args:
        case: Tuple of model, loss function, parameters, data, and batch size getter.
        adjoint: Whether to test the adjoint operator.
<<<<<<< HEAD
        is_vec: Whether to test matrix-vector or matrix-matrix multiplication.
        block_sizes_fn: The function that generates the block sizes used to define
            block diagonal approximations from the parameters.
    """
    model_func, loss_func, params, data, batch_size_fn = case
    block_sizes = block_sizes_fn(params)
=======
        block_sizes_fn: The function that generates the block sizes used to define
            block diagonal approximations from the parameters.
        is_vec: Whether to test matrix-vector or matrix-matrix multiplication.
    """
    model_func, loss_func, params, data, batch_size_fn = case
    block_sizes = block_sizes_fn(params)

    # Test when X is dict-like but batch_size_fn = None (default)
    if isinstance(data[0][0], MutableMapping):
        with raises(ValueError):
            _ = HessianLinearOperator(model_func, loss_func, params, data)
>>>>>>> bd797044

    H = HessianLinearOperator(
        model_func,
        loss_func,
        params,
        data,
        batch_size_fn=batch_size_fn,
        block_sizes=block_sizes,
    )

    # compute the blocks with functorch and build the block diagonal matrix
    H_blocks = [
        functorch_hessian(model_func, loss_func, params_block, data, input_key="x")
        for params_block in split_list(
            params, [len(params)] if block_sizes is None else block_sizes
        )
    ]
    H_mat = block_diag(*H_blocks)

    compare_matmat(H, H_mat, adjoint, is_vec, rtol=1e-4, atol=1e-6)<|MERGE_RESOLUTION|>--- conflicted
+++ resolved
@@ -1,16 +1,10 @@
 """Contains tests for ``curvlinops/hessian``."""
 
-<<<<<<< HEAD
-from test.utils import compare_matmat
-from typing import Callable, List, Optional
-
-=======
 from collections.abc import MutableMapping
 from test.utils import compare_matmat
 from typing import Callable, List, Optional
 
 from pytest import raises
->>>>>>> bd797044
 from torch import block_diag
 from torch.nn import Parameter
 
@@ -30,17 +24,9 @@
     Args:
         case: Tuple of model, loss function, parameters, data, and batch size getter.
         adjoint: Whether to test the adjoint operator.
-<<<<<<< HEAD
         is_vec: Whether to test matrix-vector or matrix-matrix multiplication.
         block_sizes_fn: The function that generates the block sizes used to define
             block diagonal approximations from the parameters.
-    """
-    model_func, loss_func, params, data, batch_size_fn = case
-    block_sizes = block_sizes_fn(params)
-=======
-        block_sizes_fn: The function that generates the block sizes used to define
-            block diagonal approximations from the parameters.
-        is_vec: Whether to test matrix-vector or matrix-matrix multiplication.
     """
     model_func, loss_func, params, data, batch_size_fn = case
     block_sizes = block_sizes_fn(params)
@@ -49,7 +35,6 @@
     if isinstance(data[0][0], MutableMapping):
         with raises(ValueError):
             _ = HessianLinearOperator(model_func, loss_func, params, data)
->>>>>>> bd797044
 
     H = HessianLinearOperator(
         model_func,
