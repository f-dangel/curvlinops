--- conflicted
+++ resolved
@@ -24,15 +24,9 @@
     Args:
         case: Tuple of model, loss function, parameters, data, and batch size getter.
         adjoint: Whether to test the adjoint operator.
-<<<<<<< HEAD
-        is_vec: Whether to test matrix-vector or matrix-matrix multiplication.
-        block_sizes_fn: The function that generates the block sizes used to define
-            block diagonal approximations from the parameters.
-=======
         block_sizes_fn: The function that generates the block sizes used to define
             block diagonal approximations from the parameters.
         is_vec: Whether to test matrix-vector or matrix-matrix multiplication.
->>>>>>> 5e118e9f
     """
     model_func, loss_func, params, data, batch_size_fn = case
     block_sizes = block_sizes_fn(params)
