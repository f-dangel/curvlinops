--- conflicted
+++ resolved
@@ -25,13 +25,5 @@
         hutchpp_trace, A=A, num_matvecs=num_matvecs, distribution=distribution
     )
     check_estimator_convergence(
-<<<<<<< HEAD
-        estimator,
-        num_matvecs,
-        A.trace(),
-        # use half the target tolerance as vanilla Hutchinson
-        target_rel_error=1e-3,
-=======
         estimator, num_matvecs, A.trace(), target_rel_error=1e-3
->>>>>>> ec65360e
     )