--- conflicted
+++ resolved
@@ -1,22 +1,14 @@
 """Test ``curvlinops.trace.hutchinson``."""
 
 from functools import partial
-<<<<<<< HEAD
-from test.trace import DISTRIBUTION_IDS, DISTRIBUTIONS, NUM_MATVEC_IDS, NUM_MATVECS
-from test.utils import check_estimator_convergence
-=======
->>>>>>> 53267c57
 
 from numpy import trace
 from numpy.random import rand, seed
 from pytest import mark
 
 from curvlinops import hutchinson_trace
-<<<<<<< HEAD
-=======
 from test.trace import DISTRIBUTION_IDS, DISTRIBUTIONS, NUM_MATVEC_IDS, NUM_MATVECS
 from test.utils import check_estimator_convergence
->>>>>>> 53267c57
 
 
 @mark.parametrize("num_matvecs", NUM_MATVECS, ids=NUM_MATVEC_IDS)
