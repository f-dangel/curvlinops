"""Contains tests for ``curvlinops.activation_hessian``."""

from test.cases import DEVICES, DEVICES_IDS
from test.utils import classification_targets, eye_like

from pytest import mark, raises
from torch import allclose, block_diag, device, einsum, eye, manual_seed, rand
from torch.nn import CrossEntropyLoss, Linear, ReLU, Sequential, Sigmoid

from curvlinops.experimental.activation_hessian import (
    ActivationHessianLinearOperator,
    store_activation,
)


@mark.parametrize("dev", DEVICES, ids=DEVICES_IDS)
def test_store_activation(dev: device):
    """Test context that stores the input/output of a layer.

    Args:
        dev: Device on which to run the tests.
    """
    manual_seed(0)
    layers = [
        Linear(10, 8),
        ReLU(),
        Linear(8, 6),
        Sigmoid(),
        Linear(6, 4),
    ]
    layers = [layer.to(dev) for layer in layers]
    model = Sequential(*layers).to(dev)
    X = rand(5, 10, device=dev)

    # compare with manual forward pass
    activation = ("3", "input", 0)  # input to the sigmoid layer
    activation_storage = []
    with store_activation(model, *activation, activation_storage):
        model(X)
    act = activation_storage.pop()
    assert act.shape == (5, 6)
    assert not activation_storage
    truth = layers[2](layers[1](layers[0](X)))
    assert allclose(act, truth)
    # make sure the hooks were removed when computing ``truth``
    assert not activation_storage

    # check failure scenarios
    # layer name does not exist
    invalid_activation = ("foo", "input", 0)
    with raises(ValueError):
        store_activation(model, *invalid_activation, [])

    # io type does not exist
    invalid_activation = ("3", "foo", 0)
    with raises(ValueError):
        store_activation(model, *invalid_activation, [])

    # destination not empty
    invalid_activation = ("3", "foo", 0)
    with raises(ValueError):
        store_activation(model, *invalid_activation, [42])


@mark.parametrize("dev", DEVICES, ids=DEVICES_IDS)
def test_ActivationHessianLinearOperator(dev: device):
    """Check the Hessian w.r.t. an activation.

    Verifies the Hessian of a function ``l(id(X), y)`` w.r.t. ``X`` where ``id`` is the
    identity.

    Args:
        dev: Device on which to run the tests.
    """
    manual_seed(0)
    batch_size, num_classes = 2, 10

    # model does nothing to the input but needs parameters so the linear
    # operator can infer the device
    model = Linear(num_classes, num_classes, bias=False).to(dev)
    model.weight.data = eye_like(model.weight.data)

    loss_func = CrossEntropyLoss(reduction="sum").to(dev)
    X = rand(batch_size, num_classes, requires_grad=True, device=dev)
    y = classification_targets((batch_size,), num_classes).to(dev)
    data = [(X, y)]
    activation = ("", "input", 0)

    # compute the Hessian matrix representation
    H = ActivationHessianLinearOperator(model, loss_func, activation, data)
<<<<<<< HEAD
    H_mat = H @ eye(H.shape[1], device=dev, dtype=X.dtype)
=======
    H_mat = H @ eye(H.shape[1], dtype=X.dtype, device=dev)
>>>>>>> 558f937d

    # we know that the Hessian of softmax CE loss is ``diag(p(x)) - p(x) p(x)ᵀ``
    # where ``p(x)`` is the softmax probability on a single datum ``x``. On a batch,
    # the Hessian is the block diagonal stack of these per-sample Hessians
    p = X.softmax(dim=1).detach()
    blocks = []
    for n in range(batch_size):
        p_n = p[n]
        H_n = p_n.diag() - einsum("i,j->ij", p_n, p_n)
        blocks.append(H_n)
    truth = block_diag(*blocks)

    assert allclose(H_mat, truth)<|MERGE_RESOLUTION|>--- conflicted
+++ resolved
@@ -88,11 +88,7 @@
 
     # compute the Hessian matrix representation
     H = ActivationHessianLinearOperator(model, loss_func, activation, data)
-<<<<<<< HEAD
-    H_mat = H @ eye(H.shape[1], device=dev, dtype=X.dtype)
-=======
     H_mat = H @ eye(H.shape[1], dtype=X.dtype, device=dev)
->>>>>>> 558f937d
 
     # we know that the Hessian of softmax CE loss is ``diag(p(x)) - p(x) p(x)ᵀ``
     # where ``p(x)`` is the softmax probability on a single datum ``x``. On a batch,
