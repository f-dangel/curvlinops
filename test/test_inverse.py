--- conflicted
+++ resolved
@@ -5,7 +5,7 @@
 from typing import Iterable, List, Tuple, Union
 
 from pytest import mark, raises
-from torch import Tensor, eye, float64, load, manual_seed, rand, save
+from torch import Tensor, float64, load, manual_seed, rand, save
 from torch.linalg import eigh, inv
 from torch.nn import (
     CrossEntropyLoss,
@@ -27,13 +27,8 @@
     NeumannInverseLinearOperator,
 )
 from curvlinops.examples.functorch import functorch_ggn
-<<<<<<< HEAD
-from curvlinops.examples.utils import report_nonclose
-from curvlinops.outer import IdentityLinearOperator
-=======
 from curvlinops.outer import IdentityLinearOperator
 from curvlinops.utils import allclose_report
->>>>>>> 98ab8e31
 from test.test__torch_base import TensorLinearOperator
 from test.utils import (
     cast_input,
@@ -47,7 +42,6 @@
 KFAC_MIN_DAMPING = 1e-8
 
 
-<<<<<<< HEAD
 def test_CGInverseLinearOperator_damped_GGN(inv_case, delta_rel: float = 2e-2):
     """Test matrix multiplication with the inverse damped GGN with CG.
 
@@ -67,26 +61,9 @@
     damping = delta * IdentityLinearOperator([p.shape for p in params], dev, dt)
     GGN = GGNLinearOperator(
         model_func, loss_func, params, data, batch_size_fn=batch_size_fn
-=======
-def test_CGInverseLinearOperator_damped_GGN(inv_case, delta: float = 2e-2):
-    """Test matrix multiplication with the inverse damped GGN with CG."""
-    model_func, loss_func, params, data, batch_size_fn = inv_case
-    (dev,), (dt,) = {p.device for p in params}, {p.dtype for p in params}
-
-    GGN = GGNLinearOperator(
-        model_func, loss_func, params, data, batch_size_fn=batch_size_fn
-    )
-    damping = delta * IdentityLinearOperator([p.shape for p in params], dev, dt)
-
-    inv_GGN = CGInverseLinearOperator(GGN + damping)
-    inv_GGN_naive = inv(
-        functorch_ggn(model_func, loss_func, params, data, input_key="x").detach()
-        + delta * eye(GGN.shape[1], device=dev, dtype=dt)
->>>>>>> 98ab8e31
-    )
-    inv_GGN_naive = inv(GGN_naive + delta * eye(GGN.shape[1], dtype=dt))
-
-<<<<<<< HEAD
+    )
+    inv_GGN_naive = inv(GGN_naive + delta * eye_like(GGN_naive))
+
     # specify tolerance to get solution with accuracy
     inv_GGN = CGInverseLinearOperator(GGN + damping, tolerance=1e-4)
     compare_consecutive_matmats(inv_GGN, adjoint=False, is_vec=False)
@@ -100,35 +77,16 @@
 
     GGN = GGNLinearOperator(
         model_func, loss_func, params, data, batch_size_fn=batch_size_fn
-=======
-    compare_consecutive_matmats(inv_GGN, adjoint=False, is_vec=False)
-    compare_matmat(
-        inv_GGN, inv_GGN_naive, adjoint=False, is_vec=False, rtol=1e-2, atol=5e-5
->>>>>>> 98ab8e31
     )
     damping = delta * IdentityLinearOperator([p.shape for p in params], dev, dt)
 
-<<<<<<< HEAD
-=======
-
-def test_LSMRInverseLinearOperator_damped_GGN(inv_case, delta: float = 2e-2):
-    """Test matrix multiplication with the inverse damped GGN with LSMR."""
-    model_func, loss_func, params, data, batch_size_fn = inv_case
-    (dev,), (dt,) = {p.device for p in params}, {p.dtype for p in params}
-
-    GGN = GGNLinearOperator(
-        model_func, loss_func, params, data, batch_size_fn=batch_size_fn
-    )
-    damping = delta * IdentityLinearOperator([p.shape for p in params], dev, dt)
-
->>>>>>> 98ab8e31
     # set hyperparameters such that LSMR is accurate enough
     inv_GGN = LSMRInverseLinearOperator(
         GGN + damping, atol=0, btol=0, maxiter=2 * GGN.shape[0]
     )
     inv_GGN_naive = inv(
         functorch_ggn(model_func, loss_func, params, data, input_key="x").detach()
-        + delta * eye(GGN.shape[1], device=dev, dtype=dt)
+        + delta * eye_like(GGN)
     )
 
     compare_consecutive_matmats(inv_GGN, adjoint=False, is_vec=False)
@@ -149,7 +107,7 @@
 
     damped_GGN_naive = functorch_ggn(
         model_func, loss_func, params, data, input_key="x"
-    ).detach() + delta * eye(GGN.shape[1], dtype=dt, device=dev)
+    ).detach() + delta * eye_like(GGN)
     inv_GGN_naive = inv(damped_GGN_naive)
 
     # set scale such that Neumann series converges
@@ -179,7 +137,7 @@
             [3.0 / 10.0, 3.0 / 5.0, 0.0],
         ]
     ).double()
-    A += eye(A.shape[1]).double()
+    A += eye_like(A)
     # eigenvalues of A: [1.82122892 0.47963837 0.69913271]
 
     inv_A = inv(A)
@@ -254,7 +212,6 @@
     model_func = model_func.to(dtype=dtype)
     loss_func = loss_func.to(dtype=dtype)
     params = [p.to(dtype=dtype) for p in params]
-    (device,) = {p.device for p in params}
     data = [
         (
             (cast_input(x, dtype), y)
@@ -281,7 +238,7 @@
         aaT.add_(eye_like(aaT), alpha=delta)
     for ggT in KFAC._gradient_covariances.values():
         ggT.add_(eye_like(ggT), alpha=delta)
-    inv_KFAC_naive = inv(KFAC @ eye(KFAC.shape[0], device=device, dtype=dtype))
+    inv_KFAC_naive = inv(KFAC @ eye_like(KFAC))
 
     # remove damping and pass it on as an argument instead
     for aaT in KFAC._input_covariances.values():
@@ -392,7 +349,7 @@
             ggT.add_(eye_like(ggT), alpha=damping_ggT)
 
     # manual heuristically damped inverse
-    inv_KFAC_naive = inv(KFAC @ eye(KFAC.shape[0], device=device, dtype=dtype))
+    inv_KFAC_naive = inv(KFAC @ eye_like(KFAC))
 
     # remove heuristic damping
     for mod_name in KFAC._mapping.keys():
@@ -501,7 +458,7 @@
     )
 
     # manual exactly damped inverse
-    KFAC_mat = KFAC @ eye(KFAC.shape[0], dtype=dtype, device=device)
+    KFAC_mat = KFAC @ eye_like(KFAC)
     inv_KFAC_naive = inv(KFAC_mat + delta * eye_like(KFAC_mat))
 
     # check that passing a tuple for exact damping will fail
@@ -595,7 +552,7 @@
         kfac, damping=1e-2, retry_double_precision=False, cache=cache, **kwargs
     )
     # trigger inverse computation and maybe caching
-    inv_kfac_as_mat = inv_kfac @ eye(kfac.shape[1])
+    inv_kfac_as_mat = inv_kfac @ eye_like(kfac)
 
     # save state dict
     state_dict = inv_kfac.state_dict()
@@ -616,11 +573,7 @@
 
     # check that the two inverse KFACs are equal
     compare_state_dicts(inv_kfac.state_dict(), inv_kfac_new.state_dict())
-<<<<<<< HEAD
-    report_nonclose(inv_kfac_as_mat, inv_kfac_new @ eye(kfac.shape[1]))
-=======
-    assert allclose_report(inv_kfac_as_mat, inv_kfac_new @ eye(kfac.shape[1]))
->>>>>>> 98ab8e31
+    assert allclose_report(inv_kfac_as_mat, inv_kfac_new @ eye_like(kfac))
 
 
 @mark.parametrize("use_exact_damping", [True, False], ids=["exact_damping", ""])
@@ -686,11 +639,7 @@
     # check that the two inverse KFACs are equal
     compare_state_dicts(inv_kfac.state_dict(), inv_kfac_new.state_dict())
     test_vec = rand(kfac.shape[1])
-<<<<<<< HEAD
-    report_nonclose(inv_kfac @ test_vec, inv_kfac_new @ test_vec)
-=======
     assert allclose_report(inv_kfac @ test_vec, inv_kfac_new @ test_vec)
->>>>>>> 98ab8e31
 
 
 """KFACInverseLinearOperator with EKFACLinearOperator tests."""
@@ -751,14 +700,7 @@
     )
 
     # manual exactly damped inverse
-<<<<<<< HEAD
-    inv_EKFAC_naive = inv(
-        EKFAC @ eye(EKFAC.shape[0], dtype=dtype, device=EKFAC._device)
-        + delta * eye(EKFAC.shape[0], dtype=dtype, device=EKFAC._device)
-    )
-=======
     inv_EKFAC_naive = inv(EKFAC @ eye_like(EKFAC) + delta * eye_like(EKFAC))
->>>>>>> 98ab8e31
 
     # check that passing a tuple for exact damping will fail
     with raises(ValueError):
@@ -802,7 +744,7 @@
     inv_ekfac = KFACInverseLinearOperator(
         ekfac, damping=1e-2, use_exact_damping=True, retry_double_precision=False
     )
-    _ = inv_ekfac @ eye(ekfac.shape[1])  # to trigger inverse computation
+    _ = inv_ekfac @ eye_like(ekfac)  # to trigger inverse computation
 
     # save state dict
     state_dict = inv_ekfac.state_dict()
@@ -826,11 +768,7 @@
     # check that the two inverse KFACs are equal
     compare_state_dicts(inv_ekfac.state_dict(), inv_ekfac_new.state_dict())
     test_vec = rand(inv_ekfac.shape[1])
-<<<<<<< HEAD
-    report_nonclose(inv_ekfac @ test_vec, inv_ekfac_new @ test_vec)
-=======
     assert allclose_report(inv_ekfac @ test_vec, inv_ekfac_new @ test_vec)
->>>>>>> 98ab8e31
 
 
 def test_EKFAC_inverse_from_state_dict():
@@ -862,8 +800,4 @@
     # check that the two inverse KFACs are equal
     compare_state_dicts(inv_ekfac.state_dict(), inv_ekfac_new.state_dict())
     test_vec = rand(ekfac.shape[1])
-<<<<<<< HEAD
-    report_nonclose(inv_ekfac @ test_vec, inv_ekfac_new @ test_vec)
-=======
-    assert allclose_report(inv_ekfac @ test_vec, inv_ekfac_new @ test_vec)
->>>>>>> 98ab8e31
+    assert allclose_report(inv_ekfac @ test_vec, inv_ekfac_new @ test_vec)