"""Contains tests for ``curvlinops/inverse``."""

import os
from math import sqrt
from test.utils import cast_input, compare_matmat, compare_state_dicts, eye_like
from typing import Iterable, List, Tuple, Union

import torch
from numpy import array, eye, random
from numpy.linalg import eigh, inv
from pytest import mark, raises
from scipy import sparse
from scipy.sparse.linalg import aslinearoperator
from torch.nn import CrossEntropyLoss, Module, MSELoss, Parameter

from curvlinops import (
    CGInverseLinearOperator,
    GGNLinearOperator,
    KFACInverseLinearOperator,
    KFACLinearOperator,
    LSMRInverseLinearOperator,
    NeumannInverseLinearOperator,
)
from curvlinops.examples.functorch import functorch_ggn
from curvlinops.examples.utils import report_nonclose

KFAC_MIN_DAMPING = 1e-8


def test_CG_inverse_damped_GGN_matvec(inv_case, delta: float = 2e-2):
    """Test matrix-vector multiplication by the inverse damped GGN with CG."""
    model_func, loss_func, params, data, batch_size_fn = inv_case

    GGN = GGNLinearOperator(
        model_func, loss_func, params, data, batch_size_fn=batch_size_fn
    ).to_scipy()
    damping = aslinearoperator(delta * sparse.eye(GGN.shape[0]))

    inv_GGN = CGInverseLinearOperator(GGN + damping)
    inv_GGN_functorch = inv(
        functorch_ggn(model_func, loss_func, params, data, input_key="x")
        .detach()
        .cpu()
        .numpy()
        + delta * eye(GGN.shape[1])
    )

    x = random.rand(GGN.shape[1])
    report_nonclose(inv_GGN @ x, inv_GGN_functorch @ x, rtol=5e-3, atol=1e-5)


def test_CG_inverse_damped_GGN_matmat(inv_case, delta: float = 1e-2, num_vecs: int = 3):
    """Test matrix-matrix multiplication by the inverse damped GGN with CG."""
    model_func, loss_func, params, data, batch_size_fn = inv_case

    GGN = GGNLinearOperator(
        model_func, loss_func, params, data, batch_size_fn=batch_size_fn
    ).to_scipy()
    damping = aslinearoperator(delta * sparse.eye(GGN.shape[0]))

    inv_GGN = CGInverseLinearOperator(GGN + damping)
    inv_GGN_functorch = inv(
        functorch_ggn(model_func, loss_func, params, data, input_key="x")
        .detach()
        .cpu()
        .numpy()
        + delta * eye(GGN.shape[1])
    )

    X = random.rand(GGN.shape[1], num_vecs)
    report_nonclose(inv_GGN @ X, inv_GGN_functorch @ X, rtol=5e-3, atol=1e-5)


def test_LSMR_inverse_damped_GGN_matvec(inv_case, delta: float = 2e-2):
    """Test matrix-vector multiplication by the inverse damped GGN with LSMR."""
    model_func, loss_func, params, data, batch_size_fn = inv_case

    GGN = GGNLinearOperator(
        model_func, loss_func, params, data, batch_size_fn=batch_size_fn
    ).to_scipy()
    damping = aslinearoperator(delta * sparse.eye(GGN.shape[0]))

    inv_GGN = LSMRInverseLinearOperator(GGN + damping)
    # set hyperparameters such that LSMR is accurate enough
    inv_GGN.set_lsmr_hyperparameters(atol=0, btol=0, conlim=0, maxiter=2 * GGN.shape[0])
    inv_GGN_functorch = inv(
        functorch_ggn(model_func, loss_func, params, data, input_key="x")
        .detach()
        .cpu()
        .numpy()
        + delta * eye(GGN.shape[1])
    )

    x = random.rand(GGN.shape[1])
    report_nonclose(inv_GGN @ x, inv_GGN_functorch @ x, rtol=5e-3, atol=1e-5)


def test_LSMR_inverse_damped_GGN_matmat(
    inv_case, delta: float = 1e-2, num_vecs: int = 3
):
    """Test matrix-matrix multiplication by the inverse damped GGN with LSMR."""
    model_func, loss_func, params, data, batch_size_fn = inv_case

    GGN = GGNLinearOperator(
        model_func, loss_func, params, data, batch_size_fn=batch_size_fn
    ).to_scipy()
    damping = aslinearoperator(delta * sparse.eye(GGN.shape[0]))

    inv_GGN = LSMRInverseLinearOperator(GGN + damping)
    # set hyperparameters such that LSMR is accurate enough
    inv_GGN.set_lsmr_hyperparameters(atol=0, btol=0, conlim=0, maxiter=2 * GGN.shape[0])
    inv_GGN_functorch = inv(
        functorch_ggn(model_func, loss_func, params, data, input_key="x")
        .detach()
        .cpu()
        .numpy()
        + delta * eye(GGN.shape[1])
    )

    X = random.rand(GGN.shape[1], num_vecs)
    report_nonclose(inv_GGN @ X, inv_GGN_functorch @ X, rtol=1e-2, atol=1e-5)


def test_Neumann_inverse_damped_GGN_matvec(inv_case, delta: float = 1e-2):
    """Test matrix-vector multiplication by the inverse damped GGN with Neumann."""
    model_func, loss_func, params, data, batch_size_fn = inv_case

    GGN = GGNLinearOperator(
        model_func, loss_func, params, data, batch_size_fn=batch_size_fn
    ).to_scipy()
    damping = aslinearoperator(delta * sparse.eye(GGN.shape[0]))

    damped_GGN_functorch = functorch_ggn(
        model_func, loss_func, params, data, input_key="x"
    ).detach().cpu().numpy() + delta * eye(GGN.shape[1])
    inv_GGN_functorch = inv(damped_GGN_functorch)

    # set scale such that Neumann series converges
    eval_max = eigh(damped_GGN_functorch)[0][-1]
    scale = 1.0 if eval_max < 2 else 1.9 / eval_max

    # NOTE This may break when other cases are added because slow convergence
    inv_GGN = NeumannInverseLinearOperator(GGN + damping, num_terms=7_000, scale=scale)

    x = random.rand(GGN.shape[1])
    report_nonclose(inv_GGN @ x, inv_GGN_functorch @ x, rtol=1e-1, atol=1e-1)


def test_NeumannInverseLinearOperator_toy():
    """Test NeumannInverseLinearOperator on a toy example.

    The example is from
    https://en.wikipedia.org/w/index.php?title=Neumann_series&oldid=1131424698#Example
    """
    random.seed(1234)
    A = array(
        [
            [0.0, 1.0 / 2.0, 1.0 / 4.0],
            [5.0 / 7.0, 0.0, 1.0 / 7.0],
            [3.0 / 10.0, 3.0 / 5.0, 0.0],
        ]
    )
    A += eye(A.shape[1])
    # eigenvalues of A: [1.82122892 0.47963837 0.69913271]

    inv_A = inv(A)
    inv_A_neumann = NeumannInverseLinearOperator(aslinearoperator(A))
    inv_A_neumann.set_neumann_hyperparameters(num_terms=1_000)

    x = random.rand(A.shape[1])
    report_nonclose(inv_A @ x, inv_A_neumann @ x, rtol=1e-3, atol=1e-5)

    # If we double the matrix, the Neumann series won't converge anymore ...
    B = 2 * A
    inv_B = inv(B)
    inv_B_neumann = NeumannInverseLinearOperator(aslinearoperator(B))
    inv_B_neumann.set_neumann_hyperparameters(num_terms=1_000)

    y = random.rand(B.shape[1])

    # ... therefore, we should get NaNs during the iteration
    with raises(ValueError):
        inv_B_neumann @ y

    # ... but if we scale the matrix back internally, the Neumann series converges
    inv_B_neumann.set_neumann_hyperparameters(num_terms=1_000, scale=0.5)
    report_nonclose(inv_B @ y, inv_B_neumann @ y, rtol=1e-3, atol=1e-5)

    inv_ground_truth = inv(B)
    inv_neumann = eye(B.shape[1])

    temp = eye(B.shape[1])
    scale = 0.5
    for _ in range(1000):
        temp = temp - scale * B @ temp
        inv_neumann = inv_neumann + temp

    inv_neumann = scale * inv_neumann

    report_nonclose(inv_neumann, inv_ground_truth, rtol=1e-3, atol=1e-5)
    report_nonclose(inv_neumann @ y, inv_ground_truth @ y, rtol=1e-3, atol=1e-5)


@mark.parametrize("fisher_type", KFACLinearOperator._SUPPORTED_FISHER_TYPE)
@mark.parametrize("cache", [True, False], ids=["cached", "uncached"])
@mark.parametrize(
    "exclude", [None, "weight", "bias"], ids=["all", "no_weights", "no_biases"]
)
@mark.parametrize(
    "separate_weight_and_bias", [True, False], ids=["separate_bias", "joint_bias"]
)
def test_KFAC_inverse_damped_matmat(
    case: Tuple[
        Module,
        Union[MSELoss, CrossEntropyLoss],
        List[Parameter],
        Iterable[Tuple[torch.Tensor, torch.Tensor]],
    ],
    fisher_type: str,
    cache: bool,
    exclude: str,
    separate_weight_and_bias: bool,
    adjoint: bool,
    is_vec: bool,
    delta: float = 1e-2,
):
    """Test matrix-matrix multiplication by an inverse damped KFAC approximation.

    Args:
        adjoint: Whether to test the adjoint operator.
        is_vec: Whether to test matrix-vector or matrix-matrix multiplication.
    """
    model_func, loss_func, params, data, batch_size_fn = case
    dtype = torch.float64  # use double precision for better numerical stability
    model_func = model_func.to(dtype=dtype)
    loss_func = loss_func.to(dtype=dtype)
    params = [p.to(dtype=dtype) for p in params]
    (device,) = {p.device for p in params}
    data = [
        (
            (cast_input(x, dtype), y)
            if isinstance(loss_func, CrossEntropyLoss)
            else (cast_input(x, dtype), y.to(dtype=dtype))
        )
        for x, y in data
    ]

    if exclude is not None:
        names = {p.data_ptr(): name for name, p in model_func.named_parameters()}
        params = [p for p in params if exclude not in names[p.data_ptr()]]

    KFAC = KFACLinearOperator(
        model_func,
        loss_func,
        params,
        data,
        batch_size_fn=batch_size_fn,
        separate_weight_and_bias=separate_weight_and_bias,
        fisher_type=fisher_type,
        check_deterministic=False,
    )
    KFAC._compute_kfac()

    # add damping manually
    for aaT in KFAC._input_covariances.values():
        aaT.add_(eye_like(aaT), alpha=delta)
    for ggT in KFAC._gradient_covariances.values():
        ggT.add_(eye_like(ggT), alpha=delta)
    inv_KFAC_naive = torch.inverse(
        KFAC @ torch.eye(KFAC.shape[0], device=device, dtype=dtype)
    )

    # remove damping and pass it on as an argument instead
    for aaT in KFAC._input_covariances.values():
        aaT.sub_(eye_like(aaT), alpha=delta)
    for ggT in KFAC._gradient_covariances.values():
        ggT.sub_(eye_like(ggT), alpha=delta)
    # as a single scalar
    inv_KFAC = KFACInverseLinearOperator(KFAC, damping=delta, cache=cache)
    # and as a tuple
    inv_KFAC_tuple = KFACInverseLinearOperator(
        KFAC, damping=(delta, delta), cache=cache
    )

    compare_matmat(inv_KFAC, inv_KFAC_naive, adjoint, is_vec)
    compare_matmat(inv_KFAC_tuple, inv_KFAC_naive, adjoint, is_vec)

    assert inv_KFAC._cache == cache
    if cache:
        # test that the cache is not empty
        assert len(inv_KFAC._inverse_input_covariances) > 0
        assert len(inv_KFAC._inverse_gradient_covariances) > 0
    else:
        # test that the cache is empty
        assert len(inv_KFAC._inverse_input_covariances) == 0
        assert len(inv_KFAC._inverse_gradient_covariances) == 0


@mark.parametrize("cache", [True, False], ids=["cached", "uncached"])
@mark.parametrize(
    "exclude", [None, "weight", "bias"], ids=["all", "no_weights", "no_biases"]
)
@mark.parametrize(
    "separate_weight_and_bias", [True, False], ids=["separate_bias", "joint_bias"]
)
def test_KFAC_inverse_heuristically_damped_matmat(  # noqa: C901
    case: Tuple[
        Module,
        Union[MSELoss, CrossEntropyLoss],
        List[Parameter],
        Iterable[Tuple[torch.Tensor, torch.Tensor]],
    ],
    cache: bool,
    exclude: str,
    separate_weight_and_bias: bool,
    adjoint: bool,
    is_vec: bool,
    delta: float = 1e-2,
):
    """Test matrix-matrix multiplication by an inverse (heuristically) damped KFAC
    approximation.


    Args:
        adjoint: Whether to test the adjoint operator.
        is_vec: Whether to test matrix-vector or matrix-matrix multiplication.
    """
    model_func, loss_func, params, data, batch_size_fn = case
    dtype = torch.float64  # use double precision for better numerical stability
    model_func = model_func.to(dtype=dtype)
    loss_func = loss_func.to(dtype=dtype)
    params = [p.to(dtype=dtype) for p in params]
    (device,) = {p.device for p in params}
    data = [
        (
            (cast_input(x, dtype), y)
            if isinstance(loss_func, CrossEntropyLoss)
            else (cast_input(x, dtype), y.to(dtype=dtype))
        )
        for x, y in data
    ]

    if exclude is not None:
        names = {p.data_ptr(): name for name, p in model_func.named_parameters()}
        params = [p for p in params if exclude not in names[p.data_ptr()]]

    KFAC = KFACLinearOperator(
        model_func,
        loss_func,
        params,
        data,
        batch_size_fn=batch_size_fn,
        separate_weight_and_bias=separate_weight_and_bias,
        check_deterministic=False,
    )
    KFAC._compute_kfac()

    # add heuristic damping manually
    heuristic_damping = {}
    for mod_name in KFAC._mapping.keys():
        aaT = KFAC._input_covariances.get(mod_name)
        ggT = KFAC._gradient_covariances.get(mod_name)
        if aaT is not None and ggT is not None:
            aaT_eig_mean = aaT.trace() / aaT.shape[0]
            ggT_eig_mean = ggT.trace() / ggT.shape[0]
            if aaT_eig_mean >= 0.0 and ggT_eig_mean > 0.0:
                sqrt_eig_mean_ratio = (aaT_eig_mean / ggT_eig_mean).sqrt()
                sqrt_damping = sqrt(delta)
                damping_aaT = max(sqrt_damping * sqrt_eig_mean_ratio, KFAC_MIN_DAMPING)
                damping_ggT = max(sqrt_damping / sqrt_eig_mean_ratio, KFAC_MIN_DAMPING)
                heuristic_damping[mod_name] = (damping_aaT, damping_ggT)
            else:
                damping_aaT, damping_ggT = delta, delta
        else:
            damping_aaT, damping_ggT = delta, delta
        if aaT is not None:
            aaT.add_(eye_like(aaT), alpha=damping_aaT)
        if ggT is not None:
            ggT.add_(eye_like(ggT), alpha=damping_ggT)

    # manual heuristically damped inverse
    inv_KFAC_naive = torch.inverse(
        KFAC @ torch.eye(KFAC.shape[0], device=device, dtype=dtype)
    )

    # remove heuristic damping
    for mod_name in KFAC._mapping.keys():
        aaT = KFAC._input_covariances.get(mod_name)
        ggT = KFAC._gradient_covariances.get(mod_name)
        damping_aaT, damping_ggT = heuristic_damping.get(mod_name, (delta, delta))
        if aaT is not None:
            aaT.sub_(eye_like(aaT), alpha=damping_aaT)
        if ggT is not None:
            ggT.sub_(eye_like(ggT), alpha=damping_ggT)

    # check that passing a tuple for heuristic damping will fail
    with raises(ValueError):
        inv_KFAC = KFACInverseLinearOperator(
            KFAC, damping=(delta, delta), use_heuristic_damping=True
        )

    # use heuristic damping with KFACInverseLinearOperator
    inv_KFAC = KFACInverseLinearOperator(
        KFAC,
        damping=delta,
        cache=cache,
        use_heuristic_damping=True,
        min_damping=KFAC_MIN_DAMPING,
    )

    compare_matmat(inv_KFAC, inv_KFAC_naive, adjoint, is_vec)

    assert inv_KFAC._cache == cache
    if cache:
        # test that the cache is not empty
        assert len(inv_KFAC._inverse_input_covariances) > 0
        assert len(inv_KFAC._inverse_gradient_covariances) > 0
    else:
        # test that the cache is empty
        assert len(inv_KFAC._inverse_input_covariances) == 0
        assert len(inv_KFAC._inverse_gradient_covariances) == 0


@mark.parametrize("cache", [True, False], ids=["cached", "uncached"])
@mark.parametrize(
    "exclude", [None, "weight", "bias"], ids=["all", "no_weights", "no_biases"]
)
@mark.parametrize(
    "separate_weight_and_bias", [True, False], ids=["separate_bias", "joint_bias"]
)
def test_KFAC_inverse_exactly_damped_matmat(
    case: Tuple[
        Module,
        Union[MSELoss, CrossEntropyLoss],
        List[Parameter],
        Iterable[Tuple[torch.Tensor, torch.Tensor]],
    ],
    cache: bool,
    exclude: str,
    separate_weight_and_bias: bool,
    adjoint: bool,
    is_vec: bool,
    delta: float = 1e-2,
):
    """Test matrix-matrix multiplication by an inverse (exactly) damped KFAC approximation.

    Args:
        adjoint: Whether to test the adjoint operator.
        is_vec: Whether to test matrix-vector or matrix-matrix multiplication.
    """
    model_func, loss_func, params, data, batch_size_fn = case
    dtype = torch.float64  # use double precision for better numerical stability
    model_func = model_func.to(dtype=dtype)
    loss_func = loss_func.to(dtype=dtype)
    params = [p.to(dtype=dtype) for p in params]
    (device,) = {p.device for p in params}
    data = [
        (
            (cast_input(x, dtype), y)
            if isinstance(loss_func, CrossEntropyLoss)
            else (cast_input(x, dtype), y.to(dtype=dtype))
        )
        for x, y in data
    ]

    if exclude is not None:
        names = {p.data_ptr(): name for name, p in model_func.named_parameters()}
        params = [p for p in params if exclude not in names[p.data_ptr()]]

    KFAC = KFACLinearOperator(
        model_func,
        loss_func,
        params,
        data,
        batch_size_fn=batch_size_fn,
        separate_weight_and_bias=separate_weight_and_bias,
        check_deterministic=False,
    )

    # manual exactly damped inverse
    KFAC_mat = KFAC @ torch.eye(KFAC.shape[0], dtype=dtype, device=device)
    inv_KFAC_naive = torch.inverse(KFAC_mat + delta * eye_like(KFAC_mat))

    # check that passing a tuple for exact damping will fail
    with raises(ValueError):
        inv_KFAC = KFACInverseLinearOperator(
            KFAC, damping=(delta, delta), use_exact_damping=True
        )

    # use exact damping with KFACInverseLinearOperator
    inv_KFAC = KFACInverseLinearOperator(
        KFAC, damping=delta, cache=cache, use_exact_damping=True
    )

    compare_matmat(inv_KFAC, inv_KFAC_naive, adjoint, is_vec)

    assert inv_KFAC._cache == cache
    if cache:
        # test that the cache is not empty
        assert len(inv_KFAC._inverse_input_covariances) > 0
        assert len(inv_KFAC._inverse_gradient_covariances) > 0
    else:
        # test that the cache is empty
        assert len(inv_KFAC._inverse_input_covariances) == 0
        assert len(inv_KFAC._inverse_gradient_covariances) == 0


<<<<<<< HEAD
def test_KFAC_inverse_save_and_load_state_dict():
=======
@mark.parametrize("use_exact_damping", [True, False], ids=["exact_damping", ""])
@mark.parametrize("use_heuristic_damping", [True, False], ids=["heuristic_damping", ""])
@mark.parametrize("cache", [True, False], ids=["cached", "uncached"])
@mark.parametrize(
    "exclude", [None, "weight", "bias"], ids=["all", "no_weights", "no_biases"]
)
@mark.parametrize(
    "separate_weight_and_bias", [True, False], ids=["separate_bias", "joint_bias"]
)
def test_KFAC_inverse_damped_torch_matmat(
    case: Tuple[
        Module,
        Union[MSELoss, CrossEntropyLoss],
        List[Parameter],
        Iterable[Tuple[torch.Tensor, torch.Tensor]],
    ],
    use_exact_damping: bool,
    use_heuristic_damping: bool,
    cache: bool,
    exclude: str,
    separate_weight_and_bias: bool,
    delta: float = 1e-2,
):
    """Test torch matrix-matrix multiplication by an inverse damped KFAC approximation."""
    model_func, loss_func, params, data, batch_size_fn = case
    dtype = torch.float64  # use double precision for better numerical stability
    model_func = model_func.to(dtype=dtype)
    loss_func = loss_func.to(dtype=dtype)
    params = [p.to(dtype=dtype) for p in params]
    data = [
        (
            (cast_input(x, dtype), y)
            if isinstance(loss_func, CrossEntropyLoss)
            else (cast_input(x, dtype), y.to(dtype=dtype))
        )
        for x, y in data
    ]

    if exclude is not None:
        names = {p.data_ptr(): name for name, p in model_func.named_parameters()}
        params = [p for p in params if exclude not in names[p.data_ptr()]]

    KFAC = KFACLinearOperator(
        model_func,
        loss_func,
        params,
        data,
        separate_weight_and_bias=separate_weight_and_bias,
        batch_size_fn=batch_size_fn,
        check_deterministic=False,
    )
    KFAC.dtype = float64
    kwargs = {
        "use_exact_damping": use_exact_damping,
        "use_heuristic_damping": use_heuristic_damping,
    }
    if use_exact_damping and use_heuristic_damping:
        with raises(ValueError, match="Either use heuristic damping or exact damping"):
            KFACInverseLinearOperator(KFAC, damping=delta, cache=cache, **kwargs)
        return
    inv_KFAC = KFACInverseLinearOperator(KFAC, damping=delta, cache=cache, **kwargs)
    device = KFAC._device

    num_vectors = 2
    X = torch.rand(KFAC.shape[1], num_vectors, dtype=dtype, device=device)
    inv_KFAC_X = inv_KFAC.torch_matmat(X)
    assert inv_KFAC_X.dtype == X.dtype
    assert inv_KFAC_X.device == X.device
    assert inv_KFAC_X.shape == (KFAC.shape[0], num_vectors)
    inv_KFAC_X = inv_KFAC_X.cpu().numpy()

    # Test list input format
    x_list = KFAC._torch_preprocess(X)
    inv_KFAC_x_list = inv_KFAC.torch_matmat(x_list)
    inv_KFAC_x_list = torch.cat(
        [rearrange(M, "k ... -> (...) k") for M in inv_KFAC_x_list]
    )
    report_nonclose(inv_KFAC_X, inv_KFAC_x_list.cpu().numpy())

    # Test against multiplication with dense matrix
    identity = torch.eye(inv_KFAC.shape[1], dtype=dtype, device=device)
    inv_KFAC_mat = inv_KFAC.torch_matmat(identity)
    inv_KFAC_mat_x = inv_KFAC_mat @ X
    report_nonclose(inv_KFAC_X, inv_KFAC_mat_x.cpu().numpy())

    # Test against _matmat
    kfac_x_numpy = inv_KFAC @ X.cpu().numpy()
    report_nonclose(inv_KFAC_X, kfac_x_numpy)


@mark.parametrize("use_exact_damping", [True, False], ids=["exact_damping", ""])
@mark.parametrize("use_heuristic_damping", [True, False], ids=["heuristic_damping", ""])
@mark.parametrize("cache", [True, False], ids=["cached", "uncached"])
@mark.parametrize(
    "exclude", [None, "weight", "bias"], ids=["all", "no_weights", "no_biases"]
)
@mark.parametrize(
    "separate_weight_and_bias", [True, False], ids=["separate_bias", "joint_bias"]
)
def test_KFAC_inverse_damped_torch_matvec(
    case: Tuple[
        Module,
        Union[MSELoss, CrossEntropyLoss],
        List[Parameter],
        Iterable[Tuple[torch.Tensor, torch.Tensor]],
    ],
    use_exact_damping: bool,
    use_heuristic_damping: bool,
    cache: bool,
    exclude: str,
    separate_weight_and_bias: bool,
    delta: float = 1e-2,
):
    """Test torch matrix-vector multiplication by an inverse damped KFAC approximation."""
    model_func, loss_func, params, data, batch_size_fn = case
    dtype = torch.float64  # use double precision for better numerical stability
    model_func = model_func.to(dtype=dtype)
    loss_func = loss_func.to(dtype=dtype)
    params = [p.to(dtype=dtype) for p in params]
    data = [
        (
            (cast_input(x, dtype), y)
            if isinstance(loss_func, CrossEntropyLoss)
            else (cast_input(x, dtype), y.to(dtype=dtype))
        )
        for x, y in data
    ]

    if exclude is not None:
        names = {p.data_ptr(): name for name, p in model_func.named_parameters()}
        params = [p for p in params if exclude not in names[p.data_ptr()]]

    KFAC = KFACLinearOperator(
        model_func,
        loss_func,
        params,
        data,
        separate_weight_and_bias=separate_weight_and_bias,
        batch_size_fn=batch_size_fn,
        check_deterministic=False,
    )
    KFAC.dtype = float64
    kwargs = {
        "use_exact_damping": use_exact_damping,
        "use_heuristic_damping": use_heuristic_damping,
    }
    if use_exact_damping and use_heuristic_damping:
        with raises(ValueError, match="Either use heuristic damping or exact damping"):
            KFACInverseLinearOperator(KFAC, damping=delta, cache=cache, **kwargs)
        return
    inv_KFAC = KFACInverseLinearOperator(KFAC, damping=delta, cache=cache, **kwargs)
    device = KFAC._device

    x = torch.rand(KFAC.shape[1], dtype=dtype, device=device)
    inv_KFAC_x = inv_KFAC.torch_matvec(x)
    assert inv_KFAC_x.dtype == x.dtype
    assert inv_KFAC_x.device == x.device
    assert inv_KFAC_x.shape == x.shape

    # Test list input format
    # split parameter blocks
    dims = [p.numel() for p in KFAC._params]
    split_x = x.split(dims)
    # unflatten parameter dimension
    assert len(split_x) == len(KFAC._params)
    x_list = [res.reshape(p.shape) for res, p in zip(split_x, KFAC._params)]
    inv_kfac_x_list = inv_KFAC.torch_matvec(x_list)
    inv_kfac_x_list = torch.cat([rearrange(M, "... -> (...)") for M in inv_kfac_x_list])
    report_nonclose(inv_KFAC_x.cpu().numpy(), inv_kfac_x_list.cpu().numpy())

    # Test against multiplication with dense matrix
    identity = torch.eye(inv_KFAC.shape[1], dtype=dtype, device=device)
    inv_KFAC_mat = inv_KFAC.torch_matmat(identity)
    inv_KFAC_mat_x = inv_KFAC_mat @ x
    report_nonclose(inv_KFAC_x.cpu().numpy(), inv_KFAC_mat_x.cpu().numpy())

    # Test against _matmat
    report_nonclose(inv_KFAC @ x.cpu().numpy(), inv_KFAC_x.cpu().numpy())


@mark.parametrize("use_exact_damping", [True, False], ids=["exact_damping", ""])
@mark.parametrize("use_heuristic_damping", [True, False], ids=["heuristic_damping", ""])
@mark.parametrize("cache", [True, False], ids=["cached", "uncached"])
@mark.parametrize(
    "exclude", [None, "weight", "bias"], ids=["all", "no_weights", "no_biases"]
)
@mark.parametrize(
    "separate_weight_and_bias", [True, False], ids=["separate_bias", "joint_bias"]
)
def test_KFAC_inverse_save_and_load_state_dict(
    use_exact_damping: bool,
    use_heuristic_damping: bool,
    cache: bool,
    exclude: str,
    separate_weight_and_bias: bool,
):
>>>>>>> 188feabe
    """Test that KFACInverseLinearOperator can be saved and loaded from state dict."""
    torch.manual_seed(0)
    batch_size, D_in, D_hidden, D_out = 4, 3, 5, 2
    X = torch.rand(batch_size, D_in)
    y = torch.rand(batch_size, D_out)
    model = torch.nn.Sequential(
        torch.nn.Linear(D_in, D_hidden),
        torch.nn.ReLU(),
        torch.nn.Linear(D_hidden, D_hidden, bias=False),
        torch.nn.ReLU(),
        torch.nn.Linear(D_hidden, D_out),
    )

    params = list(model.parameters())
    if exclude is not None:
        names = {p.data_ptr(): name for name, p in model.named_parameters()}
        params = [p for p in params if exclude not in names[p.data_ptr()]]

    # create and compute KFAC
    kfac = KFACLinearOperator(
        model,
        MSELoss(reduction="sum"),
        params,
        [(X, y)],
        separate_weight_and_bias=separate_weight_and_bias,
    )

    # create inverse KFAC
    kwargs = {
        "use_exact_damping": use_exact_damping,
        "use_heuristic_damping": use_heuristic_damping,
    }
    if use_exact_damping and use_heuristic_damping:
        return
    inv_kfac = KFACInverseLinearOperator(
        kfac, damping=1e-2, retry_double_precision=False, cache=cache, **kwargs
    )
<<<<<<< HEAD
    _ = inv_kfac @ torch.eye(kfac.shape[1])  # to trigger inverse computation
=======
    test_vec = random.rand(inv_kfac.shape[1])
    test_mvp = inv_kfac @ test_vec  # triggers inverse computation and maybe caching
>>>>>>> 188feabe

    # save state dict
    state_dict = inv_kfac.state_dict()
    torch.save(state_dict, "inv_kfac_state_dict.pt")

    # create new inverse KFAC with different linop input and try to load state dict
    wrong_kfac = KFACLinearOperator(model, CrossEntropyLoss(), params, [(X, y)])
    inv_kfac_wrong = KFACInverseLinearOperator(wrong_kfac)
    with raises(ValueError, match="mismatch"):
        inv_kfac_wrong.load_state_dict(torch.load("inv_kfac_state_dict.pt"))

    # create new inverse KFAC and load state dict
    inv_kfac_new = KFACInverseLinearOperator(kfac)
    inv_kfac_new.load_state_dict(torch.load("inv_kfac_state_dict.pt"))
    # clean up
    os.remove("inv_kfac_state_dict.pt")

    # check that the two inverse KFACs are equal
    compare_state_dicts(inv_kfac.state_dict(), inv_kfac_new.state_dict())
    report_nonclose(test_mvp, inv_kfac_new @ test_vec)


@mark.parametrize("use_exact_damping", [True, False], ids=["exact_damping", ""])
@mark.parametrize("use_heuristic_damping", [True, False], ids=["heuristic_damping", ""])
@mark.parametrize("cache", [True, False], ids=["cached", "uncached"])
@mark.parametrize(
    "exclude", [None, "weight", "bias"], ids=["all", "no_weights", "no_biases"]
)
@mark.parametrize(
    "separate_weight_and_bias", [True, False], ids=["separate_bias", "joint_bias"]
)
def test_KFAC_inverse_from_state_dict(
    use_exact_damping: bool,
    use_heuristic_damping: bool,
    cache: bool,
    exclude: str,
    separate_weight_and_bias: bool,
):
    """Test that KFACInverseLinearOperator can be created from state dict."""
    torch.manual_seed(0)
    batch_size, D_in, D_hidden, D_out = 4, 3, 5, 2
    X = torch.rand(batch_size, D_in)
    y = torch.rand(batch_size, D_out)
    model = torch.nn.Sequential(
        torch.nn.Linear(D_in, D_hidden),
        torch.nn.ReLU(),
        torch.nn.Linear(D_hidden, D_hidden, bias=False),
        torch.nn.ReLU(),
        torch.nn.Linear(D_hidden, D_out),
    )

    params = list(model.parameters())
    if exclude is not None:
        names = {p.data_ptr(): name for name, p in model.named_parameters()}
        params = [p for p in params if exclude not in names[p.data_ptr()]]

    # create and compute KFAC
    kfac = KFACLinearOperator(
        model,
        MSELoss(reduction="sum"),
        params,
        [(X, y)],
        separate_weight_and_bias=separate_weight_and_bias,
    )

    # create inverse KFAC and save state dict
    kwargs = {
        "use_exact_damping": use_exact_damping,
        "use_heuristic_damping": use_heuristic_damping,
    }
    if use_exact_damping and use_heuristic_damping:
        return
    inv_kfac = KFACInverseLinearOperator(
        kfac, damping=1e-2, retry_double_precision=False, cache=cache, **kwargs
    )
    test_vec = random.rand(kfac.shape[1])
    test_mvp = inv_kfac @ test_vec  # triggers inverse computation and maybe caching
    state_dict = inv_kfac.state_dict()

    # create new KFAC from state dict
    inv_kfac_new = KFACInverseLinearOperator.from_state_dict(state_dict, kfac)

    # check that the two inverse KFACs are equal
    compare_state_dicts(inv_kfac.state_dict(), inv_kfac_new.state_dict())
<<<<<<< HEAD
    test_vec = torch.rand(kfac.shape[1])
    report_nonclose(inv_kfac @ test_vec, inv_kfac_new @ test_vec)
=======
    report_nonclose(test_mvp, inv_kfac_new @ test_vec)


def test_torch_matvec_list_output_shapes(cnn_case):
    """Test output shapes with list input format (issue #124)."""
    model, loss_func, params, data, batch_size_fn = cnn_case
    kfac = KFACLinearOperator(
        model,
        loss_func,
        params,
        data,
        batch_size_fn=batch_size_fn,
    )
    inv_kfac = KFACInverseLinearOperator(kfac, damping=1e-2)
    vec = [torch.rand_like(p) for p in kfac._params]
    out_list = inv_kfac.torch_matvec(vec)
    assert len(out_list) == len(kfac._params)
    for out_i, p_i in zip(out_list, kfac._params):
        assert out_i.shape == p_i.shape
>>>>>>> 188feabe
<|MERGE_RESOLUTION|>--- conflicted
+++ resolved
@@ -394,9 +394,21 @@
             ggT.sub_(eye_like(ggT), alpha=damping_ggT)
 
     # check that passing a tuple for heuristic damping will fail
-    with raises(ValueError):
+    with raises(
+        ValueError, match="Heuristic and exact damping require a single damping value."
+    ):
         inv_KFAC = KFACInverseLinearOperator(
             KFAC, damping=(delta, delta), use_heuristic_damping=True
+        )
+
+    # check that using exact and heuristic damping at the same time fails
+    with raises(ValueError, match="Either use heuristic damping or exact damping"):
+        KFACInverseLinearOperator(
+            KFAC,
+            damping=delta,
+            cache=cache,
+            use_exact_damping=True,
+            use_heuristic_damping=True,
         )
 
     # use heuristic damping with KFACInverseLinearOperator
@@ -482,9 +494,21 @@
     inv_KFAC_naive = torch.inverse(KFAC_mat + delta * eye_like(KFAC_mat))
 
     # check that passing a tuple for exact damping will fail
-    with raises(ValueError):
+    with raises(
+        ValueError, match="Heuristic and exact damping require a single damping value."
+    ):
         inv_KFAC = KFACInverseLinearOperator(
             KFAC, damping=(delta, delta), use_exact_damping=True
+        )
+
+    # check that using exact and heuristic damping at the same time fails
+    with raises(ValueError, match="Either use heuristic damping or exact damping"):
+        KFACInverseLinearOperator(
+            KFAC,
+            damping=delta,
+            cache=cache,
+            use_exact_damping=True,
+            use_heuristic_damping=True,
         )
 
     # use exact damping with KFACInverseLinearOperator
@@ -505,189 +529,6 @@
         assert len(inv_KFAC._inverse_gradient_covariances) == 0
 
 
-<<<<<<< HEAD
-def test_KFAC_inverse_save_and_load_state_dict():
-=======
-@mark.parametrize("use_exact_damping", [True, False], ids=["exact_damping", ""])
-@mark.parametrize("use_heuristic_damping", [True, False], ids=["heuristic_damping", ""])
-@mark.parametrize("cache", [True, False], ids=["cached", "uncached"])
-@mark.parametrize(
-    "exclude", [None, "weight", "bias"], ids=["all", "no_weights", "no_biases"]
-)
-@mark.parametrize(
-    "separate_weight_and_bias", [True, False], ids=["separate_bias", "joint_bias"]
-)
-def test_KFAC_inverse_damped_torch_matmat(
-    case: Tuple[
-        Module,
-        Union[MSELoss, CrossEntropyLoss],
-        List[Parameter],
-        Iterable[Tuple[torch.Tensor, torch.Tensor]],
-    ],
-    use_exact_damping: bool,
-    use_heuristic_damping: bool,
-    cache: bool,
-    exclude: str,
-    separate_weight_and_bias: bool,
-    delta: float = 1e-2,
-):
-    """Test torch matrix-matrix multiplication by an inverse damped KFAC approximation."""
-    model_func, loss_func, params, data, batch_size_fn = case
-    dtype = torch.float64  # use double precision for better numerical stability
-    model_func = model_func.to(dtype=dtype)
-    loss_func = loss_func.to(dtype=dtype)
-    params = [p.to(dtype=dtype) for p in params]
-    data = [
-        (
-            (cast_input(x, dtype), y)
-            if isinstance(loss_func, CrossEntropyLoss)
-            else (cast_input(x, dtype), y.to(dtype=dtype))
-        )
-        for x, y in data
-    ]
-
-    if exclude is not None:
-        names = {p.data_ptr(): name for name, p in model_func.named_parameters()}
-        params = [p for p in params if exclude not in names[p.data_ptr()]]
-
-    KFAC = KFACLinearOperator(
-        model_func,
-        loss_func,
-        params,
-        data,
-        separate_weight_and_bias=separate_weight_and_bias,
-        batch_size_fn=batch_size_fn,
-        check_deterministic=False,
-    )
-    KFAC.dtype = float64
-    kwargs = {
-        "use_exact_damping": use_exact_damping,
-        "use_heuristic_damping": use_heuristic_damping,
-    }
-    if use_exact_damping and use_heuristic_damping:
-        with raises(ValueError, match="Either use heuristic damping or exact damping"):
-            KFACInverseLinearOperator(KFAC, damping=delta, cache=cache, **kwargs)
-        return
-    inv_KFAC = KFACInverseLinearOperator(KFAC, damping=delta, cache=cache, **kwargs)
-    device = KFAC._device
-
-    num_vectors = 2
-    X = torch.rand(KFAC.shape[1], num_vectors, dtype=dtype, device=device)
-    inv_KFAC_X = inv_KFAC.torch_matmat(X)
-    assert inv_KFAC_X.dtype == X.dtype
-    assert inv_KFAC_X.device == X.device
-    assert inv_KFAC_X.shape == (KFAC.shape[0], num_vectors)
-    inv_KFAC_X = inv_KFAC_X.cpu().numpy()
-
-    # Test list input format
-    x_list = KFAC._torch_preprocess(X)
-    inv_KFAC_x_list = inv_KFAC.torch_matmat(x_list)
-    inv_KFAC_x_list = torch.cat(
-        [rearrange(M, "k ... -> (...) k") for M in inv_KFAC_x_list]
-    )
-    report_nonclose(inv_KFAC_X, inv_KFAC_x_list.cpu().numpy())
-
-    # Test against multiplication with dense matrix
-    identity = torch.eye(inv_KFAC.shape[1], dtype=dtype, device=device)
-    inv_KFAC_mat = inv_KFAC.torch_matmat(identity)
-    inv_KFAC_mat_x = inv_KFAC_mat @ X
-    report_nonclose(inv_KFAC_X, inv_KFAC_mat_x.cpu().numpy())
-
-    # Test against _matmat
-    kfac_x_numpy = inv_KFAC @ X.cpu().numpy()
-    report_nonclose(inv_KFAC_X, kfac_x_numpy)
-
-
-@mark.parametrize("use_exact_damping", [True, False], ids=["exact_damping", ""])
-@mark.parametrize("use_heuristic_damping", [True, False], ids=["heuristic_damping", ""])
-@mark.parametrize("cache", [True, False], ids=["cached", "uncached"])
-@mark.parametrize(
-    "exclude", [None, "weight", "bias"], ids=["all", "no_weights", "no_biases"]
-)
-@mark.parametrize(
-    "separate_weight_and_bias", [True, False], ids=["separate_bias", "joint_bias"]
-)
-def test_KFAC_inverse_damped_torch_matvec(
-    case: Tuple[
-        Module,
-        Union[MSELoss, CrossEntropyLoss],
-        List[Parameter],
-        Iterable[Tuple[torch.Tensor, torch.Tensor]],
-    ],
-    use_exact_damping: bool,
-    use_heuristic_damping: bool,
-    cache: bool,
-    exclude: str,
-    separate_weight_and_bias: bool,
-    delta: float = 1e-2,
-):
-    """Test torch matrix-vector multiplication by an inverse damped KFAC approximation."""
-    model_func, loss_func, params, data, batch_size_fn = case
-    dtype = torch.float64  # use double precision for better numerical stability
-    model_func = model_func.to(dtype=dtype)
-    loss_func = loss_func.to(dtype=dtype)
-    params = [p.to(dtype=dtype) for p in params]
-    data = [
-        (
-            (cast_input(x, dtype), y)
-            if isinstance(loss_func, CrossEntropyLoss)
-            else (cast_input(x, dtype), y.to(dtype=dtype))
-        )
-        for x, y in data
-    ]
-
-    if exclude is not None:
-        names = {p.data_ptr(): name for name, p in model_func.named_parameters()}
-        params = [p for p in params if exclude not in names[p.data_ptr()]]
-
-    KFAC = KFACLinearOperator(
-        model_func,
-        loss_func,
-        params,
-        data,
-        separate_weight_and_bias=separate_weight_and_bias,
-        batch_size_fn=batch_size_fn,
-        check_deterministic=False,
-    )
-    KFAC.dtype = float64
-    kwargs = {
-        "use_exact_damping": use_exact_damping,
-        "use_heuristic_damping": use_heuristic_damping,
-    }
-    if use_exact_damping and use_heuristic_damping:
-        with raises(ValueError, match="Either use heuristic damping or exact damping"):
-            KFACInverseLinearOperator(KFAC, damping=delta, cache=cache, **kwargs)
-        return
-    inv_KFAC = KFACInverseLinearOperator(KFAC, damping=delta, cache=cache, **kwargs)
-    device = KFAC._device
-
-    x = torch.rand(KFAC.shape[1], dtype=dtype, device=device)
-    inv_KFAC_x = inv_KFAC.torch_matvec(x)
-    assert inv_KFAC_x.dtype == x.dtype
-    assert inv_KFAC_x.device == x.device
-    assert inv_KFAC_x.shape == x.shape
-
-    # Test list input format
-    # split parameter blocks
-    dims = [p.numel() for p in KFAC._params]
-    split_x = x.split(dims)
-    # unflatten parameter dimension
-    assert len(split_x) == len(KFAC._params)
-    x_list = [res.reshape(p.shape) for res, p in zip(split_x, KFAC._params)]
-    inv_kfac_x_list = inv_KFAC.torch_matvec(x_list)
-    inv_kfac_x_list = torch.cat([rearrange(M, "... -> (...)") for M in inv_kfac_x_list])
-    report_nonclose(inv_KFAC_x.cpu().numpy(), inv_kfac_x_list.cpu().numpy())
-
-    # Test against multiplication with dense matrix
-    identity = torch.eye(inv_KFAC.shape[1], dtype=dtype, device=device)
-    inv_KFAC_mat = inv_KFAC.torch_matmat(identity)
-    inv_KFAC_mat_x = inv_KFAC_mat @ x
-    report_nonclose(inv_KFAC_x.cpu().numpy(), inv_KFAC_mat_x.cpu().numpy())
-
-    # Test against _matmat
-    report_nonclose(inv_KFAC @ x.cpu().numpy(), inv_KFAC_x.cpu().numpy())
-
-
 @mark.parametrize("use_exact_damping", [True, False], ids=["exact_damping", ""])
 @mark.parametrize("use_heuristic_damping", [True, False], ids=["heuristic_damping", ""])
 @mark.parametrize("cache", [True, False], ids=["cached", "uncached"])
@@ -704,7 +545,6 @@
     exclude: str,
     separate_weight_and_bias: bool,
 ):
->>>>>>> 188feabe
     """Test that KFACInverseLinearOperator can be saved and loaded from state dict."""
     torch.manual_seed(0)
     batch_size, D_in, D_hidden, D_out = 4, 3, 5, 2
@@ -742,12 +582,8 @@
     inv_kfac = KFACInverseLinearOperator(
         kfac, damping=1e-2, retry_double_precision=False, cache=cache, **kwargs
     )
-<<<<<<< HEAD
-    _ = inv_kfac @ torch.eye(kfac.shape[1])  # to trigger inverse computation
-=======
-    test_vec = random.rand(inv_kfac.shape[1])
-    test_mvp = inv_kfac @ test_vec  # triggers inverse computation and maybe caching
->>>>>>> 188feabe
+    # trigger inverse computation and maybe caching
+    _ = inv_kfac @ torch.eye(kfac.shape[1])
 
     # save state dict
     state_dict = inv_kfac.state_dict()
@@ -767,7 +603,6 @@
 
     # check that the two inverse KFACs are equal
     compare_state_dicts(inv_kfac.state_dict(), inv_kfac_new.state_dict())
-    report_nonclose(test_mvp, inv_kfac_new @ test_vec)
 
 
 @mark.parametrize("use_exact_damping", [True, False], ids=["exact_damping", ""])
@@ -823,7 +658,7 @@
     inv_kfac = KFACInverseLinearOperator(
         kfac, damping=1e-2, retry_double_precision=False, cache=cache, **kwargs
     )
-    test_vec = random.rand(kfac.shape[1])
+    test_vec = torch.rand(kfac.shape[1])
     test_mvp = inv_kfac @ test_vec  # triggers inverse computation and maybe caching
     state_dict = inv_kfac.state_dict()
 
@@ -832,27 +667,4 @@
 
     # check that the two inverse KFACs are equal
     compare_state_dicts(inv_kfac.state_dict(), inv_kfac_new.state_dict())
-<<<<<<< HEAD
-    test_vec = torch.rand(kfac.shape[1])
-    report_nonclose(inv_kfac @ test_vec, inv_kfac_new @ test_vec)
-=======
-    report_nonclose(test_mvp, inv_kfac_new @ test_vec)
-
-
-def test_torch_matvec_list_output_shapes(cnn_case):
-    """Test output shapes with list input format (issue #124)."""
-    model, loss_func, params, data, batch_size_fn = cnn_case
-    kfac = KFACLinearOperator(
-        model,
-        loss_func,
-        params,
-        data,
-        batch_size_fn=batch_size_fn,
-    )
-    inv_kfac = KFACInverseLinearOperator(kfac, damping=1e-2)
-    vec = [torch.rand_like(p) for p in kfac._params]
-    out_list = inv_kfac.torch_matvec(vec)
-    assert len(out_list) == len(kfac._params)
-    for out_i, p_i in zip(out_list, kfac._params):
-        assert out_i.shape == p_i.shape
->>>>>>> 188feabe
+    report_nonclose(test_mvp, inv_kfac_new @ test_vec)