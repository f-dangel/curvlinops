"""Contains tests for ``curvlinops/inverse``."""

import os
from math import sqrt
from typing import Iterable, List, Tuple, Union

import torch
from numpy import array, eye, random
from numpy.linalg import eigh, inv
from pytest import mark, raises
from scipy import sparse
from scipy.sparse.linalg import aslinearoperator
from torch.nn import CrossEntropyLoss, Module, MSELoss, Parameter

from curvlinops import (
    CGInverseLinearOperator,
    EKFACLinearOperator,
    GGNLinearOperator,
    KFACInverseLinearOperator,
    KFACLinearOperator,
    LSMRInverseLinearOperator,
    NeumannInverseLinearOperator,
)
from curvlinops.examples.functorch import functorch_ggn
from curvlinops.examples.utils import report_nonclose
<<<<<<< HEAD
from test.utils import (
    cast_input,
    compare_consecutive_matmats,
    compare_matmat,
    compare_state_dicts,
    eye_like,
=======
from curvlinops.utils import allclose_report
from test.utils import (
    cast_input,
    compare_matmat,
    compare_state_dicts,
    eye_like,
    maybe_exclude_or_shuffle_parameters,
>>>>>>> a05a8bc5
)

KFAC_MIN_DAMPING = 1e-8


def test_CG_inverse_damped_GGN_matvec(inv_case, delta: float = 2e-2):
    """Test matrix-vector multiplication by the inverse damped GGN with CG."""
    model_func, loss_func, params, data, batch_size_fn = inv_case

    GGN = GGNLinearOperator(
        model_func, loss_func, params, data, batch_size_fn=batch_size_fn
    ).to_scipy()
    damping = aslinearoperator(delta * sparse.eye(GGN.shape[0]))

    inv_GGN = CGInverseLinearOperator(GGN + damping)
    inv_GGN_functorch = inv(
        functorch_ggn(model_func, loss_func, params, data, input_key="x")
        .detach()
        .cpu()
        .numpy()
        + delta * eye(GGN.shape[1])
    )

    x = random.rand(GGN.shape[1])
    report_nonclose(inv_GGN @ x, inv_GGN_functorch @ x, rtol=1e-2, atol=1e-5)


def test_CG_inverse_damped_GGN_matmat(inv_case, delta: float = 1e-2, num_vecs: int = 3):
    """Test matrix-matrix multiplication by the inverse damped GGN with CG."""
    model_func, loss_func, params, data, batch_size_fn = inv_case

    GGN = GGNLinearOperator(
        model_func, loss_func, params, data, batch_size_fn=batch_size_fn
    ).to_scipy()
    damping = aslinearoperator(delta * sparse.eye(GGN.shape[0]))

    inv_GGN = CGInverseLinearOperator(GGN + damping)
    inv_GGN_functorch = inv(
        functorch_ggn(model_func, loss_func, params, data, input_key="x")
        .detach()
        .cpu()
        .numpy()
        + delta * eye(GGN.shape[1])
    )

    X = random.rand(GGN.shape[1], num_vecs)
    report_nonclose(inv_GGN @ X, inv_GGN_functorch @ X, rtol=5e-3, atol=1e-5)


def test_LSMR_inverse_damped_GGN_matvec(inv_case, delta: float = 2e-2):
    """Test matrix-vector multiplication by the inverse damped GGN with LSMR."""
    model_func, loss_func, params, data, batch_size_fn = inv_case

    GGN = GGNLinearOperator(
        model_func, loss_func, params, data, batch_size_fn=batch_size_fn
    ).to_scipy()
    damping = aslinearoperator(delta * sparse.eye(GGN.shape[0]))

    inv_GGN = LSMRInverseLinearOperator(GGN + damping)
    # set hyperparameters such that LSMR is accurate enough
    inv_GGN.set_lsmr_hyperparameters(atol=0, btol=0, maxiter=2 * GGN.shape[0])
    inv_GGN_functorch = inv(
        functorch_ggn(model_func, loss_func, params, data, input_key="x")
        .detach()
        .cpu()
        .numpy()
        + delta * eye(GGN.shape[1])
    )

    x = random.rand(GGN.shape[1])
    report_nonclose(inv_GGN @ x, inv_GGN_functorch @ x, rtol=5e-3, atol=1e-5)


def test_LSMR_inverse_damped_GGN_matmat(
    inv_case, delta: float = 1e-2, num_vecs: int = 3
):
    """Test matrix-matrix multiplication by the inverse damped GGN with LSMR."""
    model_func, loss_func, params, data, batch_size_fn = inv_case

    GGN = GGNLinearOperator(
        model_func, loss_func, params, data, batch_size_fn=batch_size_fn
    ).to_scipy()
    damping = aslinearoperator(delta * sparse.eye(GGN.shape[0]))

    inv_GGN = LSMRInverseLinearOperator(GGN + damping)
    # set hyperparameters such that LSMR is accurate enough
    inv_GGN.set_lsmr_hyperparameters(atol=0, btol=0, maxiter=2 * GGN.shape[0])
    inv_GGN_functorch = inv(
        functorch_ggn(model_func, loss_func, params, data, input_key="x")
        .detach()
        .cpu()
        .numpy()
        + delta * eye(GGN.shape[1])
    )

    X = random.rand(GGN.shape[1], num_vecs)
    report_nonclose(inv_GGN @ X, inv_GGN_functorch @ X, rtol=1e-2, atol=1e-5)


def test_Neumann_inverse_damped_GGN_matvec(inv_case, delta: float = 1e-2):
    """Test matrix-vector multiplication by the inverse damped GGN with Neumann."""
    model_func, loss_func, params, data, batch_size_fn = inv_case

    GGN = GGNLinearOperator(
        model_func, loss_func, params, data, batch_size_fn=batch_size_fn
    ).to_scipy()
    damping = aslinearoperator(delta * sparse.eye(GGN.shape[0]))

    damped_GGN_functorch = functorch_ggn(
        model_func, loss_func, params, data, input_key="x"
    ).detach().cpu().numpy() + delta * eye(GGN.shape[1])
    inv_GGN_functorch = inv(damped_GGN_functorch)

    # set scale such that Neumann series converges
    eval_max = eigh(damped_GGN_functorch)[0][-1]
    scale = 1.0 if eval_max < 2 else 1.9 / eval_max

    # NOTE This may break when other cases are added because slow convergence
    inv_GGN = NeumannInverseLinearOperator(GGN + damping, num_terms=7_000, scale=scale)

    x = random.rand(GGN.shape[1])
    report_nonclose(inv_GGN @ x, inv_GGN_functorch @ x, rtol=1e-1, atol=1e-1)


def test_NeumannInverseLinearOperator_toy():
    """Test NeumannInverseLinearOperator on a toy example.

    The example is from
    https://en.wikipedia.org/w/index.php?title=Neumann_series&oldid=1131424698#Example
    """
    random.seed(1234)
    A = array(
        [
            [0.0, 1.0 / 2.0, 1.0 / 4.0],
            [5.0 / 7.0, 0.0, 1.0 / 7.0],
            [3.0 / 10.0, 3.0 / 5.0, 0.0],
        ]
    )
    A += eye(A.shape[1])
    # eigenvalues of A: [1.82122892 0.47963837 0.69913271]

    inv_A = inv(A)
    inv_A_neumann = NeumannInverseLinearOperator(aslinearoperator(A))
    inv_A_neumann.set_neumann_hyperparameters(num_terms=1_000)

    x = random.rand(A.shape[1])
    report_nonclose(inv_A @ x, inv_A_neumann @ x, rtol=1e-3, atol=1e-5)

    # If we double the matrix, the Neumann series won't converge anymore ...
    B = 2 * A
    inv_B = inv(B)
    inv_B_neumann = NeumannInverseLinearOperator(aslinearoperator(B))
    inv_B_neumann.set_neumann_hyperparameters(num_terms=1_000)

    y = random.rand(B.shape[1])

    # ... therefore, we should get NaNs during the iteration
    with raises(ValueError):
        inv_B_neumann @ y

    # ... but if we scale the matrix back internally, the Neumann series converges
    inv_B_neumann.set_neumann_hyperparameters(num_terms=1_000, scale=0.5)
    report_nonclose(inv_B @ y, inv_B_neumann @ y, rtol=1e-3, atol=1e-5)

    inv_ground_truth = inv(B)
    inv_neumann = eye(B.shape[1])

    temp = eye(B.shape[1])
    scale = 0.5
    for _ in range(1000):
        temp = temp - scale * B @ temp
        inv_neumann = inv_neumann + temp

    inv_neumann = scale * inv_neumann

    report_nonclose(inv_neumann, inv_ground_truth, rtol=1e-3, atol=1e-5)
    report_nonclose(inv_neumann @ y, inv_ground_truth @ y, rtol=1e-3, atol=1e-5)


"""KFACInverseLinearOperator with KFACLinearOperator tests."""


@mark.parametrize("fisher_type", KFACLinearOperator._SUPPORTED_FISHER_TYPE)
@mark.parametrize("cache", [True, False], ids=["cached", "uncached"])
@mark.parametrize(
    "exclude", [None, "weight", "bias"], ids=["all", "no_weights", "no_biases"]
)
@mark.parametrize(
    "separate_weight_and_bias", [True, False], ids=["separate_bias", "joint_bias"]
)
@mark.parametrize("shuffle", [False, True], ids=["", "shuffled"])
def test_KFAC_inverse_damped_matmat(
    case: Tuple[
        Module,
        Union[MSELoss, CrossEntropyLoss],
        List[Parameter],
        Iterable[Tuple[torch.Tensor, torch.Tensor]],
    ],
    fisher_type: str,
    cache: bool,
    exclude: str,
    separate_weight_and_bias: bool,
    adjoint: bool,
    is_vec: bool,
    shuffle: bool,
    delta: float = 1e-2,
):
    """Test matrix-matrix multiplication by an inverse damped KFAC approximation.

    Args:
        adjoint: Whether to test the adjoint operator.
        is_vec: Whether to test matrix-vector or matrix-matrix multiplication.
    """
    model_func, loss_func, params, data, batch_size_fn = case
    params = maybe_exclude_or_shuffle_parameters(params, model_func, exclude, shuffle)
    dtype = torch.float64  # use double precision for better numerical stability
    model_func = model_func.to(dtype=dtype)
    loss_func = loss_func.to(dtype=dtype)
    params = [p.to(dtype=dtype) for p in params]
    (device,) = {p.device for p in params}
    data = [
        (
            (cast_input(x, dtype), y)
            if isinstance(loss_func, CrossEntropyLoss)
            else (cast_input(x, dtype), y.to(dtype=dtype))
        )
        for x, y in data
    ]

    KFAC = KFACLinearOperator(
        model_func,
        loss_func,
        params,
        data,
        batch_size_fn=batch_size_fn,
        separate_weight_and_bias=separate_weight_and_bias,
        fisher_type=fisher_type,
        check_deterministic=False,
    )
    KFAC.compute_kronecker_factors()

    # add damping manually
    for aaT in KFAC._input_covariances.values():
        aaT.add_(eye_like(aaT), alpha=delta)
    for ggT in KFAC._gradient_covariances.values():
        ggT.add_(eye_like(ggT), alpha=delta)
    inv_KFAC_naive = torch.inverse(
        KFAC @ torch.eye(KFAC.shape[0], device=device, dtype=dtype)
    )

    # remove damping and pass it on as an argument instead
    for aaT in KFAC._input_covariances.values():
        aaT.sub_(eye_like(aaT), alpha=delta)
    for ggT in KFAC._gradient_covariances.values():
        ggT.sub_(eye_like(ggT), alpha=delta)
    # as a single scalar
    inv_KFAC = KFACInverseLinearOperator(KFAC, damping=delta, cache=cache)
    # and as a tuple
    inv_KFAC_tuple = KFACInverseLinearOperator(
        KFAC, damping=(delta, delta), cache=cache
    )

    compare_consecutive_matmats(inv_KFAC, adjoint, is_vec)
    compare_matmat(inv_KFAC, inv_KFAC_naive, adjoint, is_vec)
    compare_consecutive_matmats(inv_KFAC_tuple, adjoint, is_vec)
    compare_matmat(inv_KFAC_tuple, inv_KFAC_naive, adjoint, is_vec)

    assert inv_KFAC._cache == cache
    if cache:
        # test that the cache is not empty
        assert len(inv_KFAC._inverse_input_covariances) > 0
        assert len(inv_KFAC._inverse_gradient_covariances) > 0
    else:
        # test that the cache is empty
        assert len(inv_KFAC._inverse_input_covariances) == 0
        assert len(inv_KFAC._inverse_gradient_covariances) == 0


@mark.parametrize("cache", [True, False], ids=["cached", "uncached"])
@mark.parametrize(
    "exclude", [None, "weight", "bias"], ids=["all", "no_weights", "no_biases"]
)
@mark.parametrize(
    "separate_weight_and_bias", [True, False], ids=["separate_bias", "joint_bias"]
)
@mark.parametrize("shuffle", [False, True], ids=["", "shuffled"])
def test_KFAC_inverse_heuristically_damped_matmat(  # noqa: C901, PLR0912, PLR0915
    case: Tuple[
        Module,
        Union[MSELoss, CrossEntropyLoss],
        List[Parameter],
        Iterable[Tuple[torch.Tensor, torch.Tensor]],
    ],
    cache: bool,
    exclude: str,
    separate_weight_and_bias: bool,
    adjoint: bool,
    is_vec: bool,
    shuffle: bool,
    delta: float = 1e-2,
):
    """Test matrix-matrix multiplication by an inverse (heuristically) damped KFAC
    approximation.

    Args:
        adjoint: Whether to test the adjoint operator.
        is_vec: Whether to test matrix-vector or matrix-matrix multiplication.
    """
    model_func, loss_func, params, data, batch_size_fn = case
    params = maybe_exclude_or_shuffle_parameters(params, model_func, exclude, shuffle)
    dtype = torch.float64  # use double precision for better numerical stability
    model_func = model_func.to(dtype=dtype)
    loss_func = loss_func.to(dtype=dtype)
    params = [p.to(dtype=dtype) for p in params]
    (device,) = {p.device for p in params}
    data = [
        (
            (cast_input(x, dtype), y)
            if isinstance(loss_func, CrossEntropyLoss)
            else (cast_input(x, dtype), y.to(dtype=dtype))
        )
        for x, y in data
    ]

    KFAC = KFACLinearOperator(
        model_func,
        loss_func,
        params,
        data,
        batch_size_fn=batch_size_fn,
        separate_weight_and_bias=separate_weight_and_bias,
        check_deterministic=False,
    )
    KFAC.compute_kronecker_factors()

    # add heuristic damping manually
    heuristic_damping = {}
    for mod_name in KFAC._mapping.keys():
        aaT = KFAC._input_covariances.get(mod_name)
        ggT = KFAC._gradient_covariances.get(mod_name)
        if aaT is not None and ggT is not None:
            aaT_eig_mean = aaT.trace() / aaT.shape[0]
            ggT_eig_mean = ggT.trace() / ggT.shape[0]
            if aaT_eig_mean >= 0.0 and ggT_eig_mean > 0.0:
                sqrt_eig_mean_ratio = (aaT_eig_mean / ggT_eig_mean).sqrt()
                sqrt_damping = sqrt(delta)
                damping_aaT = max(sqrt_damping * sqrt_eig_mean_ratio, KFAC_MIN_DAMPING)
                damping_ggT = max(sqrt_damping / sqrt_eig_mean_ratio, KFAC_MIN_DAMPING)
                heuristic_damping[mod_name] = (damping_aaT, damping_ggT)
            else:
                damping_aaT, damping_ggT = delta, delta
        else:
            damping_aaT, damping_ggT = delta, delta
        if aaT is not None:
            aaT.add_(eye_like(aaT), alpha=damping_aaT)
        if ggT is not None:
            ggT.add_(eye_like(ggT), alpha=damping_ggT)

    # manual heuristically damped inverse
    inv_KFAC_naive = torch.inverse(
        KFAC @ torch.eye(KFAC.shape[0], device=device, dtype=dtype)
    )

    # remove heuristic damping
    for mod_name in KFAC._mapping.keys():
        aaT = KFAC._input_covariances.get(mod_name)
        ggT = KFAC._gradient_covariances.get(mod_name)
        damping_aaT, damping_ggT = heuristic_damping.get(mod_name, (delta, delta))
        if aaT is not None:
            aaT.sub_(eye_like(aaT), alpha=damping_aaT)
        if ggT is not None:
            ggT.sub_(eye_like(ggT), alpha=damping_ggT)

    # check that passing a tuple for heuristic damping will fail
    with raises(
        ValueError, match="Heuristic and exact damping require a single damping value."
    ):
        inv_KFAC = KFACInverseLinearOperator(
            KFAC, damping=(delta, delta), use_heuristic_damping=True
        )

    # check that using exact and heuristic damping at the same time fails
    with raises(ValueError, match="Either use heuristic damping or exact damping"):
        KFACInverseLinearOperator(
            KFAC,
            damping=delta,
            cache=cache,
            use_exact_damping=True,
            use_heuristic_damping=True,
        )

    # use heuristic damping with KFACInverseLinearOperator
    inv_KFAC = KFACInverseLinearOperator(
        KFAC,
        damping=delta,
        cache=cache,
        use_heuristic_damping=True,
        min_damping=KFAC_MIN_DAMPING,
    )

    compare_consecutive_matmats(inv_KFAC, adjoint, is_vec)
    compare_matmat(inv_KFAC, inv_KFAC_naive, adjoint, is_vec)

    assert inv_KFAC._cache == cache
    if cache:
        # test that the cache is not empty
        assert len(inv_KFAC._inverse_input_covariances) > 0
        assert len(inv_KFAC._inverse_gradient_covariances) > 0
    else:
        # test that the cache is empty
        assert len(inv_KFAC._inverse_input_covariances) == 0
        assert len(inv_KFAC._inverse_gradient_covariances) == 0


@mark.parametrize("cache", [True, False], ids=["cached", "uncached"])
@mark.parametrize(
    "exclude", [None, "weight", "bias"], ids=["all", "no_weights", "no_biases"]
)
@mark.parametrize(
    "separate_weight_and_bias", [True, False], ids=["separate_bias", "joint_bias"]
)
@mark.parametrize("shuffle", [False, True], ids=["", "shuffled"])
def test_KFAC_inverse_exactly_damped_matmat(
    case: Tuple[
        Module,
        Union[MSELoss, CrossEntropyLoss],
        List[Parameter],
        Iterable[Tuple[torch.Tensor, torch.Tensor]],
    ],
    cache: bool,
    exclude: str,
    separate_weight_and_bias: bool,
    adjoint: bool,
    is_vec: bool,
    shuffle: bool,
    delta: float = 1e-2,
):
    """Test matrix-matrix multiplication by an inverse (exactly) damped KFAC approximation.

    Args:
        adjoint: Whether to test the adjoint operator.
        is_vec: Whether to test matrix-vector or matrix-matrix multiplication.
    """
    model_func, loss_func, params, data, batch_size_fn = case
    params = maybe_exclude_or_shuffle_parameters(params, model_func, exclude, shuffle)
    dtype = torch.float64  # use double precision for better numerical stability
    model_func = model_func.to(dtype=dtype)
    loss_func = loss_func.to(dtype=dtype)
    params = [p.to(dtype=dtype) for p in params]
    (device,) = {p.device for p in params}
    data = [
        (
            (cast_input(x, dtype), y)
            if isinstance(loss_func, CrossEntropyLoss)
            else (cast_input(x, dtype), y.to(dtype=dtype))
        )
        for x, y in data
    ]

    KFAC = KFACLinearOperator(
        model_func,
        loss_func,
        params,
        data,
        batch_size_fn=batch_size_fn,
        separate_weight_and_bias=separate_weight_and_bias,
        check_deterministic=False,
    )

    # manual exactly damped inverse
    KFAC_mat = KFAC @ torch.eye(KFAC.shape[0], dtype=dtype, device=device)
    inv_KFAC_naive = torch.inverse(KFAC_mat + delta * eye_like(KFAC_mat))

    # check that passing a tuple for exact damping will fail
    with raises(
        ValueError, match="Heuristic and exact damping require a single damping value."
    ):
        inv_KFAC = KFACInverseLinearOperator(
            KFAC, damping=(delta, delta), use_exact_damping=True
        )

    # check that using exact and heuristic damping at the same time fails
    with raises(ValueError, match="Either use heuristic damping or exact damping"):
        KFACInverseLinearOperator(
            KFAC,
            damping=delta,
            cache=cache,
            use_exact_damping=True,
            use_heuristic_damping=True,
        )

    # use exact damping with KFACInverseLinearOperator
    inv_KFAC = KFACInverseLinearOperator(
        KFAC, damping=delta, cache=cache, use_exact_damping=True
    )

    compare_consecutive_matmats(inv_KFAC, adjoint, is_vec)
    compare_matmat(inv_KFAC, inv_KFAC_naive, adjoint, is_vec)

    assert inv_KFAC._cache == cache
    if cache:
        # test that the cache is not empty
        assert len(inv_KFAC._inverse_input_covariances) > 0
        assert len(inv_KFAC._inverse_gradient_covariances) > 0
    else:
        # test that the cache is empty
        assert len(inv_KFAC._inverse_input_covariances) == 0
        assert len(inv_KFAC._inverse_gradient_covariances) == 0


@mark.parametrize("use_exact_damping", [True, False], ids=["exact_damping", ""])
@mark.parametrize("use_heuristic_damping", [True, False], ids=["heuristic_damping", ""])
@mark.parametrize("cache", [True, False], ids=["cached", "uncached"])
@mark.parametrize(
    "exclude", [None, "weight", "bias"], ids=["all", "no_weights", "no_biases"]
)
@mark.parametrize(
    "separate_weight_and_bias", [True, False], ids=["separate_bias", "joint_bias"]
)
@mark.parametrize("shuffle", [False, True], ids=["", "shuffled"])
def test_KFAC_inverse_save_and_load_state_dict(
    use_exact_damping: bool,
    use_heuristic_damping: bool,
    cache: bool,
    exclude: str,
    separate_weight_and_bias: bool,
    shuffle: bool,
):
    """Test that KFACInverseLinearOperator can be saved and loaded from state dict."""
    torch.manual_seed(0)
    batch_size, D_in, D_hidden, D_out = 4, 3, 5, 2
    X = torch.rand(batch_size, D_in)
    y = torch.rand(batch_size, D_out)
    model = torch.nn.Sequential(
        torch.nn.Linear(D_in, D_hidden),
        torch.nn.ReLU(),
        torch.nn.Linear(D_hidden, D_hidden, bias=False),
        torch.nn.ReLU(),
        torch.nn.Linear(D_hidden, D_out),
    )

    params = list(model.parameters())
    params = maybe_exclude_or_shuffle_parameters(params, model, exclude, shuffle)

    # create and compute KFAC
    kfac = KFACLinearOperator(
        model,
        MSELoss(reduction="sum"),
        params,
        [(X, y)],
        separate_weight_and_bias=separate_weight_and_bias,
    )

    # create inverse KFAC
    kwargs = {
        "use_exact_damping": use_exact_damping,
        "use_heuristic_damping": use_heuristic_damping,
    }
    if use_exact_damping and use_heuristic_damping:
        return
    inv_kfac = KFACInverseLinearOperator(
        kfac, damping=1e-2, retry_double_precision=False, cache=cache, **kwargs
    )
    # trigger inverse computation and maybe caching
    inv_kfac_as_mat = inv_kfac @ torch.eye(kfac.shape[1])

    # save state dict
    state_dict = inv_kfac.state_dict()
    INV_KFAC_PATH = "inv_kfac_state_dict.pt"
    torch.save(state_dict, INV_KFAC_PATH)

    # create new inverse KFAC with different linop input and try to load state dict
    wrong_kfac = KFACLinearOperator(model, CrossEntropyLoss(), params, [(X, y)])
    inv_kfac_wrong = KFACInverseLinearOperator(wrong_kfac)
    with raises(ValueError, match="mismatch"):
        inv_kfac_wrong.load_state_dict(torch.load(INV_KFAC_PATH, weights_only=False))

    # create new inverse KFAC and load state dict
    inv_kfac_new = KFACInverseLinearOperator(kfac)
    inv_kfac_new.load_state_dict(torch.load(INV_KFAC_PATH, weights_only=False))
    # clean up
    os.remove(INV_KFAC_PATH)

    # check that the two inverse KFACs are equal
    compare_state_dicts(inv_kfac.state_dict(), inv_kfac_new.state_dict())
    report_nonclose(inv_kfac_as_mat, inv_kfac_new @ torch.eye(kfac.shape[1]))


@mark.parametrize("use_exact_damping", [True, False], ids=["exact_damping", ""])
@mark.parametrize("use_heuristic_damping", [True, False], ids=["heuristic_damping", ""])
@mark.parametrize("cache", [True, False], ids=["cached", "uncached"])
@mark.parametrize(
    "exclude", [None, "weight", "bias"], ids=["all", "no_weights", "no_biases"]
)
@mark.parametrize(
    "separate_weight_and_bias", [True, False], ids=["separate_bias", "joint_bias"]
)
@mark.parametrize("shuffle", [False, True], ids=["", "shuffled"])
def test_KFAC_inverse_from_state_dict(
    use_exact_damping: bool,
    use_heuristic_damping: bool,
    cache: bool,
    exclude: str,
    separate_weight_and_bias: bool,
    shuffle: bool,
):
    """Test that KFACInverseLinearOperator can be created from state dict."""
    torch.manual_seed(0)
    batch_size, D_in, D_hidden, D_out = 4, 3, 5, 2
    X = torch.rand(batch_size, D_in)
    y = torch.rand(batch_size, D_out)
    model = torch.nn.Sequential(
        torch.nn.Linear(D_in, D_hidden),
        torch.nn.ReLU(),
        torch.nn.Linear(D_hidden, D_hidden, bias=False),
        torch.nn.ReLU(),
        torch.nn.Linear(D_hidden, D_out),
    )

    params = list(model.parameters())
    params = maybe_exclude_or_shuffle_parameters(params, model, exclude, shuffle)

    # create and compute KFAC
    kfac = KFACLinearOperator(
        model,
        MSELoss(reduction="sum"),
        params,
        [(X, y)],
        separate_weight_and_bias=separate_weight_and_bias,
    )

    # create inverse KFAC and save state dict
    kwargs = {
        "use_exact_damping": use_exact_damping,
        "use_heuristic_damping": use_heuristic_damping,
    }
    if use_exact_damping and use_heuristic_damping:
        return
    inv_kfac = KFACInverseLinearOperator(
        kfac, damping=1e-2, retry_double_precision=False, cache=cache, **kwargs
    )
    test_vec = torch.rand(kfac.shape[1])
    inv_kfac @ test_vec  # triggers inverse computation and maybe caching
    state_dict = inv_kfac.state_dict()

    # create new KFAC from state dict
    inv_kfac_new = KFACInverseLinearOperator.from_state_dict(state_dict, kfac)

    # check that the two inverse KFACs are equal
    compare_state_dicts(inv_kfac.state_dict(), inv_kfac_new.state_dict())
    test_vec = torch.rand(kfac.shape[1])
    report_nonclose(inv_kfac @ test_vec, inv_kfac_new @ test_vec)


"""KFACInverseLinearOperator with EKFACLinearOperator tests."""


@mark.parametrize("cache", [True, False], ids=["cached", "uncached"])
@mark.parametrize(
    "exclude", [None, "weight", "bias"], ids=["all", "no_weights", "no_biases"]
)
@mark.parametrize(
    "separate_weight_and_bias", [True, False], ids=["separate_bias", "joint_bias"]
)
@mark.parametrize("shuffle", [False, True], ids=["", "shuffled"])
def test_EKFAC_inverse_exactly_damped_matmat(
    inv_case: Tuple[
        Module,
        Union[MSELoss, CrossEntropyLoss],
        List[Parameter],
        Iterable[Tuple[torch.Tensor, torch.Tensor]],
    ],
    cache: bool,
    exclude: str,
    separate_weight_and_bias: bool,
    shuffle: bool,
    delta: float = 1e-2,
):
    """Test matrix-matrix multiplication by an inverse (exactly) damped EKFAC approximation."""
    model_func, loss_func, params, data, batch_size_fn = inv_case
    params = maybe_exclude_or_shuffle_parameters(params, model_func, exclude, shuffle)
    dtype = torch.float64  # use double precision for better numerical stability
    model_func = model_func.to(dtype=dtype)
    loss_func = loss_func.to(dtype=dtype)
    params = [p.to(dtype=dtype) for p in params]
    data = [
        (
            (cast_input(x, dtype), y)
            if isinstance(loss_func, CrossEntropyLoss)
            else (cast_input(x, dtype), y.to(dtype=dtype))
        )
        for x, y in data
    ]

    EKFAC = EKFACLinearOperator(
        model_func,
        loss_func,
        params,
        data,
        batch_size_fn=batch_size_fn,
        separate_weight_and_bias=separate_weight_and_bias,
        check_deterministic=False,
    )

    # manual exactly damped inverse
    inv_EKFAC_naive = torch.inverse(
        EKFAC @ torch.eye(EKFAC.shape[0], dtype=dtype, device=EKFAC._device)
        + delta * torch.eye(EKFAC.shape[0], dtype=dtype, device=EKFAC._device)
    )

    # check that passing a tuple for exact damping will fail
    with raises(ValueError):
        inv_EKFAC = KFACInverseLinearOperator(
            EKFAC, damping=(delta, delta), use_exact_damping=True
        )

    # use exact damping with KFACInverseLinearOperator
    inv_EKFAC = KFACInverseLinearOperator(
        EKFAC, damping=delta, cache=cache, use_exact_damping=True
    )

    num_vectors = 2
    X = torch.rand(EKFAC.shape[1], num_vectors, dtype=dtype, device=EKFAC._device)
    inv_EKFAC_X = inv_EKFAC @ X
    inv_EKFAC_naive_X = inv_EKFAC_naive @ X
    # test for equivalence
    assert allclose_report(inv_EKFAC_X, inv_EKFAC_naive_X)

    assert inv_EKFAC._cache == cache
    # test that the cache is empty
    assert len(inv_EKFAC._inverse_input_covariances) == 0
    assert len(inv_EKFAC._inverse_gradient_covariances) == 0


def test_EKFAC_inverse_save_and_load_state_dict():
    """Test that KFACInverseLinearOperator can be saved and loaded from state dict."""
    torch.manual_seed(0)
    batch_size, D_in, D_out = 4, 3, 2
    X = torch.rand(batch_size, D_in)
    y = torch.rand(batch_size, D_out)
    model = torch.nn.Linear(D_in, D_out)

    params = list(model.parameters())
    # create and compute EKFAC
    ekfac = EKFACLinearOperator(
        model,
        # use non-default loss reduction to verify if it is correctly saved and loaded
        MSELoss(reduction="sum"),
        params,
        [(X, y)],
    )

    # create inverse KFAC
    inv_ekfac = KFACInverseLinearOperator(
        ekfac, damping=1e-2, use_exact_damping=True, retry_double_precision=False
    )
    _ = inv_ekfac @ torch.eye(ekfac.shape[1])  # to trigger inverse computation

    # save state dict
    state_dict = inv_ekfac.state_dict()
    INV_EKFAC_PATH = "inv_ekfac_state_dict.pt"
    torch.save(state_dict, INV_EKFAC_PATH)

    # create new inverse EKFAC with different linop input and try to load state dict
    wrong_ekfac = EKFACLinearOperator(model, CrossEntropyLoss(), params, [(X, y)])
    inv_ekfac_wrong = KFACInverseLinearOperator(
        wrong_ekfac, damping=1e-2, use_exact_damping=True
    )
    with raises(ValueError, match="mismatch"):
        inv_ekfac_wrong.load_state_dict(torch.load(INV_EKFAC_PATH, weights_only=False))

    # create new inverse KFAC and load state dict
    inv_ekfac_new = KFACInverseLinearOperator(ekfac, use_exact_damping=True)
    inv_ekfac_new.load_state_dict(torch.load(INV_EKFAC_PATH, weights_only=False))
    # clean up
    os.remove(INV_EKFAC_PATH)

    # check that the two inverse KFACs are equal
    compare_state_dicts(inv_ekfac.state_dict(), inv_ekfac_new.state_dict())
    test_vec = torch.rand(inv_ekfac.shape[1])
    report_nonclose(inv_ekfac @ test_vec, inv_ekfac_new @ test_vec)


def test_EKFAC_inverse_from_state_dict():
    """Test that KFACInverseLinearOperator can be created from state dict."""
    torch.manual_seed(0)
    batch_size, D_in, D_out = 4, 3, 2
    X = torch.rand(batch_size, D_in)
    y = torch.rand(batch_size, D_out)
    model = torch.nn.Linear(D_in, D_out)

    params = list(model.parameters())
    # create and compute EKFAC
    ekfac = EKFACLinearOperator(
        model,
        MSELoss(reduction="sum"),
        params,
        [(X, y)],
    )

    # create inverse KFAC and save state dict
    inv_ekfac = KFACInverseLinearOperator(
        ekfac, damping=1e-2, use_exact_damping=True, retry_double_precision=False
    )
    state_dict = inv_ekfac.state_dict()

    # create new KFAC from state dict
    inv_ekfac_new = KFACInverseLinearOperator.from_state_dict(state_dict, ekfac)

    # check that the two inverse KFACs are equal
    compare_state_dicts(inv_ekfac.state_dict(), inv_ekfac_new.state_dict())
    test_vec = torch.rand(ekfac.shape[1])
    report_nonclose(inv_ekfac @ test_vec, inv_ekfac_new @ test_vec)<|MERGE_RESOLUTION|>--- conflicted
+++ resolved
@@ -23,22 +23,13 @@
 )
 from curvlinops.examples.functorch import functorch_ggn
 from curvlinops.examples.utils import report_nonclose
-<<<<<<< HEAD
 from test.utils import (
     cast_input,
     compare_consecutive_matmats,
     compare_matmat,
     compare_state_dicts,
     eye_like,
-=======
-from curvlinops.utils import allclose_report
-from test.utils import (
-    cast_input,
-    compare_matmat,
-    compare_state_dicts,
-    eye_like,
     maybe_exclude_or_shuffle_parameters,
->>>>>>> a05a8bc5
 )
 
 KFAC_MIN_DAMPING = 1e-8
@@ -714,10 +705,17 @@
     cache: bool,
     exclude: str,
     separate_weight_and_bias: bool,
+    adjoint: bool,
+    is_vec: bool,
     shuffle: bool,
     delta: float = 1e-2,
 ):
-    """Test matrix-matrix multiplication by an inverse (exactly) damped EKFAC approximation."""
+    """Test matrix-matrix multiplication by an inverse (exactly) damped EKFAC approximation.
+
+    Args:
+        adjoint: Whether to test the adjoint operator.
+        is_vec: Whether to test matrix-vector or matrix-matrix multiplication.
+    """
     model_func, loss_func, params, data, batch_size_fn = inv_case
     params = maybe_exclude_or_shuffle_parameters(params, model_func, exclude, shuffle)
     dtype = torch.float64  # use double precision for better numerical stability
@@ -760,12 +758,8 @@
         EKFAC, damping=delta, cache=cache, use_exact_damping=True
     )
 
-    num_vectors = 2
-    X = torch.rand(EKFAC.shape[1], num_vectors, dtype=dtype, device=EKFAC._device)
-    inv_EKFAC_X = inv_EKFAC @ X
-    inv_EKFAC_naive_X = inv_EKFAC_naive @ X
-    # test for equivalence
-    assert allclose_report(inv_EKFAC_X, inv_EKFAC_naive_X)
+    compare_consecutive_matmats(inv_EKFAC, adjoint, is_vec)
+    compare_matmat(inv_EKFAC, inv_EKFAC_naive, adjoint, is_vec)
 
     assert inv_EKFAC._cache == cache
     # test that the cache is empty
