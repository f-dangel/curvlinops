--- conflicted
+++ resolved
@@ -5,11 +5,7 @@
 from typing import Iterable, List, Tuple, Union
 
 from pytest import mark, raises
-<<<<<<< HEAD
-from torch import Tensor, eye, float64, load, manual_seed, rand, save
-=======
 from torch import Tensor, float64, load, manual_seed, rand, save
->>>>>>> 9134793f
 from torch.linalg import eigh, inv
 from torch.nn import (
     CrossEntropyLoss,
@@ -33,10 +29,6 @@
 from curvlinops.examples import IdentityLinearOperator
 from curvlinops.examples.functorch import functorch_ggn
 from curvlinops.utils import allclose_report
-<<<<<<< HEAD
-from curvlinops.outer import IdentityLinearOperator
-=======
->>>>>>> 9134793f
 from test.test__torch_base import TensorLinearOperator
 from test.utils import (
     cast_input,
@@ -50,22 +42,6 @@
 KFAC_MIN_DAMPING = 1e-8
 
 
-<<<<<<< HEAD
-def test_CGInverseLinearOperator_damped_GGN(inv_case, delta: float = 2e-2):
-    """Test matrix multiplication with the inverse damped GGN with CG."""
-    model_func, loss_func, params, data, batch_size_fn = inv_case
-    (dev,), (dt,) = {p.device for p in params}, {p.dtype for p in params}
-
-    GGN = GGNLinearOperator(
-        model_func, loss_func, params, data, batch_size_fn=batch_size_fn
-    )
-    damping = delta * IdentityLinearOperator([p.shape for p in params], dev, dt)
-
-    inv_GGN = CGInverseLinearOperator(GGN + damping)
-    inv_GGN_naive = inv(
-        functorch_ggn(model_func, loss_func, params, data, input_key="x").detach()
-        + delta * eye(GGN.shape[1], device=dev, dtype=dt)
-=======
 def test_CGInverseLinearOperator_damped_GGN(inv_case, delta_rel: float = 2e-2):
     """Test matrix multiplication with the inverse damped GGN with CG.
 
@@ -85,15 +61,9 @@
     damping = delta * IdentityLinearOperator([p.shape for p in params], dev, dt)
     GGN = GGNLinearOperator(
         model_func, loss_func, params, data, batch_size_fn=batch_size_fn
->>>>>>> 9134793f
     )
     inv_GGN_naive = inv(GGN_naive + delta * eye_like(GGN_naive))
 
-<<<<<<< HEAD
-    compare_consecutive_matmats(inv_GGN, adjoint=False, is_vec=False)
-    compare_matmat(
-        inv_GGN, inv_GGN_naive, adjoint=False, is_vec=False, rtol=1e-2, atol=5e-5
-=======
     # specify tolerance and turn off internal damping to get solution with accuracy
     inv_GGN = CGInverseLinearOperator(GGN + damping, eps=0, tolerance=1e-5)
     compare_consecutive_matmats(inv_GGN, adjoint=False, is_vec=False)
@@ -107,35 +77,16 @@
 
     GGN = GGNLinearOperator(
         model_func, loss_func, params, data, batch_size_fn=batch_size_fn
->>>>>>> 9134793f
     )
     damping = delta * IdentityLinearOperator([p.shape for p in params], dev, dt)
 
-<<<<<<< HEAD
-
-def test_LSMRInverseLinearOperator_damped_GGN(inv_case, delta: float = 2e-2):
-    """Test matrix multiplication with the inverse damped GGN with LSMR."""
-    model_func, loss_func, params, data, batch_size_fn = inv_case
-    (dev,), (dt,) = {p.device for p in params}, {p.dtype for p in params}
-
-    GGN = GGNLinearOperator(
-        model_func, loss_func, params, data, batch_size_fn=batch_size_fn
-    )
-    damping = delta * IdentityLinearOperator([p.shape for p in params], dev, dt)
-
-=======
->>>>>>> 9134793f
     # set hyperparameters such that LSMR is accurate enough
     inv_GGN = LSMRInverseLinearOperator(
         GGN + damping, atol=0, btol=0, maxiter=2 * GGN.shape[0]
     )
     inv_GGN_naive = inv(
         functorch_ggn(model_func, loss_func, params, data, input_key="x").detach()
-<<<<<<< HEAD
-        + delta * eye(GGN.shape[1], device=dev, dtype=dt)
-=======
         + delta * eye_like(GGN)
->>>>>>> 9134793f
     )
 
     compare_consecutive_matmats(inv_GGN, adjoint=False, is_vec=False)
@@ -156,11 +107,7 @@
 
     damped_GGN_naive = functorch_ggn(
         model_func, loss_func, params, data, input_key="x"
-<<<<<<< HEAD
-    ).detach() + delta * eye(GGN.shape[1], dtype=dt, device=dev)
-=======
     ).detach() + delta * eye_like(GGN)
->>>>>>> 9134793f
     inv_GGN_naive = inv(damped_GGN_naive)
 
     # set scale such that Neumann series converges
@@ -190,11 +137,7 @@
             [3.0 / 10.0, 3.0 / 5.0, 0.0],
         ]
     ).double()
-<<<<<<< HEAD
-    A += eye(A.shape[1]).double()
-=======
     A += eye_like(A)
->>>>>>> 9134793f
     # eigenvalues of A: [1.82122892 0.47963837 0.69913271]
 
     inv_A = inv(A)
@@ -295,11 +238,7 @@
         aaT.add_(eye_like(aaT), alpha=delta)
     for ggT in KFAC._gradient_covariances.values():
         ggT.add_(eye_like(ggT), alpha=delta)
-<<<<<<< HEAD
-    inv_KFAC_naive = inv(KFAC @ eye(KFAC.shape[0], device=device, dtype=dtype))
-=======
     inv_KFAC_naive = inv(KFAC @ eye_like(KFAC))
->>>>>>> 9134793f
 
     # remove damping and pass it on as an argument instead
     for aaT in KFAC._input_covariances.values():
@@ -410,11 +349,7 @@
             ggT.add_(eye_like(ggT), alpha=damping_ggT)
 
     # manual heuristically damped inverse
-<<<<<<< HEAD
-    inv_KFAC_naive = inv(KFAC @ eye(KFAC.shape[0], device=device, dtype=dtype))
-=======
     inv_KFAC_naive = inv(KFAC @ eye_like(KFAC))
->>>>>>> 9134793f
 
     # remove heuristic damping
     for mod_name in KFAC._mapping.keys():
@@ -523,11 +458,7 @@
     )
 
     # manual exactly damped inverse
-<<<<<<< HEAD
-    KFAC_mat = KFAC @ eye(KFAC.shape[0], dtype=dtype, device=device)
-=======
     KFAC_mat = KFAC @ eye_like(KFAC)
->>>>>>> 9134793f
     inv_KFAC_naive = inv(KFAC_mat + delta * eye_like(KFAC_mat))
 
     # check that passing a tuple for exact damping will fail
@@ -621,11 +552,7 @@
         kfac, damping=1e-2, retry_double_precision=False, cache=cache, **kwargs
     )
     # trigger inverse computation and maybe caching
-<<<<<<< HEAD
-    inv_kfac_as_mat = inv_kfac @ eye(kfac.shape[1])
-=======
     inv_kfac_as_mat = inv_kfac @ eye_like(kfac)
->>>>>>> 9134793f
 
     # save state dict
     state_dict = inv_kfac.state_dict()
@@ -646,11 +573,7 @@
 
     # check that the two inverse KFACs are equal
     compare_state_dicts(inv_kfac.state_dict(), inv_kfac_new.state_dict())
-<<<<<<< HEAD
-    assert allclose_report(inv_kfac_as_mat, inv_kfac_new @ eye(kfac.shape[1]))
-=======
     assert allclose_report(inv_kfac_as_mat, inv_kfac_new @ eye_like(kfac))
->>>>>>> 9134793f
 
 
 @mark.parametrize("use_exact_damping", [True, False], ids=["exact_damping", ""])
@@ -777,14 +700,7 @@
     )
 
     # manual exactly damped inverse
-<<<<<<< HEAD
-    inv_EKFAC_naive = inv(
-        EKFAC @ eye(EKFAC.shape[0], dtype=dtype, device=EKFAC._device)
-        + delta * eye(EKFAC.shape[0], dtype=dtype, device=EKFAC._device)
-    )
-=======
     inv_EKFAC_naive = inv(EKFAC @ eye_like(EKFAC) + delta * eye_like(EKFAC))
->>>>>>> 9134793f
 
     # check that passing a tuple for exact damping will fail
     with raises(ValueError):
@@ -828,11 +744,7 @@
     inv_ekfac = KFACInverseLinearOperator(
         ekfac, damping=1e-2, use_exact_damping=True, retry_double_precision=False
     )
-<<<<<<< HEAD
-    _ = inv_ekfac @ eye(ekfac.shape[1])  # to trigger inverse computation
-=======
     _ = inv_ekfac @ eye_like(ekfac)  # to trigger inverse computation
->>>>>>> 9134793f
 
     # save state dict
     state_dict = inv_ekfac.state_dict()
