--- conflicted
+++ resolved
@@ -2,10 +2,6 @@
 
 from functools import partial
 
-<<<<<<< HEAD
-from torch import rand, manual_seed
-=======
->>>>>>> 9134793f
 from pytest import mark
 from torch import manual_seed, rand
 
