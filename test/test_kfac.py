"""Contains tests for ``curvlinops.kfac``."""

from test.cases import DEVICES, DEVICES_IDS
from test.utils import (
<<<<<<< HEAD
    Conv2dModel,
    Rearrange,
=======
>>>>>>> 5f60692a
    WeightShareModel,
    classification_targets,
    ggn_block_diagonal,
    regression_targets,
)
from typing import Dict, Iterable, List, Tuple, Union

from einops.layers.torch import Rearrange
from numpy import eye
from pytest import mark
from scipy.linalg import block_diag
from torch import Tensor, device, manual_seed, rand, randperm
from torch.nn import (
    CrossEntropyLoss,
    Flatten,
    Linear,
    Module,
    MSELoss,
    Parameter,
    ReLU,
    Sequential,
)

from curvlinops.examples.utils import report_nonclose
from curvlinops.gradient_moments import EFLinearOperator
from curvlinops.kfac import KFACLinearOperator


@mark.parametrize(
    "separate_weight_and_bias", [True, False], ids=["separate_bias", "joint_bias"]
)
@mark.parametrize(
    "exclude", [None, "weight", "bias"], ids=["all", "no_weights", "no_biases"]
)
@mark.parametrize("shuffle", [False, True], ids=["", "shuffled"])
def test_kfac_type2(
    kfac_exact_case: Tuple[
        Module, MSELoss, List[Parameter], Iterable[Tuple[Tensor, Tensor]]
    ],
    shuffle: bool,
    exclude: str,
    separate_weight_and_bias: bool,
):
    """Test the KFAC implementation against the exact GGN.

    Args:
        kfac_exact_case: A fixture that returns a model, loss function, list of
            parameters, and data.
        shuffle: Whether to shuffle the parameters before computing the KFAC matrix.
        exclude: Which parameters to exclude. Can be ``'weight'``, ``'bias'``,
            or ``None``.
        separate_weight_and_bias: Whether to treat weight and bias as separate blocks in
            the KFAC matrix.
    """
    assert exclude in [None, "weight", "bias"]
    model, loss_func, params, data = kfac_exact_case
<<<<<<< HEAD
=======
    loss_average = None if loss_func.reduction == "sum" else "batch"
>>>>>>> 5f60692a

    if exclude is not None:
        names = {p.data_ptr(): name for name, p in model.named_parameters()}
        params = [p for p in params if exclude not in names[p.data_ptr()]]

    if shuffle:
        permutation = randperm(len(params))
        params = [params[i] for i in permutation]

    ggn = ggn_block_diagonal(
        model,
        loss_func,
        params,
        data,
        separate_weight_and_bias=separate_weight_and_bias,
    )
    kfac = KFACLinearOperator(
        model,
        loss_func,
        params,
        data,
        fisher_type="type-2",
        loss_average=loss_average,
        separate_weight_and_bias=separate_weight_and_bias,
    )
    kfac_mat = kfac @ eye(kfac.shape[1])

    report_nonclose(ggn, kfac_mat)

    # Check that input covariances were not computed
    if exclude == "weight":
        assert len(kfac._input_covariances) == 0


@mark.parametrize("setting", ["expand", "reduce"])
@mark.parametrize(
    "separate_weight_and_bias", [True, False], ids=["separate_bias", "joint_bias"]
)
@mark.parametrize(
    "exclude", [None, "weight", "bias"], ids=["all", "no_weights", "no_biases"]
)
@mark.parametrize("shuffle", [False, True], ids=["", "shuffled"])
def test_kfac_type2_weight_sharing(
    kfac_weight_sharing_exact_case: Tuple[
        WeightShareModel,
        MSELoss,
        List[Parameter],
        Dict[str, Iterable[Tuple[Tensor, Tensor]]],
    ],
    setting: str,
    shuffle: bool,
    exclude: str,
    separate_weight_and_bias: bool,
):
    """Test KFAC for linear weight-sharing layers against the exact GGN.

    Args:
        kfac_weight_sharing_exact_case: A fixture that returns a model, loss function, list of
            parameters, and data.
        setting: The weight-sharing setting to use. Can be ``'expand'`` or ``'reduce'``.
        shuffle: Whether to shuffle the parameters before computing the KFAC matrix.
        exclude: Which parameters to exclude. Can be ``'weight'``, ``'bias'``,
            or ``None``.
        separate_weight_and_bias: Whether to treat weight and bias as separate blocks in
            the KFAC matrix.
    """
    assert exclude in [None, "weight", "bias"]
    model, loss_func, params, data = kfac_weight_sharing_exact_case
    model.setting = setting
    data = data[setting]

    # set appropriate loss_average argument based on loss reduction and setting
    if loss_func.reduction == "mean":
        if setting == "expand":
            loss_average = "batch+sequence"
        else:
            loss_average = "batch"
    else:
        loss_average = None

    if exclude is not None:
        names = {p.data_ptr(): name for name, p in model.named_parameters()}
        params = [p for p in params if exclude not in names[p.data_ptr()]]

    if shuffle:
        permutation = randperm(len(params))
        params = [params[i] for i in permutation]

    ggn = ggn_block_diagonal(
        model,
        loss_func,
        params,
        data,
        separate_weight_and_bias=separate_weight_and_bias,
    )
    kfac = KFACLinearOperator(
        model,
        loss_func,
        params,
        data,
        fisher_type="type-2",
        kfac_approx=setting,  # choose KFAC approximation consistent with setting
        loss_average=loss_average,
        separate_weight_and_bias=separate_weight_and_bias,
    )
    kfac_mat = kfac @ eye(kfac.shape[1])

    report_nonclose(ggn, kfac_mat)

    # Check that input covariances were not computed
    if exclude == "weight":
        assert len(kfac._input_covariances) == 0


@mark.parametrize("setting", ["expand", "reduce"])
@mark.parametrize(
    "separate_weight_and_bias", [True, False], ids=["separate_bias", "joint_bias"]
)
@mark.parametrize(
    "exclude", [None, "weight", "bias"], ids=["all", "no_weights", "no_biases"]
)
@mark.parametrize("shuffle", [False, True], ids=["", "shuffled"])
def test_kfac_type2_weight_sharing(
    kfac_weight_sharing_exact_case: Tuple[
        WeightShareModel,
        MSELoss,
        List[Parameter],
        Dict[str, Iterable[Tuple[Tensor, Tensor]]],
    ],
    setting: str,
    shuffle: bool,
    exclude: str,
    separate_weight_and_bias: bool,
):
    """Test KFAC for linear weight-sharing layers against the exact GGN.

    Args:
        kfac_weight_sharing_exact_case: A fixture that returns a model, loss function, list of
            parameters, and data.
        setting: The weight-sharing setting to use. Can be ``'expand'`` or ``'reduce'``.
        shuffle: Whether to shuffle the parameters before computing the KFAC matrix.
        exclude: Which parameters to exclude. Can be ``'weight'``, ``'bias'``,
            or ``None``.
        separate_weight_and_bias: Whether to treat weight and bias as separate blocks in
            the KFAC matrix.
    """
    assert exclude in [None, "weight", "bias"]
    model, loss_func, params, data = kfac_weight_sharing_exact_case
    model.setting = setting
    if isinstance(model, Conv2dModel):
        # parameters are only initialized after the setting property is set
        params = [p for p in model.parameters() if p.requires_grad]
    data = data[setting]

    # set appropriate loss_average argument based on loss reduction and setting
    if loss_func.reduction == "mean":
        if setting == "expand":
            loss_average = "batch+sequence"
        else:
            loss_average = "batch"
    else:
        loss_average = None

    if exclude is not None:
        names = {p.data_ptr(): name for name, p in model.named_parameters()}
        params = [p for p in params if exclude not in names[p.data_ptr()]]

    if shuffle:
        permutation = randperm(len(params))
        params = [params[i] for i in permutation]

    ggn = ggn_block_diagonal(
        model,
        loss_func,
        params,
        data,
        separate_weight_and_bias=separate_weight_and_bias,
    )
    kfac = KFACLinearOperator(
        model,
        loss_func,
        params,
        data,
        fisher_type="type-2",
        kfac_approx=setting,  # choose KFAC approximation consistent with setting
        loss_average=loss_average,
        separate_weight_and_bias=separate_weight_and_bias,
    )
    kfac_mat = kfac @ eye(kfac.shape[1])

    report_nonclose(ggn, kfac_mat)

    # Check that input covariances were not computed
    if exclude == "weight":
        assert len(kfac._input_covariances) == 0


@mark.parametrize("shuffle", [False, True], ids=["", "shuffled"])
def test_kfac_mc(
    kfac_exact_case: Tuple[
        Module, MSELoss, List[Parameter], Iterable[Tuple[Tensor, Tensor]]
    ],
    shuffle: bool,
):
    """Test the KFAC implementation using MC samples against the exact GGN.

    Args:
        kfac_exact_case: A fixture that returns a model, loss function, list of
            parameters, and data.
        shuffle: Whether to shuffle the parameters before computing the KFAC matrix.
    """
    model, loss_func, params, data = kfac_exact_case
<<<<<<< HEAD
=======
    loss_average = None if loss_func.reduction == "sum" else "batch"
>>>>>>> 5f60692a

    if shuffle:
        permutation = randperm(len(params))
        params = [params[i] for i in permutation]

    ggn = ggn_block_diagonal(model, loss_func, params, data)
    kfac = KFACLinearOperator(
        model, loss_func, params, data, mc_samples=2_000, loss_average=loss_average
    )

    kfac_mat = kfac @ eye(kfac.shape[1])

    atol = {"sum": 5e-1, "mean": 5e-3}[loss_func.reduction]
    rtol = {"sum": 2e-2, "mean": 2e-2}[loss_func.reduction]

    report_nonclose(ggn, kfac_mat, rtol=rtol, atol=atol)


def test_kfac_one_datum(
    kfac_exact_one_datum_case: Tuple[
        Module, CrossEntropyLoss, List[Parameter], Iterable[Tuple[Tensor, Tensor]]
    ]
):
    model, loss_func, params, data = kfac_exact_one_datum_case
<<<<<<< HEAD
=======
    loss_average = None if loss_func.reduction == "sum" else "batch"
>>>>>>> 5f60692a

    ggn = ggn_block_diagonal(model, loss_func, params, data)
    kfac = KFACLinearOperator(
        model, loss_func, params, data, fisher_type="type-2", loss_average=loss_average
    )
    kfac_mat = kfac @ eye(kfac.shape[1])

    report_nonclose(ggn, kfac_mat)


def test_kfac_mc_one_datum(
    kfac_exact_one_datum_case: Tuple[
        Module, CrossEntropyLoss, List[Parameter], Iterable[Tuple[Tensor, Tensor]]
    ]
):
    model, loss_func, params, data = kfac_exact_one_datum_case
<<<<<<< HEAD
    ggn = ggn_block_diagonal(model, loss_func, params, data)
=======
    loss_average = None if loss_func.reduction == "sum" else "batch"
>>>>>>> 5f60692a

    ggn = ggn_block_diagonal(model, loss_func, params, data)
    kfac = KFACLinearOperator(
        model, loss_func, params, data, mc_samples=10_000, loss_average=loss_average
    )
    kfac_mat = kfac @ eye(kfac.shape[1])

    atol = {"sum": 1e-3, "mean": 1e-3}[loss_func.reduction]
    rtol = {"sum": 3e-2, "mean": 3e-2}[loss_func.reduction]

    report_nonclose(ggn, kfac_mat, rtol=rtol, atol=atol)


def test_kfac_ef_one_datum(
    kfac_exact_one_datum_case: Tuple[
        Module, CrossEntropyLoss, List[Parameter], Iterable[Tuple[Tensor, Tensor]]
    ]
):
    model, loss_func, params, data = kfac_exact_one_datum_case
<<<<<<< HEAD
=======
    loss_average = None if loss_func.reduction == "sum" else "batch"
>>>>>>> 5f60692a

    ef_blocks = []  # list of per-parameter EFs
    for param in params:
        ef = EFLinearOperator(model, loss_func, [param], data)
        ef_blocks.append(ef @ eye(ef.shape[1]))
    ef = block_diag(*ef_blocks)

    kfac = KFACLinearOperator(
        model,
        loss_func,
        params,
        data,
        fisher_type="empirical",
        loss_average=loss_average,
    )
    kfac_mat = kfac @ eye(kfac.shape[1])

    report_nonclose(ef, kfac_mat)


@mark.parametrize("dev", DEVICES, ids=DEVICES_IDS)
def test_kfac_inplace_activations(dev: device):
    """Test that KFAC works if the network has in-place activations.

    We use a test case with a single datum as KFAC becomes exact as the number of
    MC samples increases.

    Args:
        dev: The device to run the test on.
    """
    manual_seed(0)
    model = Sequential(Linear(6, 3), ReLU(inplace=True), Linear(3, 2)).to(dev)
    loss_func = MSELoss().to(dev)
    batch_size = 1
    data = [(rand(batch_size, 6), regression_targets((batch_size, 2)))]
    params = list(model.parameters())

    # 1) compare KFAC and GGN
    ggn = ggn_block_diagonal(model, loss_func, params, data)

    kfac = KFACLinearOperator(model, loss_func, params, data, mc_samples=2_000)
    kfac_mat = kfac @ eye(kfac.shape[1])

    atol = {"sum": 5e-1, "mean": 2e-3}[loss_func.reduction]
    rtol = {"sum": 2e-2, "mean": 2e-2}[loss_func.reduction]

    report_nonclose(ggn, kfac_mat, rtol=rtol, atol=atol)

    # 2) Compare GGN (inplace=True) and GGN (inplace=False)
    for mod in model.modules():
        if hasattr(mod, "inplace"):
            mod.inplace = False
    ggn_no_inplace = ggn_block_diagonal(model, loss_func, params, data)

    report_nonclose(ggn, ggn_no_inplace)


@mark.parametrize("fisher_type", ["type-2", "mc", "empirical"])
@mark.parametrize("loss", [MSELoss, CrossEntropyLoss], ids=["mse", "ce"])
@mark.parametrize("reduction", ["mean", "sum"])
@mark.parametrize("dev", DEVICES, ids=DEVICES_IDS)
def test_multi_dim_output(
    fisher_type: str,
    loss: Union[MSELoss, CrossEntropyLoss],
    reduction: str,
    dev: device,
):
    """Test the KFAC implementation for >2d outputs (using a 3d and 4d output).

    Args:
        fisher_type: The type of Fisher matrix to use.
        loss: The loss function to use.
        reduction: The reduction to use for the loss function.
        dev: The device to run the test on.
    """
    manual_seed(0)
    # set up loss function, data, and model
    loss_func = loss(reduction=reduction).to(dev)
<<<<<<< HEAD
    if isinstance(loss_func, MSELoss):
        data = [
            (rand(2, 4, 5), regression_targets((2, 4, 3))),
=======
    loss_average = None if reduction == "sum" else "batch+sequence"
    if isinstance(loss_func, MSELoss):
        data = [
            (rand(2, 7, 5, 5), regression_targets((2, 7, 5, 3))),
>>>>>>> 5f60692a
            (rand(4, 7, 5, 5), regression_targets((4, 7, 5, 3))),
        ]
        manual_seed(711)
        model = Sequential(Linear(5, 4), Linear(4, 3)).to(dev)
    else:
        data = [
<<<<<<< HEAD
            (rand(2, 4, 5), classification_targets((2, 4), 3)),
=======
            (rand(2, 7, 5, 5), classification_targets((2, 7, 5), 3)),
>>>>>>> 5f60692a
            (rand(4, 7, 5, 5), classification_targets((4, 7, 5), 3)),
        ]
        manual_seed(711)
        # rearrange is necessary to get the expected output shape for ce loss
        model = Sequential(
            Linear(5, 4),
            Linear(4, 3),
            Rearrange("batch ... c -> batch c ..."),
        ).to(dev)

<<<<<<< HEAD
    # KFAC for deep linear network with 3d/4d input and output
    params = list(model.parameters())
    kfac = KFACLinearOperator(model, loss_func, params, data, fisher_type=fisher_type)
    kfac_mat = kfac @ eye(kfac.shape[1])

    # KFAC for deep linear network with 3d/4d input and equivalent 2d output
=======
    # KFAC for deep linear network with 4d input and output
    params = list(model.parameters())
    kfac = KFACLinearOperator(
        model,
        loss_func,
        params,
        data,
        fisher_type=fisher_type,
        loss_average=loss_average,
    )
    kfac_mat = kfac @ eye(kfac.shape[1])

    # KFAC for deep linear network with 4d input and equivalent 2d output
>>>>>>> 5f60692a
    manual_seed(711)
    model_flat = Sequential(
        Linear(5, 4),
        Linear(4, 3),
        Flatten(start_dim=0, end_dim=-2),
    ).to(dev)
    params_flat = list(model_flat.parameters())
    data_flat = [
        (x, y.flatten(start_dim=0, end_dim=-2))
        if isinstance(loss_func, MSELoss)
        else (x, y.flatten(start_dim=0))
        for x, y in data
    ]
    kfac_flat = KFACLinearOperator(
<<<<<<< HEAD
        model_flat, loss_func, params_flat, data_flat, fisher_type=fisher_type
=======
        model_flat,
        loss_func,
        params_flat,
        data_flat,
        fisher_type=fisher_type,
        loss_average=loss_average,
>>>>>>> 5f60692a
    )
    kfac_flat_mat = kfac_flat @ eye(kfac_flat.shape[1])

    report_nonclose(kfac_mat, kfac_flat_mat)<|MERGE_RESOLUTION|>--- conflicted
+++ resolved
@@ -2,11 +2,7 @@
 
 from test.cases import DEVICES, DEVICES_IDS
 from test.utils import (
-<<<<<<< HEAD
     Conv2dModel,
-    Rearrange,
-=======
->>>>>>> 5f60692a
     WeightShareModel,
     classification_targets,
     ggn_block_diagonal,
@@ -63,10 +59,7 @@
     """
     assert exclude in [None, "weight", "bias"]
     model, loss_func, params, data = kfac_exact_case
-<<<<<<< HEAD
-=======
-    loss_average = None if loss_func.reduction == "sum" else "batch"
->>>>>>> 5f60692a
+    loss_average = None if loss_func.reduction == "sum" else "batch"
 
     if exclude is not None:
         names = {p.data_ptr(): name for name, p in model.named_parameters()}
@@ -111,7 +104,7 @@
 @mark.parametrize("shuffle", [False, True], ids=["", "shuffled"])
 def test_kfac_type2_weight_sharing(
     kfac_weight_sharing_exact_case: Tuple[
-        WeightShareModel,
+        Union[WeightShareModel, Conv2dModel],
         MSELoss,
         List[Parameter],
         Dict[str, Iterable[Tuple[Tensor, Tensor]]],
@@ -136,6 +129,9 @@
     assert exclude in [None, "weight", "bias"]
     model, loss_func, params, data = kfac_weight_sharing_exact_case
     model.setting = setting
+    if isinstance(model, Conv2dModel):
+        # parameters are only initialized after the setting property is set
+        params = [p for p in model.parameters() if p.requires_grad]
     data = data[setting]
 
     # set appropriate loss_average argument based on loss reduction and setting
@@ -181,89 +177,6 @@
         assert len(kfac._input_covariances) == 0
 
 
-@mark.parametrize("setting", ["expand", "reduce"])
-@mark.parametrize(
-    "separate_weight_and_bias", [True, False], ids=["separate_bias", "joint_bias"]
-)
-@mark.parametrize(
-    "exclude", [None, "weight", "bias"], ids=["all", "no_weights", "no_biases"]
-)
-@mark.parametrize("shuffle", [False, True], ids=["", "shuffled"])
-def test_kfac_type2_weight_sharing(
-    kfac_weight_sharing_exact_case: Tuple[
-        WeightShareModel,
-        MSELoss,
-        List[Parameter],
-        Dict[str, Iterable[Tuple[Tensor, Tensor]]],
-    ],
-    setting: str,
-    shuffle: bool,
-    exclude: str,
-    separate_weight_and_bias: bool,
-):
-    """Test KFAC for linear weight-sharing layers against the exact GGN.
-
-    Args:
-        kfac_weight_sharing_exact_case: A fixture that returns a model, loss function, list of
-            parameters, and data.
-        setting: The weight-sharing setting to use. Can be ``'expand'`` or ``'reduce'``.
-        shuffle: Whether to shuffle the parameters before computing the KFAC matrix.
-        exclude: Which parameters to exclude. Can be ``'weight'``, ``'bias'``,
-            or ``None``.
-        separate_weight_and_bias: Whether to treat weight and bias as separate blocks in
-            the KFAC matrix.
-    """
-    assert exclude in [None, "weight", "bias"]
-    model, loss_func, params, data = kfac_weight_sharing_exact_case
-    model.setting = setting
-    if isinstance(model, Conv2dModel):
-        # parameters are only initialized after the setting property is set
-        params = [p for p in model.parameters() if p.requires_grad]
-    data = data[setting]
-
-    # set appropriate loss_average argument based on loss reduction and setting
-    if loss_func.reduction == "mean":
-        if setting == "expand":
-            loss_average = "batch+sequence"
-        else:
-            loss_average = "batch"
-    else:
-        loss_average = None
-
-    if exclude is not None:
-        names = {p.data_ptr(): name for name, p in model.named_parameters()}
-        params = [p for p in params if exclude not in names[p.data_ptr()]]
-
-    if shuffle:
-        permutation = randperm(len(params))
-        params = [params[i] for i in permutation]
-
-    ggn = ggn_block_diagonal(
-        model,
-        loss_func,
-        params,
-        data,
-        separate_weight_and_bias=separate_weight_and_bias,
-    )
-    kfac = KFACLinearOperator(
-        model,
-        loss_func,
-        params,
-        data,
-        fisher_type="type-2",
-        kfac_approx=setting,  # choose KFAC approximation consistent with setting
-        loss_average=loss_average,
-        separate_weight_and_bias=separate_weight_and_bias,
-    )
-    kfac_mat = kfac @ eye(kfac.shape[1])
-
-    report_nonclose(ggn, kfac_mat)
-
-    # Check that input covariances were not computed
-    if exclude == "weight":
-        assert len(kfac._input_covariances) == 0
-
-
 @mark.parametrize("shuffle", [False, True], ids=["", "shuffled"])
 def test_kfac_mc(
     kfac_exact_case: Tuple[
@@ -279,10 +192,7 @@
         shuffle: Whether to shuffle the parameters before computing the KFAC matrix.
     """
     model, loss_func, params, data = kfac_exact_case
-<<<<<<< HEAD
-=======
-    loss_average = None if loss_func.reduction == "sum" else "batch"
->>>>>>> 5f60692a
+    loss_average = None if loss_func.reduction == "sum" else "batch"
 
     if shuffle:
         permutation = randperm(len(params))
@@ -307,10 +217,7 @@
     ]
 ):
     model, loss_func, params, data = kfac_exact_one_datum_case
-<<<<<<< HEAD
-=======
-    loss_average = None if loss_func.reduction == "sum" else "batch"
->>>>>>> 5f60692a
+    loss_average = None if loss_func.reduction == "sum" else "batch"
 
     ggn = ggn_block_diagonal(model, loss_func, params, data)
     kfac = KFACLinearOperator(
@@ -327,11 +234,7 @@
     ]
 ):
     model, loss_func, params, data = kfac_exact_one_datum_case
-<<<<<<< HEAD
-    ggn = ggn_block_diagonal(model, loss_func, params, data)
-=======
-    loss_average = None if loss_func.reduction == "sum" else "batch"
->>>>>>> 5f60692a
+    loss_average = None if loss_func.reduction == "sum" else "batch"
 
     ggn = ggn_block_diagonal(model, loss_func, params, data)
     kfac = KFACLinearOperator(
@@ -351,10 +254,7 @@
     ]
 ):
     model, loss_func, params, data = kfac_exact_one_datum_case
-<<<<<<< HEAD
-=======
-    loss_average = None if loss_func.reduction == "sum" else "batch"
->>>>>>> 5f60692a
+    loss_average = None if loss_func.reduction == "sum" else "batch"
 
     ef_blocks = []  # list of per-parameter EFs
     for param in params:
@@ -433,27 +333,17 @@
     manual_seed(0)
     # set up loss function, data, and model
     loss_func = loss(reduction=reduction).to(dev)
-<<<<<<< HEAD
-    if isinstance(loss_func, MSELoss):
-        data = [
-            (rand(2, 4, 5), regression_targets((2, 4, 3))),
-=======
     loss_average = None if reduction == "sum" else "batch+sequence"
     if isinstance(loss_func, MSELoss):
         data = [
             (rand(2, 7, 5, 5), regression_targets((2, 7, 5, 3))),
->>>>>>> 5f60692a
             (rand(4, 7, 5, 5), regression_targets((4, 7, 5, 3))),
         ]
         manual_seed(711)
         model = Sequential(Linear(5, 4), Linear(4, 3)).to(dev)
     else:
         data = [
-<<<<<<< HEAD
-            (rand(2, 4, 5), classification_targets((2, 4), 3)),
-=======
             (rand(2, 7, 5, 5), classification_targets((2, 7, 5), 3)),
->>>>>>> 5f60692a
             (rand(4, 7, 5, 5), classification_targets((4, 7, 5), 3)),
         ]
         manual_seed(711)
@@ -464,14 +354,6 @@
             Rearrange("batch ... c -> batch c ..."),
         ).to(dev)
 
-<<<<<<< HEAD
-    # KFAC for deep linear network with 3d/4d input and output
-    params = list(model.parameters())
-    kfac = KFACLinearOperator(model, loss_func, params, data, fisher_type=fisher_type)
-    kfac_mat = kfac @ eye(kfac.shape[1])
-
-    # KFAC for deep linear network with 3d/4d input and equivalent 2d output
-=======
     # KFAC for deep linear network with 4d input and output
     params = list(model.parameters())
     kfac = KFACLinearOperator(
@@ -485,7 +367,6 @@
     kfac_mat = kfac @ eye(kfac.shape[1])
 
     # KFAC for deep linear network with 4d input and equivalent 2d output
->>>>>>> 5f60692a
     manual_seed(711)
     model_flat = Sequential(
         Linear(5, 4),
@@ -500,16 +381,12 @@
         for x, y in data
     ]
     kfac_flat = KFACLinearOperator(
-<<<<<<< HEAD
-        model_flat, loss_func, params_flat, data_flat, fisher_type=fisher_type
-=======
         model_flat,
         loss_func,
         params_flat,
         data_flat,
         fisher_type=fisher_type,
         loss_average=loss_average,
->>>>>>> 5f60692a
     )
     kfac_flat_mat = kfac_flat @ eye(kfac_flat.shape[1])
 
