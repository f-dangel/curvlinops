"""Contains tests for ``curvlinops.kfac``."""

import os
<<<<<<< HEAD
from test.cases import DEVICES, DEVICES_IDS
from test.utils import (
    Conv2dModel,
    UnetModel,
    WeightShareModel,
    binary_classification_targets,
    block_diagonal,
    classification_targets,
    compare_state_dicts,
    regression_targets,
)
=======
>>>>>>> 95d084db
from typing import Dict, Iterable, List, Tuple, Union

from einops.layers.torch import Rearrange
from numpy import eye, random
from numpy.linalg import det, norm, slogdet
<<<<<<< HEAD
from pytest import mark, raises, skip
from torch import (
    Tensor,
    allclose,
    cat,
    cuda,
    device,
)
from torch import eye as torch_eye
=======
from pytest import mark, raises
from scipy.linalg import block_diag
>>>>>>> 95d084db
from torch import (
    Tensor,
    allclose,
    device,
    float64,
    isinf,
    isnan,
    load,
    manual_seed,
    rand,
    rand_like,
    randperm,
    save,
)
from torch import eye as torch_eye
from torch.nn import (
    BCEWithLogitsLoss,
    CrossEntropyLoss,
    Flatten,
    Linear,
    Module,
    MSELoss,
    Parameter,
    ReLU,
    Sequential,
)

from curvlinops import EFLinearOperator, GGNLinearOperator
from curvlinops.examples.utils import report_nonclose
from curvlinops.kfac import FisherType, KFACLinearOperator, KFACType
from test.cases import DEVICES, DEVICES_IDS
from test.utils import (
    Conv2dModel,
    UnetModel,
    WeightShareModel,
    binary_classification_targets,
    classification_targets,
    compare_matmat,
    compare_state_dicts,
    ggn_block_diagonal,
    regression_targets,
)


@mark.parametrize(
    "separate_weight_and_bias", [True, False], ids=["separate_bias", "joint_bias"]
)
@mark.parametrize(
    "exclude", [None, "weight", "bias"], ids=["all", "no_weights", "no_biases"]
)
@mark.parametrize("shuffle", [False, True], ids=["", "shuffled"])
def test_kfac_type2(
    kfac_exact_case: Tuple[
        Module, MSELoss, List[Parameter], Iterable[Tuple[Tensor, Tensor]]
    ],
    shuffle: bool,
    exclude: str,
    separate_weight_and_bias: bool,
):
    """Test the KFAC implementation against the exact GGN.

    Args:
        kfac_exact_case: A fixture that returns a model, loss function, list of
            parameters, and data.
        shuffle: Whether to shuffle the parameters before computing the KFAC matrix.
        exclude: Which parameters to exclude. Can be ``'weight'``, ``'bias'``,
            or ``None``.
        separate_weight_and_bias: Whether to treat weight and bias as separate blocks in
            the KFAC matrix.
    """
    assert exclude in [None, "weight", "bias"]
    model, loss_func, params, data, batch_size_fn = kfac_exact_case

    if exclude is not None:
        names = {p.data_ptr(): name for name, p in model.named_parameters()}
        params = [p for p in params if exclude not in names[p.data_ptr()]]

    if shuffle:
        permutation = randperm(len(params))
        params = [params[i] for i in permutation]

    ggn = block_diagonal(
        GGNLinearOperator,
        model,
        loss_func,
        params,
        data,
        batch_size_fn=batch_size_fn,
        separate_weight_and_bias=separate_weight_and_bias,
    )
    kfac_torch = KFACLinearOperator(
        model,
        loss_func,
        params,
        data,
        batch_size_fn=batch_size_fn,
        fisher_type=FisherType.TYPE2,
        separate_weight_and_bias=separate_weight_and_bias,
    )
    kfac = kfac_torch.to_scipy()
    kfac_mat = kfac @ eye(kfac.shape[1])

    report_nonclose(ggn, kfac_mat)

    # Check that input covariances were not computed
    if exclude == "weight":
        assert len(kfac_torch._input_covariances) == 0


@mark.parametrize("setting", [KFACType.EXPAND, KFACType.REDUCE])
@mark.parametrize(
    "separate_weight_and_bias", [True, False], ids=["separate_bias", "joint_bias"]
)
@mark.parametrize(
    "exclude", [None, "weight", "bias"], ids=["all", "no_weights", "no_biases"]
)
@mark.parametrize("shuffle", [False, True], ids=["", "shuffled"])
def test_kfac_type2_weight_sharing(
    kfac_weight_sharing_exact_case: Tuple[
        Union[WeightShareModel, Conv2dModel],
        MSELoss,
        List[Parameter],
        Dict[str, Iterable[Tuple[Tensor, Tensor]]],
    ],
    setting: str,
    shuffle: bool,
    exclude: str,
    separate_weight_and_bias: bool,
):
    """Test KFAC for linear weight-sharing layers against the exact GGN.

    Args:
        kfac_weight_sharing_exact_case: A fixture that returns a model, loss function, list of
            parameters, and data.
        setting: The weight-sharing setting to use. Can be ``KFACType.EXPAND`` or
            ``KFACType.REDUCE``.
        shuffle: Whether to shuffle the parameters before computing the KFAC matrix.
        exclude: Which parameters to exclude. Can be ``'weight'``, ``'bias'``,
            or ``None``.
        separate_weight_and_bias: Whether to treat weight and bias as separate blocks in
            the KFAC matrix.
    """
    assert exclude in [None, "weight", "bias"]
    model, loss_func, params, data, batch_size_fn = kfac_weight_sharing_exact_case
    model.setting = setting
    if isinstance(model, Conv2dModel):
        # parameters are only initialized after the setting property is set
        params = [p for p in model.parameters() if p.requires_grad]
    data = data[setting]

    if exclude is not None:
        names = {p.data_ptr(): name for name, p in model.named_parameters()}
        params = [p for p in params if exclude not in names[p.data_ptr()]]

    if shuffle:
        permutation = randperm(len(params))
        params = [params[i] for i in permutation]

    ggn = block_diagonal(
        GGNLinearOperator,
        model,
        loss_func,
        params,
        data,
        batch_size_fn=batch_size_fn,
        separate_weight_and_bias=separate_weight_and_bias,
    )
    kfac_torch = KFACLinearOperator(
        model,
        loss_func,
        params,
        data,
        batch_size_fn=batch_size_fn,
        fisher_type=FisherType.TYPE2,
        kfac_approx=setting,  # choose KFAC approximation consistent with setting
        separate_weight_and_bias=separate_weight_and_bias,
    )
    kfac = kfac_torch.to_scipy()
    kfac_mat = kfac @ eye(kfac.shape[1])

    report_nonclose(ggn, kfac_mat, rtol=1e-4)

    # Check that input covariances were not computed
    if exclude == "weight":
        assert len(kfac_torch._input_covariances) == 0


@mark.parametrize(
    "separate_weight_and_bias", [True, False], ids=["separate_bias", "joint_bias"]
)
@mark.parametrize(
    "exclude", [None, "weight", "bias"], ids=["all", "no_weights", "no_biases"]
)
@mark.parametrize("shuffle", [False, True], ids=["", "shuffled"])
def test_kfac_mc(
    kfac_exact_case: Tuple[
        Module, MSELoss, List[Parameter], Iterable[Tuple[Tensor, Tensor]]
    ],
    separate_weight_and_bias: bool,
    exclude: str,
    shuffle: bool,
):
    """Test the KFAC implementation using MC samples against the exact GGN.

    Args:
        kfac_exact_case: A fixture that returns a model, loss function, list of
            parameters, and data.
        shuffle: Whether to shuffle the parameters before computing the KFAC matrix.
        exclude: Which parameters to exclude. Can be ``'weight'``, ``'bias'``,
            or ``None``.
        separate_weight_and_bias: Whether to treat weight and bias as separate blocks in
            the KFAC matrix.
    """
    model, loss_func, params, data, batch_size_fn = kfac_exact_case

    if exclude is not None:
        names = {p.data_ptr(): name for name, p in model.named_parameters()}
        params = [p for p in params if exclude not in names[p.data_ptr()]]

    if shuffle:
        permutation = randperm(len(params))
        params = [params[i] for i in permutation]

    ggn = block_diagonal(
        GGNLinearOperator,
        model,
        loss_func,
        params,
        data,
        batch_size_fn=batch_size_fn,
        separate_weight_and_bias=separate_weight_and_bias,
    )
    kfac = KFACLinearOperator(
        model,
        loss_func,
        params,
        data,
        batch_size_fn=batch_size_fn,
        fisher_type=FisherType.MC,
        mc_samples=2_000,
<<<<<<< HEAD
        separate_weight_and_bias=separate_weight_and_bias,
    )
=======
    ).to_scipy()
>>>>>>> 95d084db
    kfac_mat = kfac @ eye(kfac.shape[1])

    atol = {"sum": 5e-1, "mean": 1e-2}[loss_func.reduction]
    rtol = {"sum": 2e-2, "mean": 2e-2}[loss_func.reduction]

    report_nonclose(ggn, kfac_mat, rtol=rtol, atol=atol)


@mark.parametrize(
    "separate_weight_and_bias", [True, False], ids=["separate_bias", "joint_bias"]
)
@mark.parametrize(
    "exclude", [None, "weight", "bias"], ids=["all", "no_weights", "no_biases"]
)
@mark.parametrize("setting", [KFACType.EXPAND, KFACType.REDUCE])
@mark.parametrize("shuffle", [False, True], ids=["", "shuffled"])
def test_kfac_mc_weight_sharing(
    kfac_weight_sharing_exact_case: Tuple[
        Union[WeightShareModel, Conv2dModel],
        MSELoss,
        List[Parameter],
        Dict[str, Iterable[Tuple[Tensor, Tensor]]],
    ],
    separate_weight_and_bias: bool,
    exclude: str,
    setting: str,
    shuffle: bool,
):
    """Test KFAC-MC for linear layers with weight sharing against the exact GGN.

    Args:
        kfac_weight_sharing_exact_case: A fixture that returns a model, loss function,
            list of parameters, and data.
        setting: The weight-sharing setting to use. Can be ``KFACType.EXPAND`` or
            ``KFACType.REDUCE``.
        shuffle: Whether to shuffle the parameters before computing the KFAC matrix.
    """
    model, loss_func, params, data, batch_size_fn = kfac_weight_sharing_exact_case
    model.setting = setting
    if isinstance(model, Conv2dModel):
        # parameters are only initialized after the setting property is set
        params = [p for p in model.parameters() if p.requires_grad]
    data = data[setting]

    if exclude is not None:
        names = {p.data_ptr(): name for name, p in model.named_parameters()}
        params = [p for p in params if exclude not in names[p.data_ptr()]]

    if shuffle:
        permutation = randperm(len(params))
        params = [params[i] for i in permutation]

    ggn = block_diagonal(
        GGNLinearOperator,
        model,
        loss_func,
        params,
        data,
        batch_size_fn=batch_size_fn,
        separate_weight_and_bias=separate_weight_and_bias,
    )
    kfac = KFACLinearOperator(
        model,
        loss_func,
        params,
        data,
        batch_size_fn=batch_size_fn,
        fisher_type=FisherType.MC,
        mc_samples=2_000,
        kfac_approx=setting,  # choose KFAC approximation consistent with setting
<<<<<<< HEAD
        separate_weight_and_bias=separate_weight_and_bias,
    )
=======
    ).to_scipy()
>>>>>>> 95d084db
    kfac_mat = kfac @ eye(kfac.shape[1])

    atol = {"sum": 5e-1, "mean": 1e-2}[loss_func.reduction]
    rtol = {"sum": 2e-2, "mean": 2e-2}[loss_func.reduction]

    report_nonclose(ggn, kfac_mat, rtol=rtol, atol=atol)


@mark.parametrize(
    "separate_weight_and_bias", [True, False], ids=["separate_bias", "joint_bias"]
)
@mark.parametrize(
    "exclude", [None, "weight", "bias"], ids=["all", "no_weights", "no_biases"]
)
def test_kfac_one_datum(
    kfac_exact_one_datum_case: Tuple[
        Module,
        Union[BCEWithLogitsLoss, CrossEntropyLoss],
        List[Parameter],
        Iterable[Tuple[Tensor, Tensor]],
    ],
    separate_weight_and_bias: bool,
    exclude: str,
):
    model, loss_func, params, data, batch_size_fn = kfac_exact_one_datum_case

    if exclude is not None:
        names = {p.data_ptr(): name for name, p in model.named_parameters()}
        params = [p for p in params if exclude not in names[p.data_ptr()]]

    ggn = block_diagonal(
        GGNLinearOperator,
        model,
        loss_func,
        params,
        data,
        batch_size_fn=batch_size_fn,
        separate_weight_and_bias=separate_weight_and_bias,
    )
    kfac = KFACLinearOperator(
        model,
        loss_func,
        params,
        data,
        batch_size_fn=batch_size_fn,
        fisher_type=FisherType.TYPE2,
<<<<<<< HEAD
        separate_weight_and_bias=separate_weight_and_bias,
    )
=======
    ).to_scipy()
>>>>>>> 95d084db
    kfac_mat = kfac @ eye(kfac.shape[1])

    report_nonclose(ggn, kfac_mat)


@mark.parametrize(
    "separate_weight_and_bias", [True, False], ids=["separate_bias", "joint_bias"]
)
@mark.parametrize(
    "exclude", [None, "weight", "bias"], ids=["all", "no_weights", "no_biases"]
)
def test_kfac_mc_one_datum(
    kfac_exact_one_datum_case: Tuple[
        Module,
        Union[BCEWithLogitsLoss, CrossEntropyLoss],
        List[Parameter],
        Iterable[Tuple[Tensor, Tensor]],
    ],
    separate_weight_and_bias: bool,
    exclude: str,
):
    model, loss_func, params, data, batch_size_fn = kfac_exact_one_datum_case

    if exclude is not None:
        names = {p.data_ptr(): name for name, p in model.named_parameters()}
        params = [p for p in params if exclude not in names[p.data_ptr()]]

    ggn = block_diagonal(
        GGNLinearOperator,
        model,
        loss_func,
        params,
        data,
        batch_size_fn=batch_size_fn,
        separate_weight_and_bias=separate_weight_and_bias,
    )
    kfac = KFACLinearOperator(
        model,
        loss_func,
        params,
        data,
        batch_size_fn=batch_size_fn,
        fisher_type=FisherType.MC,
        mc_samples=11_000,
<<<<<<< HEAD
        separate_weight_and_bias=separate_weight_and_bias,
    )
=======
    ).to_scipy()
>>>>>>> 95d084db
    kfac_mat = kfac @ eye(kfac.shape[1])

    atol = {"sum": 1e-3, "mean": 1e-3}[loss_func.reduction]
    rtol = {"sum": 3e-2, "mean": 3e-2}[loss_func.reduction]

    report_nonclose(ggn, kfac_mat, rtol=rtol, atol=atol)


@mark.parametrize(
    "separate_weight_and_bias", [True, False], ids=["separate_bias", "joint_bias"]
)
@mark.parametrize(
    "exclude", [None, "weight", "bias"], ids=["all", "no_weights", "no_biases"]
)
def test_kfac_ef_one_datum(
    kfac_exact_one_datum_case: Tuple[
        Module,
        Union[BCEWithLogitsLoss, CrossEntropyLoss],
        List[Parameter],
        Iterable[Tuple[Tensor, Tensor]],
    ],
    separate_weight_and_bias: bool,
    exclude: str,
):
    model, loss_func, params, data, batch_size_fn = kfac_exact_one_datum_case

<<<<<<< HEAD
    if exclude is not None:
        names = {p.data_ptr(): name for name, p in model.named_parameters()}
        params = [p for p in params if exclude not in names[p.data_ptr()]]

    ef = block_diagonal(
        EFLinearOperator,
        model,
        loss_func,
        params,
        data,
        batch_size_fn=batch_size_fn,
        separate_weight_and_bias=separate_weight_and_bias,
    )
=======
    ef_blocks = []  # list of per-parameter EFs
    for param in params:
        ef = EFLinearOperator(
            model, loss_func, [param], data, batch_size_fn=batch_size_fn
        ).to_scipy()
        ef_blocks.append(ef @ eye(ef.shape[1]))
    ef = block_diag(*ef_blocks)
>>>>>>> 95d084db

    kfac = KFACLinearOperator(
        model,
        loss_func,
        params,
        data,
        batch_size_fn=batch_size_fn,
        fisher_type=FisherType.EMPIRICAL,
<<<<<<< HEAD
        separate_weight_and_bias=separate_weight_and_bias,
    )
=======
    ).to_scipy()
>>>>>>> 95d084db
    kfac_mat = kfac @ eye(kfac.shape[1])

    report_nonclose(ef, kfac_mat)


@mark.parametrize("dev", DEVICES, ids=DEVICES_IDS)
def test_kfac_inplace_activations(dev: device):
    """Test that KFAC works if the network has in-place activations.

    We use a test case with a single datum as KFAC becomes exact as the number of
    MC samples increases.

    Args:
        dev: The device to run the test on.
    """
    manual_seed(0)
    model = Sequential(Linear(4, 3), ReLU(inplace=True), Linear(3, 2)).to(dev)
    loss_func = MSELoss().to(dev)
    batch_size = 1
    data = [(rand(batch_size, 4), regression_targets((batch_size, 2)))]
    params = list(model.parameters())

    # 1) compare KFAC and GGN
    ggn = block_diagonal(GGNLinearOperator, model, loss_func, params, data)

    kfac = KFACLinearOperator(
        model, loss_func, params, data, mc_samples=2_000
    ).to_scipy()
    kfac_mat = kfac @ eye(kfac.shape[1])

    atol = {"sum": 5e-1, "mean": 5e-3}[loss_func.reduction]
    rtol = {"sum": 2e-2, "mean": 4e-2}[loss_func.reduction]

    report_nonclose(ggn, kfac_mat, rtol=rtol, atol=atol)

    # 2) Compare GGN (inplace=True) and GGN (inplace=False)
    for mod in model.modules():
        if hasattr(mod, "inplace"):
            mod.inplace = False
    ggn_no_inplace = block_diagonal(GGNLinearOperator, model, loss_func, params, data)

    report_nonclose(ggn, ggn_no_inplace)


@mark.parametrize("fisher_type", KFACLinearOperator._SUPPORTED_FISHER_TYPE)
@mark.parametrize(
    "loss", [MSELoss, CrossEntropyLoss, BCEWithLogitsLoss], ids=["mse", "ce", "bce"]
)
@mark.parametrize("reduction", ["mean", "sum"])
@mark.parametrize("dev", DEVICES, ids=DEVICES_IDS)
def test_multi_dim_output(
    fisher_type: str,
    loss: Union[MSELoss, CrossEntropyLoss, BCEWithLogitsLoss],
    reduction: str,
    dev: device,
):
    """Test the KFAC implementation for >2d outputs (using a 3d and 4d output).

    Args:
        fisher_type: The type of Fisher matrix to use.
        loss: The loss function to use.
        reduction: The reduction to use for the loss function.
        dev: The device to run the test on.
    """
    manual_seed(0)
    # set up loss function, data, and model
    loss_func = loss(reduction=reduction).to(dev)
    X1 = rand(2, 7, 5, 5)
    X2 = rand(4, 7, 5, 5)
    if isinstance(loss_func, MSELoss):
        data = [
            (X1, regression_targets((2, 7, 5, 3))),
            (X2, regression_targets((4, 7, 5, 3))),
        ]
        manual_seed(711)
        model = Sequential(Linear(5, 4), Linear(4, 3)).to(dev)
    elif issubclass(loss, BCEWithLogitsLoss):
        data = [
            (X1, binary_classification_targets((2, 7, 5, 3))),
            (X2, binary_classification_targets((4, 7, 5, 3))),
        ]
        manual_seed(711)
        model = Sequential(Linear(5, 4), Linear(4, 3)).to(dev)
    else:
        data = [
            (X1, classification_targets((2, 7, 5), 3)),
            (X2, classification_targets((4, 7, 5), 3)),
        ]
        manual_seed(711)
        # rearrange is necessary to get the expected output shape for ce loss
        model = Sequential(
            Linear(5, 4),
            Linear(4, 3),
            Rearrange("batch ... c -> batch c ..."),
        ).to(dev)

    # KFAC for deep linear network with 4d input and output
    params = list(model.parameters())
    kfac = KFACLinearOperator(
        model,
        loss_func,
        params,
        data,
        fisher_type=fisher_type,
    ).to_scipy()
    kfac_mat = kfac @ eye(kfac.shape[1])

    # KFAC for deep linear network with 4d input and equivalent 2d output
    manual_seed(711)
    model_flat = Sequential(
        Linear(5, 4),
        Linear(4, 3),
        Flatten(start_dim=0, end_dim=-2),
    ).to(dev)
    params_flat = list(model_flat.parameters())
    data_flat = [
        (
            (x, y.flatten(start_dim=0, end_dim=-2))
            if isinstance(loss_func, (MSELoss, BCEWithLogitsLoss))
            else (x, y.flatten(start_dim=0))
        )
        for x, y in data
    ]
    kfac_flat = KFACLinearOperator(
        model_flat,
        loss_func,
        params_flat,
        data_flat,
        fisher_type=fisher_type,
    ).to_scipy()
    kfac_flat_mat = kfac_flat @ eye(kfac_flat.shape[1])

    report_nonclose(kfac_mat, kfac_flat_mat)


@mark.parametrize("fisher_type", KFACLinearOperator._SUPPORTED_FISHER_TYPE)
@mark.parametrize(
    "loss", [MSELoss, CrossEntropyLoss, BCEWithLogitsLoss], ids=["mse", "ce", "bce"]
)
@mark.parametrize("dev", DEVICES, ids=DEVICES_IDS)
def test_expand_setting_scaling(
    fisher_type: str,
    loss: Union[MSELoss, CrossEntropyLoss, BCEWithLogitsLoss],
    dev: device,
):
    """Test KFAC for correct scaling for expand setting with mean reduction loss.

    See #107 for details.

    Args:
        fisher_type: The type of Fisher matrix to use.
        loss: The loss function to use.
        dev: The device to run the test on.
    """
    manual_seed(0)

    # set up data, loss function, and model
    X1 = rand(2, 3, 32, 32)
    X2 = rand(4, 3, 32, 32)
    if issubclass(loss, MSELoss):
        data = [
            (X1, regression_targets((2, 32, 32, 3))),
            (X2, regression_targets((4, 32, 32, 3))),
        ]
    elif issubclass(loss, BCEWithLogitsLoss):
        data = [
            (X1, binary_classification_targets((2, 32, 32, 3))),
            (X2, binary_classification_targets((4, 32, 32, 3))),
        ]
    else:
        data = [
            (X1, classification_targets((2, 32, 32), 3)),
            (X2, classification_targets((4, 32, 32), 3)),
        ]
    model = UnetModel(loss).to(dev)
    params = list(model.parameters())

    # KFAC with sum reduction
    loss_func = loss(reduction="sum").to(dev)
    kfac_sum_torch = KFACLinearOperator(
        model,
        loss_func,
        params,
        data,
        fisher_type=fisher_type,
    )
    kfac_sum = kfac_sum_torch.to_scipy()
    # FOOF does not scale the gradient covariances, even when using a mean reduction
    if fisher_type != FisherType.FORWARD_ONLY:
        # Simulate a mean reduction by manually scaling the gradient covariances
        loss_term_factor = 32 * 32  # number of spatial locations of model output
        if issubclass(loss, (MSELoss, BCEWithLogitsLoss)):
            output_random_variable_size = 3
            # MSE loss averages over number of output channels
            loss_term_factor *= output_random_variable_size
        for ggT in kfac_sum_torch._gradient_covariances.values():
            ggT.div_(kfac_sum_torch._N_data * loss_term_factor)
    kfac_simulated_mean_mat = kfac_sum @ eye(kfac_sum.shape[1])

    # KFAC with mean reduction
    loss_func = loss(reduction="mean").to(dev)
    kfac_mean = KFACLinearOperator(
        model,
        loss_func,
        params,
        data,
        fisher_type=fisher_type,
    ).to_scipy()
    kfac_mean_mat = kfac_mean @ eye(kfac_mean.shape[1])

    report_nonclose(kfac_simulated_mean_mat, kfac_mean_mat)


def test_KFACLinearOperator(case, adjoint: bool, is_vec: bool):
    """Test matrix multiplication with KFAC.

    Args:
        case: Tuple of model, loss function, parameters, data, and batch size getter.
        adjoint: Whether to test the adjoint operator.
        is_vec: Whether to test matrix-vector or matrix-matrix multiplication.
    """
<<<<<<< HEAD
    if not cuda.is_available():
        skip("This test requires a GPU.")
    gpu, cpu = device("cuda"), device("cpu")

    manual_seed(0)

    model = Sequential(Linear(5, 4), ReLU(), Linear(4, 4)).to(gpu)
    data = [(rand(2, 5), regression_targets((2, 4)))]
    loss_func = MSELoss().to(gpu)

    kfac = KFACLinearOperator(
        model,
        loss_func,
        list(model.parameters()),
        data,
        fisher_type=FisherType.EMPIRICAL,
        check_deterministic=False,  # turn off to avoid implicit device changes
        progressbar=True,
    )
    x = rand(kfac.shape[1]).numpy()
    kfac_x_gpu = kfac @ x

    kfac.to_device(cpu)
    kfac_x_cpu = kfac @ x

    report_nonclose(kfac_x_gpu, kfac_x_cpu)


@mark.parametrize(
    "separate_weight_and_bias", [True, False], ids=["separate_bias", "joint_bias"]
)
@mark.parametrize(
    "exclude", [None, "weight", "bias"], ids=["all", "no_weights", "no_biases"]
)
def test_torch_matmat(case, exclude, separate_weight_and_bias):
    """Test that the torch_matmat method of KFACLinearOperator works."""
=======
>>>>>>> 95d084db
    model, loss_func, params, data, batch_size_fn = case

    if exclude is not None:
        names = {p.data_ptr(): name for name, p in model.named_parameters()}
        params = [p for p in params if exclude not in names[p.data_ptr()]]

    kfac = KFACLinearOperator(
        model,
        loss_func,
        params,
        data,
        batch_size_fn=batch_size_fn,
        separate_weight_and_bias=separate_weight_and_bias,
    )
<<<<<<< HEAD
    device = kfac._device
    # KFAC.dtype is a numpy data type
    dtype = next(kfac._model_func.parameters()).dtype

    num_vectors = 16
    x = rand(kfac.shape[1], num_vectors, dtype=dtype, device=device)
    kfac_x = kfac.torch_matmat(x)
    assert x.device == kfac_x.device
    assert x.dtype == kfac_x.dtype
    assert kfac_x.shape == (kfac.shape[0], x.shape[1])
    kfac_x = kfac_x.cpu().numpy()

    # Test list input format
    x_list = kfac._torch_preprocess(x)
    kfac_x_list = kfac.torch_matmat(x_list)
    kfac_x_list = cat([rearrange(M, "k ... -> (...) k") for M in kfac_x_list])
    report_nonclose(kfac_x, kfac_x_list.cpu().numpy(), rtol=1e-4)

    # Test against multiplication with dense matrix
    identity = torch_eye(kfac.shape[1], dtype=dtype, device=device)
    kfac_mat = kfac.torch_matmat(identity)
    kfac_mat_x = kfac_mat @ x
    report_nonclose(kfac_x, kfac_mat_x.cpu().numpy(), rtol=1e-4)

    # Test against _matmat
    kfac_x_numpy = kfac @ x.cpu().numpy()
    report_nonclose(kfac_x, kfac_x_numpy, rtol=1e-4)


@mark.parametrize(
    "separate_weight_and_bias", [True, False], ids=["separate_bias", "joint_bias"]
)
@mark.parametrize(
    "exclude", [None, "weight", "bias"], ids=["all", "no_weights", "no_biases"]
)
def test_torch_matvec(case, exclude, separate_weight_and_bias):
    """Test that the torch_matvec method of KFACLinearOperator works."""
    model, loss_func, params, data, batch_size_fn = case

    if exclude is not None:
        names = {p.data_ptr(): name for name, p in model.named_parameters()}
        params = [p for p in params if exclude not in names[p.data_ptr()]]

    kfac = KFACLinearOperator(
        model,
        loss_func,
        params,
        data,
        batch_size_fn=batch_size_fn,
        separate_weight_and_bias=separate_weight_and_bias,
    )
=======

>>>>>>> 95d084db
    device = kfac._device
    dtype = kfac._infer_dtype()
    kfac_mat = kfac @ torch_eye(kfac.shape[1], device=device, dtype=dtype)

    compare_matmat(kfac, kfac_mat, adjoint, is_vec, rtol=1e-5, atol=1e-7)


@mark.parametrize(
    "check_deterministic",
    [True, False],
    ids=["check_deterministic", "dont_check_deterministic"],
)
@mark.parametrize(
    "separate_weight_and_bias", [True, False], ids=["separate_bias", "joint_bias"]
)
@mark.parametrize(
    "exclude", [None, "weight", "bias"], ids=["all", "no_weights", "no_biases"]
)
def test_trace(case, exclude, separate_weight_and_bias, check_deterministic):
    """Test that the trace property of KFACLinearOperator works."""
    model, loss_func, params, data, batch_size_fn = case

    if exclude is not None:
        names = {p.data_ptr(): name for name, p in model.named_parameters()}
        params = [p for p in params if exclude not in names[p.data_ptr()]]

    kfac_torch = KFACLinearOperator(
        model,
        loss_func,
        params,
        data,
        batch_size_fn=batch_size_fn,
        separate_weight_and_bias=separate_weight_and_bias,
        check_deterministic=check_deterministic,
    )
    kfac = kfac_torch.to_scipy()

    # Check for equivalence of trace property and naive trace computation
    trace = kfac_torch.trace
    trace_naive = (kfac @ eye(kfac.shape[1])).trace()
    report_nonclose(trace.cpu().numpy(), trace_naive)

    # Check that the trace property is properly cached and reset
<<<<<<< HEAD
    assert kfac._trace == trace
    kfac.compute_kronecker_factors()
    assert kfac._trace is None
=======
    assert kfac_torch._trace == trace
    kfac_torch._compute_kfac()
    assert kfac_torch._trace is None
>>>>>>> 95d084db


@mark.parametrize(
    "check_deterministic",
    [True, False],
    ids=["check_deterministic", "dont_check_deterministic"],
)
@mark.parametrize(
    "separate_weight_and_bias", [True, False], ids=["separate_bias", "joint_bias"]
)
@mark.parametrize(
    "exclude", [None, "weight", "bias"], ids=["all", "no_weights", "no_biases"]
)
def test_frobenius_norm(case, exclude, separate_weight_and_bias, check_deterministic):
    """Test that the Frobenius norm property of KFACLinearOperator works."""
    model, loss_func, params, data, batch_size_fn = case

    if exclude is not None:
        names = {p.data_ptr(): name for name, p in model.named_parameters()}
        params = [p for p in params if exclude not in names[p.data_ptr()]]

    kfac_torch = KFACLinearOperator(
        model,
        loss_func,
        params,
        data,
        batch_size_fn=batch_size_fn,
        separate_weight_and_bias=separate_weight_and_bias,
        check_deterministic=check_deterministic,
    )
    kfac = kfac_torch.to_scipy()

    # Check for equivalence of frobenius_norm property and the naive computation
    frobenius_norm = kfac_torch.frobenius_norm
    frobenius_norm_naive = norm(kfac @ eye(kfac.shape[1]))
    report_nonclose(frobenius_norm.cpu().numpy(), frobenius_norm_naive)

    # Check that the frobenius_norm property is properly cached and reset
<<<<<<< HEAD
    assert kfac._frobenius_norm == frobenius_norm
    kfac.compute_kronecker_factors()
    assert kfac._frobenius_norm is None
=======
    assert kfac_torch._frobenius_norm == frobenius_norm
    kfac_torch._compute_kfac()
    assert kfac_torch._frobenius_norm is None
>>>>>>> 95d084db


@mark.parametrize(
    "check_deterministic",
    [True, False],
    ids=["check_deterministic", "dont_check_deterministic"],
)
@mark.parametrize(
    "separate_weight_and_bias", [True, False], ids=["separate_bias", "joint_bias"]
)
@mark.parametrize(
    "exclude", [None, "weight", "bias"], ids=["all", "no_weights", "no_biases"]
)
def test_det(case, exclude, separate_weight_and_bias, check_deterministic):
    """Test that the determinant property of KFACLinearOperator works."""
    model, loss_func, params, data, batch_size_fn = case

    if exclude is not None:
        names = {p.data_ptr(): name for name, p in model.named_parameters()}
        params = [p for p in params if exclude not in names[p.data_ptr()]]

    kfac_torch = KFACLinearOperator(
        model,
        loss_func,
        params,
        data,
        batch_size_fn=batch_size_fn,
        separate_weight_and_bias=separate_weight_and_bias,
        check_deterministic=check_deterministic,
    )
    kfac = kfac_torch.to_scipy()

    # add damping manually to avoid singular matrices
    if not check_deterministic:
<<<<<<< HEAD
        kfac.compute_kronecker_factors()
    assert kfac._input_covariances or kfac._gradient_covariances
    delta = 1.0  # requires much larger damping value compared to ``logdet``
    for aaT in kfac._input_covariances.values():
=======
        kfac_torch._compute_kfac()
    assert kfac_torch._input_covariances or kfac_torch._gradient_covariances
    delta = 0.5  # requires much larger damping value compared to ``logdet``
    for aaT in kfac_torch._input_covariances.values():
>>>>>>> 95d084db
        aaT.add_(
            torch_eye(aaT.shape[0], dtype=aaT.dtype, device=aaT.device), alpha=delta
        )
    for ggT in kfac_torch._gradient_covariances.values():
        ggT.add_(
            torch_eye(ggT.shape[0], dtype=ggT.dtype, device=ggT.device), alpha=delta
        )

    # Check for equivalence of the det property and naive determinant computation
    determinant = kfac_torch.det
    # verify that the determinant is not trivial as this would make the test useless
    assert determinant not in [0.0, 1.0]
    det_naive = det(kfac @ eye(kfac.shape[1]))
    report_nonclose(determinant.cpu().numpy(), det_naive, rtol=1e-4)

    # Check that the det property is properly cached and reset
<<<<<<< HEAD
    assert kfac._det == determinant
    kfac.compute_kronecker_factors()
    assert kfac._det is None
=======
    assert kfac_torch._det == determinant
    kfac_torch._compute_kfac()
    assert kfac_torch._det is None
>>>>>>> 95d084db


@mark.parametrize(
    "check_deterministic",
    [True, False],
    ids=["check_deterministic", "dont_check_deterministic"],
)
@mark.parametrize(
    "separate_weight_and_bias", [True, False], ids=["separate_bias", "joint_bias"]
)
@mark.parametrize(
    "exclude", [None, "weight", "bias"], ids=["all", "no_weights", "no_biases"]
)
def test_logdet(case, exclude, separate_weight_and_bias, check_deterministic):
    """Test that the log determinant property of KFACLinearOperator works."""
    model, loss_func, params, data, batch_size_fn = case

    if exclude is not None:
        names = {p.data_ptr(): name for name, p in model.named_parameters()}
        params = [p for p in params if exclude not in names[p.data_ptr()]]

    kfac_torch = KFACLinearOperator(
        model,
        loss_func,
        params,
        data,
        batch_size_fn=batch_size_fn,
        separate_weight_and_bias=separate_weight_and_bias,
        check_deterministic=check_deterministic,
    )
    kfac = kfac_torch.to_scipy()

    # add damping manually to avoid singular matrices
    if not check_deterministic:
<<<<<<< HEAD
        kfac.compute_kronecker_factors()
    assert kfac._input_covariances or kfac._gradient_covariances
=======
        kfac_torch._compute_kfac()
    assert kfac_torch._input_covariances or kfac_torch._gradient_covariances
>>>>>>> 95d084db
    delta = 1e-3  # only requires much smaller damping value compared to ``det``
    for aaT in kfac_torch._input_covariances.values():
        aaT.add_(
            torch_eye(aaT.shape[0], dtype=aaT.dtype, device=aaT.device), alpha=delta
        )
    for ggT in kfac_torch._gradient_covariances.values():
        ggT.add_(
            torch_eye(ggT.shape[0], dtype=ggT.dtype, device=ggT.device), alpha=delta
        )

    # Check for equivalence of the logdet property and naive log determinant computation
    log_det = kfac_torch.logdet
    # verify that the log determinant is finite and not nan
    assert not isinf(log_det) and not isnan(log_det)
    sign, logabsdet = slogdet(kfac @ eye(kfac.shape[1]))
    log_det_naive = sign * logabsdet
    report_nonclose(log_det.cpu().numpy(), log_det_naive, rtol=1e-4)

    # Check that the logdet property is properly cached and reset
<<<<<<< HEAD
    assert kfac._logdet == log_det
    kfac.compute_kronecker_factors()
    assert kfac._logdet is None
=======
    assert kfac_torch._logdet == log_det
    kfac_torch._compute_kfac()
    assert kfac_torch._logdet is None
>>>>>>> 95d084db


@mark.parametrize(
    "separate_weight_and_bias", [True, False], ids=["separate_bias", "joint_bias"]
)
@mark.parametrize(
    "exclude", [None, "weight", "bias"], ids=["all", "no_weights", "no_biases"]
)
@mark.parametrize("shuffle", [False, True], ids=["", "shuffled"])
def test_forward_only_fisher_type(
    case: Tuple[Module, MSELoss, List[Parameter], Iterable[Tuple[Tensor, Tensor]]],
    shuffle: bool,
    exclude: str,
    separate_weight_and_bias: bool,
):
    """Test the KFAC with forward-only Fisher (used for FOOF) implementation.

    Args:
        case: A fixture that returns a model, loss function, list of parameters, and
            data.
        shuffle: Whether to shuffle the parameters before computing the KFAC matrix.
        exclude: Which parameters to exclude. Can be ``'weight'``, ``'bias'``,
            or ``None``.
        separate_weight_and_bias: Whether to treat weight and bias as separate blocks in
            the KFAC matrix.
    """
    assert exclude in [None, "weight", "bias"]
    model, loss_func, params, data, batch_size_fn = case

    if exclude is not None:
        names = {p.data_ptr(): name for name, p in model.named_parameters()}
        params = [p for p in params if exclude not in names[p.data_ptr()]]

    if shuffle:
        permutation = randperm(len(params))
        params = [params[i] for i in permutation]

    # Compute KFAC with `fisher_type=FisherType.EMPIRICAL`
    # (could be any but `FisherType.FORWARD_ONLY`)
    foof_simulated = KFACLinearOperator(
        model,
        loss_func,
        params,
        data,
        batch_size_fn=batch_size_fn,
        separate_weight_and_bias=separate_weight_and_bias,
        fisher_type=FisherType.EMPIRICAL,
    )
    # Manually set all gradient covariances to the identity to simulate FOOF
    for name, block in foof_simulated._gradient_covariances.items():
        foof_simulated._gradient_covariances[name] = torch_eye(
            block.shape[0], dtype=block.dtype, device=block.device
        )
    simulated_foof_mat = foof_simulated.to_scipy() @ eye(foof_simulated.shape[1])

    # Compute KFAC with `fisher_type=FisherType.FORWARD_ONLY`
    foof = KFACLinearOperator(
        model,
        loss_func,
        params,
        data,
        batch_size_fn=batch_size_fn,
        separate_weight_and_bias=separate_weight_and_bias,
        fisher_type=FisherType.FORWARD_ONLY,
    )
    foof_mat = foof.to_scipy() @ eye(foof.shape[1])

    # Check for equivalence
    assert len(foof_simulated._input_covariances) == len(foof._input_covariances)
    assert len(foof_simulated._gradient_covariances) == len(foof._gradient_covariances)
    report_nonclose(simulated_foof_mat, foof_mat)

    # Check that input covariances were not computed
    if exclude == "weight":
        assert len(foof_simulated._input_covariances) == 0
        assert len(foof._input_covariances) == 0


@mark.parametrize(
    "separate_weight_and_bias", [True, False], ids=["separate_bias", "joint_bias"]
)
@mark.parametrize(
    "exclude", [None, "weight", "bias"], ids=["all", "no_weights", "no_biases"]
)
@mark.parametrize("shuffle", [False, True], ids=["", "shuffled"])
def test_forward_only_fisher_type_exact_case(
    single_layer_case: Tuple[
        Module, MSELoss, List[Parameter], Iterable[Tuple[Tensor, Tensor]]
    ],
    shuffle: bool,
    exclude: str,
    separate_weight_and_bias: bool,
):
    r"""Test KFAC with forward-only Fisher (FOOF) against exact GGN for one-layer model.

    Consider linear regression with square loss, L =  R * \sum_n^N || W x_n - y_n ||^2,
    where R is the reduction factor from the MSELoss. Per definition,
    FOOF(W) = I \otimes (\sum_n x_n x_n^T / N). Hence, if R = 1 [reduction='sum'], we
    have that GGN(W) = 2 * [I \otimes (\sum_n x_n x_n^T)] = 2 * N * FOOF(W).
    If R = 1 / (N * C) [reduction='mean'], where C is the output dimension, we have
    GGN(W) = 2 * R * [I \otimes (\sum_n x_n x_n^T)] = 2 / C * FOOF(W).

    Args:
        kfac_exact_case: A fixture that returns a model, loss function, list of
            parameters, and data.
        shuffle: Whether to shuffle the parameters before computing the KFAC matrix.
        exclude: Which parameters to exclude. Can be ``'weight'``, ``'bias'``,
            or ``None``.
        separate_weight_and_bias: Whether to treat weight and bias as separate blocks in
            the KFAC matrix.
    """
    assert exclude in [None, "weight", "bias"]
    model, loss_func, params, data, batch_size_fn = single_layer_case

    if exclude is not None:
        names = {p.data_ptr(): name for name, p in model.named_parameters()}
        params = [p for p in params if exclude not in names[p.data_ptr()]]

    if shuffle:
        permutation = randperm(len(params))
        params = [params[i] for i in permutation]

    # Compute exact block-diagonal GGN
    ggn = block_diagonal(
        GGNLinearOperator,
        model,
        loss_func,
        params,
        data,
        batch_size_fn=batch_size_fn,
        separate_weight_and_bias=separate_weight_and_bias,
    )

    # Compute KFAC with `fisher_type=FisherType.FORWARD_ONLY`
    foof = KFACLinearOperator(
        model,
        loss_func,
        params,
        data,
        batch_size_fn=batch_size_fn,
        separate_weight_and_bias=separate_weight_and_bias,
        fisher_type=FisherType.FORWARD_ONLY,
    )
    foof_mat = foof.to_scipy() @ eye(foof.shape[1])

    # Check for equivalence
    num_data = sum(X.shape[0] for X, _ in data)
    y: Tensor = data[0][1]
    out_dim = y.shape[1]
    # See the docstring for the explanation of the scale
    scale = num_data if loss_func.reduction == "sum" else 1 / out_dim
    report_nonclose(ggn, 2 * scale * foof_mat)

    # Check that input covariances were not computed
    if exclude == "weight":
        assert len(foof._input_covariances) == 0


@mark.parametrize("setting", [KFACType.EXPAND, KFACType.REDUCE])
@mark.parametrize(
    "separate_weight_and_bias", [True, False], ids=["separate_bias", "joint_bias"]
)
@mark.parametrize(
    "exclude", [None, "weight", "bias"], ids=["all", "no_weights", "no_biases"]
)
@mark.parametrize("shuffle", [False, True], ids=["", "shuffled"])
def test_forward_only_fisher_type_exact_weight_sharing_case(
    single_layer_weight_sharing_case: Tuple[
        Union[WeightShareModel, Conv2dModel],
        MSELoss,
        List[Parameter],
        Dict[str, Iterable[Tuple[Tensor, Tensor]]],
    ],
    setting: str,
    shuffle: bool,
    exclude: str,
    separate_weight_and_bias: bool,
):
    r"""Test KFAC with forward-only Fisher (FOOF) against GGN for weight-sharing models.

    Expand setting: Consider linear regression with square loss,
    L =  R * \sum_n^N \sum_s^S || W x_{n,s} - y_{n,s} ||^2, where R is the reduction
    factor from the MSELoss and S is the weight-sharing dimension size. Per definition,
    FOOF(W) = I \otimes (\sum_n^N \sum_s^S x_{n,s} x_{n,s}^T / (N * S)).
    Hence, if R = 1 [reduction='sum'], we have that
    GGN(W) = 2 * [I \otimes (\sum_n^N \sum_s^S x_{n,s} x_{n,s}^T)] = 2 * N * S * FOOF(W).
    If R = 1 / (N * C * S) [reduction='mean'], where C is the output dimension, we have
    GGN(W) = 2 * R * [I \otimes (\sum_n^N \sum_s^S x_{n,s} x_{n,s}^T)] = 2 / C * FOOF(W).

    Reduce setting: Consider linear regression with square loss,
    L =  R * \sum_n^N || W x_n - y_n ||^2, where R is the reduction factor from the
    MSELoss. Per definition,
    FOOF(W) = I \otimes (\sum_n^N (\sum_s^S x_{n,s} \sum_s^S x_{n,s}^T) / (N * S^2)),
    where S is the weight-sharing dimension size. Hence, if R = 1 [reduction='sum'], we
    have that
    GGN(W) = 2 * [I \otimes (\sum_n^N \sum_s^S x_{n,s} \sum_s^S x_{n,s}^T) / S^2]
    = 2 * N * FOOF(W) (assumes the mean/average pooling as reduction function).
    If R = 1 / (N * C) [reduction='mean'], where C is the output dimension, we have
    GGN(W) = 2 * R * [I \otimes (\sum_n^N \sum_s^S x_{n,s} \sum_s^S x_{n,s}^T) / S^2]
    = 2 / C * FOOF(W) (assumes the mean/average pooling as reduction function).

    Args:
        single_layer_weight_sharing_case: A fixture that returns a model, loss function,
            list of parameters, and data.
        setting: The weight-sharing setting to use. Can be ``KFACType.EXPAND`` or
            ``KFACType.REDUCE``.
        shuffle: Whether to shuffle the parameters before computing the KFAC matrix.
        exclude: Which parameters to exclude. Can be ``'weight'``, ``'bias'``,
            or ``None``.
        separate_weight_and_bias: Whether to treat weight and bias as separate blocks in
            the KFAC matrix.
    """
    assert exclude in [None, "weight", "bias"]
    model, loss_func, params, data, batch_size_fn = single_layer_weight_sharing_case
    model.setting = setting
    if isinstance(model, Conv2dModel):
        # parameters are only initialized after the setting property is set
        params = [p for p in model.parameters() if p.requires_grad]
    data = data[setting]

    if exclude is not None:
        names = {p.data_ptr(): name for name, p in model.named_parameters()}
        params = [p for p in params if exclude not in names[p.data_ptr()]]

    if shuffle:
        permutation = randperm(len(params))
        params = [params[i] for i in permutation]

    ggn = block_diagonal(
        GGNLinearOperator,
        model,
        loss_func,
        params,
        data,
        batch_size_fn=batch_size_fn,
        separate_weight_and_bias=separate_weight_and_bias,
    )
    foof = KFACLinearOperator(
        model,
        loss_func,
        params,
        data,
        batch_size_fn=batch_size_fn,
        fisher_type=FisherType.FORWARD_ONLY,
        kfac_approx=setting,  # choose KFAC approximation consistent with setting
        separate_weight_and_bias=separate_weight_and_bias,
    )
    foof_mat = foof.to_scipy() @ eye(foof.shape[1])

    # Check for equivalence
    num_data = sum(X.shape[0] for X, _ in data)
    X, y = next(iter(data))
    out_dim = y.shape[-1]
    # See the docstring for the explanation of the scale
    scale = num_data if loss_func.reduction == "sum" else 1 / out_dim
    if loss_func.reduction == "sum" and setting == KFACType.EXPAND:
        sequence_length = (
            (X.shape[-2] + 1) * (X.shape[-1] + 1)
            if isinstance(model, Conv2dModel)
            else X.shape[1:-1].numel()
        )
        scale *= sequence_length
    report_nonclose(ggn, 2 * scale * foof_mat, rtol=1e-4)

    # Check that input covariances were not computed
    if exclude == "weight":
        assert len(foof._input_covariances) == 0


def test_kfac_does_affect_grad():
    """Make sure KFAC computation does not write to `.grad`."""
    manual_seed(0)
    batch_size, D_in, D_out = 4, 3, 2
    X = rand(batch_size, D_in)
    y = rand(batch_size, D_out)
    model = Linear(D_in, D_out)

    params = list(model.parameters())
    # set gradients to random numbers
    for p in params:
        p.grad = rand_like(p)
    # make independent copies
    grads_before = [p.grad.clone() for p in params]

    # create and compute KFAC
    kfac = KFACLinearOperator(
        model,
        MSELoss(),
        params,
        [(X, y)],
        # suppress computation of KFAC matrices
        check_deterministic=False,
    )
    kfac.compute_kronecker_factors()

    # make sure gradients are unchanged
    for grad_before, p in zip(grads_before, params):
        assert allclose(grad_before, p.grad)


def test_save_and_load_state_dict():
    """Test that KFACLinearOperator can be saved and loaded from state dict."""
    manual_seed(0)
    batch_size, D_in, D_out = 4, 3, 2
    X = rand(batch_size, D_in)
    y = rand(batch_size, D_out)
    model = Linear(D_in, D_out)

    params = list(model.parameters())
    # create and compute KFAC
    kfac = KFACLinearOperator(
        model,
        MSELoss(reduction="sum"),
        params,
        [(X, y)],
    )

    # save state dict
    state_dict = kfac.state_dict()
    save(state_dict, "kfac_state_dict.pt")

    # create new KFAC with different loss function and try to load state dict
    kfac_new = KFACLinearOperator(
        model,
        CrossEntropyLoss(),
        params,
        [(X, y)],
    )
    with raises(ValueError, match="loss"):
        kfac_new.load_state_dict(load("kfac_state_dict.pt", weights_only=False))

    # create new KFAC with different loss reduction and try to load state dict
    kfac_new = KFACLinearOperator(
        model,
        MSELoss(),
        params,
        [(X, y)],
    )
    with raises(ValueError, match="reduction"):
        kfac_new.load_state_dict(load("kfac_state_dict.pt", weights_only=False))

    # create new KFAC with different model and try to load state dict
    wrong_model = Sequential(Linear(D_in, 10), ReLU(), Linear(10, D_out))
    wrong_params = list(wrong_model.parameters())
    kfac_new = KFACLinearOperator(
        wrong_model,
        MSELoss(reduction="sum"),
        wrong_params,
        [(X, y)],
    )
    with raises(RuntimeError, match="loading state_dict"):
        kfac_new.load_state_dict(load("kfac_state_dict.pt", weights_only=False))

    # create new KFAC and load state dict
    kfac_new = KFACLinearOperator(
        model,
        MSELoss(reduction="sum"),
        params,
        [(X, y)],
        check_deterministic=False,  # turn off to avoid computing KFAC again
    )
    kfac_new.load_state_dict(load("kfac_state_dict.pt", weights_only=False))
    # clean up
    os.remove("kfac_state_dict.pt")

    # check that the two KFACs are equal
    compare_state_dicts(kfac.state_dict(), kfac_new.state_dict())
    test_vec = rand(kfac.shape[1])
    report_nonclose(kfac.to_scipy() @ test_vec, kfac_new.to_scipy() @ test_vec)


def test_from_state_dict():
    """Test that KFACLinearOperator can be created from state dict."""
    manual_seed(0)
    batch_size, D_in, D_out = 4, 3, 2
    X = rand(batch_size, D_in)
    y = rand(batch_size, D_out)
    model = Linear(D_in, D_out)

    params = list(model.parameters())
    # create and compute KFAC
    kfac = KFACLinearOperator(
        model,
        MSELoss(reduction="sum"),
        params,
        [(X, y)],
    )

    # save state dict
    state_dict = kfac.state_dict()

    # create new KFAC from state dict
    kfac_new = KFACLinearOperator.from_state_dict(state_dict, model, params, [(X, y)])

    # check that the two KFACs are equal
    compare_state_dicts(kfac.state_dict(), kfac_new.state_dict())
    test_vec = rand(kfac.shape[1])
    report_nonclose(kfac.to_scipy() @ test_vec, kfac_new.to_scipy() @ test_vec)


@mark.parametrize("fisher_type", ["type-2", "mc", "empirical", "forward-only"])
@mark.parametrize("kfac_approx", ["expand", "reduce"])
def test_string_in_enum(fisher_type: str, kfac_approx: str):
    """Test whether checking if a string is contained in enum works.

    To reproduce issue #118.
    """
    model = Linear(2, 2)
    KFACLinearOperator(
        model,
        MSELoss(),
        list(model.parameters()),
        [(rand(2, 2), rand(2, 2))],
        fisher_type=fisher_type,
        kfac_approx=kfac_approx,
    )


@mark.parametrize("dev", DEVICES, ids=DEVICES_IDS)
def test_bug_132_dtype_deterministic_checks(dev: device):
    """Test whether the vectors used in the deterministic checks have correct data type.

    This bug was reported in https://github.com/f-dangel/curvlinops/issues/132.

    Args:
        dev: The device to run the test on.
    """
    # make deterministic
    manual_seed(0)
    random.seed(0)

    # create a toy problem, load everything to float64
    dt = float64
    N = 4
    D_in = 3
    D_out = 2

    X = rand(N, D_in, dtype=dt, device=dev)
    y = rand(N, D_out, dtype=dt, device=dev)
    data = [(X, y)]

    model = Linear(D_in, D_out).to(dev, dt)
    params = [p for p in model.parameters() if p.requires_grad]

    loss_func = MSELoss().to(dev, dt)

    # run deterministic checks
    KFACLinearOperator(model, loss_func, params, data, check_deterministic=True)<|MERGE_RESOLUTION|>--- conflicted
+++ resolved
@@ -1,39 +1,12 @@
 """Contains tests for ``curvlinops.kfac``."""
 
 import os
-<<<<<<< HEAD
-from test.cases import DEVICES, DEVICES_IDS
-from test.utils import (
-    Conv2dModel,
-    UnetModel,
-    WeightShareModel,
-    binary_classification_targets,
-    block_diagonal,
-    classification_targets,
-    compare_state_dicts,
-    regression_targets,
-)
-=======
->>>>>>> 95d084db
 from typing import Dict, Iterable, List, Tuple, Union
 
 from einops.layers.torch import Rearrange
 from numpy import eye, random
 from numpy.linalg import det, norm, slogdet
-<<<<<<< HEAD
-from pytest import mark, raises, skip
-from torch import (
-    Tensor,
-    allclose,
-    cat,
-    cuda,
-    device,
-)
-from torch import eye as torch_eye
-=======
 from pytest import mark, raises
-from scipy.linalg import block_diag
->>>>>>> 95d084db
 from torch import (
     Tensor,
     allclose,
@@ -70,10 +43,10 @@
     UnetModel,
     WeightShareModel,
     binary_classification_targets,
+    block_diagonal,
     classification_targets,
     compare_matmat,
     compare_state_dicts,
-    ggn_block_diagonal,
     regression_targets,
 )
 
@@ -274,12 +247,8 @@
         batch_size_fn=batch_size_fn,
         fisher_type=FisherType.MC,
         mc_samples=2_000,
-<<<<<<< HEAD
-        separate_weight_and_bias=separate_weight_and_bias,
-    )
-=======
+        separate_weight_and_bias=separate_weight_and_bias,
     ).to_scipy()
->>>>>>> 95d084db
     kfac_mat = kfac @ eye(kfac.shape[1])
 
     atol = {"sum": 5e-1, "mean": 1e-2}[loss_func.reduction]
@@ -350,12 +319,8 @@
         fisher_type=FisherType.MC,
         mc_samples=2_000,
         kfac_approx=setting,  # choose KFAC approximation consistent with setting
-<<<<<<< HEAD
-        separate_weight_and_bias=separate_weight_and_bias,
-    )
-=======
+        separate_weight_and_bias=separate_weight_and_bias,
     ).to_scipy()
->>>>>>> 95d084db
     kfac_mat = kfac @ eye(kfac.shape[1])
 
     atol = {"sum": 5e-1, "mean": 1e-2}[loss_func.reduction]
@@ -402,12 +367,8 @@
         data,
         batch_size_fn=batch_size_fn,
         fisher_type=FisherType.TYPE2,
-<<<<<<< HEAD
-        separate_weight_and_bias=separate_weight_and_bias,
-    )
-=======
+        separate_weight_and_bias=separate_weight_and_bias,
     ).to_scipy()
->>>>>>> 95d084db
     kfac_mat = kfac @ eye(kfac.shape[1])
 
     report_nonclose(ggn, kfac_mat)
@@ -452,12 +413,8 @@
         batch_size_fn=batch_size_fn,
         fisher_type=FisherType.MC,
         mc_samples=11_000,
-<<<<<<< HEAD
-        separate_weight_and_bias=separate_weight_and_bias,
-    )
-=======
+        separate_weight_and_bias=separate_weight_and_bias,
     ).to_scipy()
->>>>>>> 95d084db
     kfac_mat = kfac @ eye(kfac.shape[1])
 
     atol = {"sum": 1e-3, "mean": 1e-3}[loss_func.reduction]
@@ -484,7 +441,6 @@
 ):
     model, loss_func, params, data, batch_size_fn = kfac_exact_one_datum_case
 
-<<<<<<< HEAD
     if exclude is not None:
         names = {p.data_ptr(): name for name, p in model.named_parameters()}
         params = [p for p in params if exclude not in names[p.data_ptr()]]
@@ -498,15 +454,13 @@
         batch_size_fn=batch_size_fn,
         separate_weight_and_bias=separate_weight_and_bias,
     )
-=======
-    ef_blocks = []  # list of per-parameter EFs
-    for param in params:
-        ef = EFLinearOperator(
-            model, loss_func, [param], data, batch_size_fn=batch_size_fn
-        ).to_scipy()
-        ef_blocks.append(ef @ eye(ef.shape[1]))
-    ef = block_diag(*ef_blocks)
->>>>>>> 95d084db
+    # ef_blocks = []  # list of per-parameter EFs
+    # for param in params:
+    #     ef = EFLinearOperator(
+    #         model, loss_func, [param], data, batch_size_fn=batch_size_fn
+    #     ).to_scipy()
+    #     ef_blocks.append(ef @ eye(ef.shape[1]))
+    # ef = block_diag(*ef_blocks)
 
     kfac = KFACLinearOperator(
         model,
@@ -515,12 +469,8 @@
         data,
         batch_size_fn=batch_size_fn,
         fisher_type=FisherType.EMPIRICAL,
-<<<<<<< HEAD
-        separate_weight_and_bias=separate_weight_and_bias,
-    )
-=======
+        separate_weight_and_bias=separate_weight_and_bias,
     ).to_scipy()
->>>>>>> 95d084db
     kfac_mat = kfac @ eye(kfac.shape[1])
 
     report_nonclose(ef, kfac_mat)
@@ -734,7 +684,17 @@
     report_nonclose(kfac_simulated_mean_mat, kfac_mean_mat)
 
 
-def test_KFACLinearOperator(case, adjoint: bool, is_vec: bool):
+@mark.parametrize("separate_weight_and_bias", [False], ids=["joint_bias"])
+@mark.parametrize(
+    "exclude", [None, "weight", "bias"], ids=["all", "no_weights", "no_biases"]
+)
+def test_KFACLinearOperator(
+    case,
+    adjoint: bool,
+    is_vec: bool,
+    exclude: str | None,
+    separate_weight_and_bias: bool,
+):
     """Test matrix multiplication with KFAC.
 
     Args:
@@ -742,114 +702,21 @@
         adjoint: Whether to test the adjoint operator.
         is_vec: Whether to test matrix-vector or matrix-matrix multiplication.
     """
-<<<<<<< HEAD
-    if not cuda.is_available():
-        skip("This test requires a GPU.")
-    gpu, cpu = device("cuda"), device("cpu")
-
-    manual_seed(0)
-
-    model = Sequential(Linear(5, 4), ReLU(), Linear(4, 4)).to(gpu)
-    data = [(rand(2, 5), regression_targets((2, 4)))]
-    loss_func = MSELoss().to(gpu)
+    model, loss_func, params, data, batch_size_fn = case
+
+    if exclude is not None:
+        names = {p.data_ptr(): name for name, p in model.named_parameters()}
+        params = [p for p in params if exclude not in names[p.data_ptr()]]
 
     kfac = KFACLinearOperator(
         model,
         loss_func,
-        list(model.parameters()),
-        data,
-        fisher_type=FisherType.EMPIRICAL,
-        check_deterministic=False,  # turn off to avoid implicit device changes
-        progressbar=True,
-    )
-    x = rand(kfac.shape[1]).numpy()
-    kfac_x_gpu = kfac @ x
-
-    kfac.to_device(cpu)
-    kfac_x_cpu = kfac @ x
-
-    report_nonclose(kfac_x_gpu, kfac_x_cpu)
-
-
-@mark.parametrize(
-    "separate_weight_and_bias", [True, False], ids=["separate_bias", "joint_bias"]
-)
-@mark.parametrize(
-    "exclude", [None, "weight", "bias"], ids=["all", "no_weights", "no_biases"]
-)
-def test_torch_matmat(case, exclude, separate_weight_and_bias):
-    """Test that the torch_matmat method of KFACLinearOperator works."""
-=======
->>>>>>> 95d084db
-    model, loss_func, params, data, batch_size_fn = case
-
-    if exclude is not None:
-        names = {p.data_ptr(): name for name, p in model.named_parameters()}
-        params = [p for p in params if exclude not in names[p.data_ptr()]]
-
-    kfac = KFACLinearOperator(
-        model,
-        loss_func,
-        params,
-        data,
-        batch_size_fn=batch_size_fn,
-        separate_weight_and_bias=separate_weight_and_bias,
-    )
-<<<<<<< HEAD
-    device = kfac._device
-    # KFAC.dtype is a numpy data type
-    dtype = next(kfac._model_func.parameters()).dtype
-
-    num_vectors = 16
-    x = rand(kfac.shape[1], num_vectors, dtype=dtype, device=device)
-    kfac_x = kfac.torch_matmat(x)
-    assert x.device == kfac_x.device
-    assert x.dtype == kfac_x.dtype
-    assert kfac_x.shape == (kfac.shape[0], x.shape[1])
-    kfac_x = kfac_x.cpu().numpy()
-
-    # Test list input format
-    x_list = kfac._torch_preprocess(x)
-    kfac_x_list = kfac.torch_matmat(x_list)
-    kfac_x_list = cat([rearrange(M, "k ... -> (...) k") for M in kfac_x_list])
-    report_nonclose(kfac_x, kfac_x_list.cpu().numpy(), rtol=1e-4)
-
-    # Test against multiplication with dense matrix
-    identity = torch_eye(kfac.shape[1], dtype=dtype, device=device)
-    kfac_mat = kfac.torch_matmat(identity)
-    kfac_mat_x = kfac_mat @ x
-    report_nonclose(kfac_x, kfac_mat_x.cpu().numpy(), rtol=1e-4)
-
-    # Test against _matmat
-    kfac_x_numpy = kfac @ x.cpu().numpy()
-    report_nonclose(kfac_x, kfac_x_numpy, rtol=1e-4)
-
-
-@mark.parametrize(
-    "separate_weight_and_bias", [True, False], ids=["separate_bias", "joint_bias"]
-)
-@mark.parametrize(
-    "exclude", [None, "weight", "bias"], ids=["all", "no_weights", "no_biases"]
-)
-def test_torch_matvec(case, exclude, separate_weight_and_bias):
-    """Test that the torch_matvec method of KFACLinearOperator works."""
-    model, loss_func, params, data, batch_size_fn = case
-
-    if exclude is not None:
-        names = {p.data_ptr(): name for name, p in model.named_parameters()}
-        params = [p for p in params if exclude not in names[p.data_ptr()]]
-
-    kfac = KFACLinearOperator(
-        model,
-        loss_func,
-        params,
-        data,
-        batch_size_fn=batch_size_fn,
-        separate_weight_and_bias=separate_weight_and_bias,
-    )
-=======
-
->>>>>>> 95d084db
+        params,
+        data,
+        batch_size_fn=batch_size_fn,
+        separate_weight_and_bias=separate_weight_and_bias,
+    )
+
     device = kfac._device
     dtype = kfac._infer_dtype()
     kfac_mat = kfac @ torch_eye(kfac.shape[1], device=device, dtype=dtype)
@@ -893,15 +760,9 @@
     report_nonclose(trace.cpu().numpy(), trace_naive)
 
     # Check that the trace property is properly cached and reset
-<<<<<<< HEAD
-    assert kfac._trace == trace
-    kfac.compute_kronecker_factors()
-    assert kfac._trace is None
-=======
     assert kfac_torch._trace == trace
-    kfac_torch._compute_kfac()
+    kfac_torch.compute_kronecker_factors()
     assert kfac_torch._trace is None
->>>>>>> 95d084db
 
 
 @mark.parametrize(
@@ -940,15 +801,9 @@
     report_nonclose(frobenius_norm.cpu().numpy(), frobenius_norm_naive)
 
     # Check that the frobenius_norm property is properly cached and reset
-<<<<<<< HEAD
-    assert kfac._frobenius_norm == frobenius_norm
-    kfac.compute_kronecker_factors()
-    assert kfac._frobenius_norm is None
-=======
     assert kfac_torch._frobenius_norm == frobenius_norm
-    kfac_torch._compute_kfac()
+    kfac_torch.compute_kronecker_factors()
     assert kfac_torch._frobenius_norm is None
->>>>>>> 95d084db
 
 
 @mark.parametrize(
@@ -983,17 +838,10 @@
 
     # add damping manually to avoid singular matrices
     if not check_deterministic:
-<<<<<<< HEAD
-        kfac.compute_kronecker_factors()
-    assert kfac._input_covariances or kfac._gradient_covariances
-    delta = 1.0  # requires much larger damping value compared to ``logdet``
-    for aaT in kfac._input_covariances.values():
-=======
-        kfac_torch._compute_kfac()
+        kfac_torch.compute_kronecker_factors()
     assert kfac_torch._input_covariances or kfac_torch._gradient_covariances
     delta = 0.5  # requires much larger damping value compared to ``logdet``
     for aaT in kfac_torch._input_covariances.values():
->>>>>>> 95d084db
         aaT.add_(
             torch_eye(aaT.shape[0], dtype=aaT.dtype, device=aaT.device), alpha=delta
         )
@@ -1010,15 +858,9 @@
     report_nonclose(determinant.cpu().numpy(), det_naive, rtol=1e-4)
 
     # Check that the det property is properly cached and reset
-<<<<<<< HEAD
-    assert kfac._det == determinant
-    kfac.compute_kronecker_factors()
-    assert kfac._det is None
-=======
     assert kfac_torch._det == determinant
-    kfac_torch._compute_kfac()
+    kfac_torch.compute_kronecker_factors()
     assert kfac_torch._det is None
->>>>>>> 95d084db
 
 
 @mark.parametrize(
@@ -1053,13 +895,8 @@
 
     # add damping manually to avoid singular matrices
     if not check_deterministic:
-<<<<<<< HEAD
-        kfac.compute_kronecker_factors()
-    assert kfac._input_covariances or kfac._gradient_covariances
-=======
-        kfac_torch._compute_kfac()
+        kfac_torch.compute_kronecker_factors()
     assert kfac_torch._input_covariances or kfac_torch._gradient_covariances
->>>>>>> 95d084db
     delta = 1e-3  # only requires much smaller damping value compared to ``det``
     for aaT in kfac_torch._input_covariances.values():
         aaT.add_(
@@ -1079,15 +916,9 @@
     report_nonclose(log_det.cpu().numpy(), log_det_naive, rtol=1e-4)
 
     # Check that the logdet property is properly cached and reset
-<<<<<<< HEAD
-    assert kfac._logdet == log_det
-    kfac.compute_kronecker_factors()
-    assert kfac._logdet is None
-=======
     assert kfac_torch._logdet == log_det
-    kfac_torch._compute_kfac()
+    kfac_torch.compute_kronecker_factors()
     assert kfac_torch._logdet is None
->>>>>>> 95d084db
 
 
 @mark.parametrize(
