"""Contains tests for ``curvlinops.kfac``."""

<<<<<<< HEAD
from test.cases import DEVICES, DEVICES_IDS
from test.utils import regression_targets
=======
from test.utils import ggn_block_diagonal
>>>>>>> e842f31b
from typing import Iterable, List, Tuple

from numpy import eye
from pytest import mark
from scipy.linalg import block_diag
from torch import Tensor, device, manual_seed, rand, randperm
from torch.nn import Linear, Module, MSELoss, Parameter, ReLU, Sequential

from curvlinops.examples.utils import report_nonclose
from curvlinops.gradient_moments import EFLinearOperator
from curvlinops.kfac import KFACLinearOperator


@mark.parametrize(
    "separate_weight_and_bias", [True, False], ids=["separate_bias", "joint_bias"]
)
@mark.parametrize(
    "exclude", [None, "weight", "bias"], ids=["all", "no_weights", "no_biases"]
)
@mark.parametrize("shuffle", [False, True], ids=["", "shuffled"])
def test_kfac(
    kfac_expand_exact_case: Tuple[
        Module, MSELoss, List[Parameter], Iterable[Tuple[Tensor, Tensor]]
    ],
    shuffle: bool,
    exclude: str,
    separate_weight_and_bias: bool,
):
    """Test the KFAC implementation against the exact GGN.

    Args:
        kfac_expand_exact_case: A fixture that returns a model, loss function, list of
            parameters, and data.
        shuffle: Whether to shuffle the parameters before computing the KFAC matrix.
        exclude: Which parameters to exclude. Can be ``'weight'``, ``'bias'``,
            or ``None``.
        separate_weight_and_bias: Whether to treat weight and bias as separate blocks in
            the KFAC matrix.
    """
    assert exclude in [None, "weight", "bias"]
    model, loss_func, params, data = kfac_expand_exact_case

    if exclude is not None:
        names = {p.data_ptr(): name for name, p in model.named_parameters()}
        params = [p for p in params if exclude not in names[p.data_ptr()]]

    if shuffle:
        permutation = randperm(len(params))
        params = [params[i] for i in permutation]

    ggn = ggn_block_diagonal(
        model,
        loss_func,
        params,
        data,
        separate_weight_and_bias=separate_weight_and_bias,
    )

    kfac = KFACLinearOperator(
        model,
        loss_func,
        params,
        data,
        mc_samples=2_000,
        separate_weight_and_bias=separate_weight_and_bias,
    )
    kfac_mat = kfac @ eye(kfac.shape[1])

    atol = {"sum": 5e-1, "mean": 5e-3}[loss_func.reduction]
    rtol = {"sum": 2e-2, "mean": 2e-2}[loss_func.reduction]

    report_nonclose(ggn, kfac_mat, rtol=rtol, atol=atol)

    # Check that input covariances were not computed
    if exclude == "weight":
        assert len(kfac._input_covariances) == 0


def test_kfac_one_datum(
    kfac_expand_exact_one_datum_case: Tuple[
        Module, MSELoss, List[Parameter], Iterable[Tuple[Tensor, Tensor]]
    ]
):
    model, loss_func, params, data = kfac_expand_exact_one_datum_case
    ggn = ggn_block_diagonal(model, loss_func, params, data)

    kfac = KFACLinearOperator(model, loss_func, params, data, mc_samples=10_000)
    kfac_mat = kfac @ eye(kfac.shape[1])

    atol = {"sum": 1e-3, "mean": 1e-3}[loss_func.reduction]
    rtol = {"sum": 3e-2, "mean": 3e-2}[loss_func.reduction]

    report_nonclose(ggn, kfac_mat, rtol=rtol, atol=atol)


def test_kfac_ef_one_datum(
    kfac_ef_exact_one_datum_case: Tuple[
        Module, MSELoss, List[Parameter], Iterable[Tuple[Tensor, Tensor]]
    ]
):
    model, loss_func, params, data = kfac_ef_exact_one_datum_case

    ef_blocks = []  # list of per-parameter EFs
    for param in params:
        ef = EFLinearOperator(model, loss_func, [param], data)
        ef_blocks.append(ef @ eye(ef.shape[1]))
    ef = block_diag(*ef_blocks)

    kfac = KFACLinearOperator(model, loss_func, params, data, fisher_type="empirical")
    kfac_mat = kfac @ eye(kfac.shape[1])

    report_nonclose(ef, kfac_mat)


@mark.parametrize("dev", DEVICES, ids=DEVICES_IDS)
def test_kfac_inplace_activations(dev: device):
    """Test that KFAC works if the network has in-place activations.

    We use a test case with a single datum as KFAC becomes exact as the number of
    MC samples increases.

    Args:
        dev: The device to run the test on.
    """
    manual_seed(0)
    model = Sequential(Linear(6, 3), ReLU(inplace=True), Linear(3, 2)).to(dev)
    loss_func = MSELoss().to(dev)
    batch_size = 1
    data = [(rand(batch_size, 6), regression_targets((batch_size, 2)))]
    params = list(model.parameters())

    # 1) compare KFAC and GGN
    ggn_blocks = []  # list of per-parameter GGNs
    for param in params:
        ggn = GGNLinearOperator(model, loss_func, [param], data)
        ggn_blocks.append(ggn @ eye(ggn.shape[1]))
    ggn = block_diag(*ggn_blocks)

    kfac = KFACLinearOperator(model, loss_func, params, data, mc_samples=2_000)
    kfac_mat = kfac @ eye(kfac.shape[1])

    atol = {"sum": 5e-1, "mean": 2e-3}[loss_func.reduction]
    rtol = {"sum": 2e-2, "mean": 2e-2}[loss_func.reduction]

    report_nonclose(ggn, kfac_mat, rtol=rtol, atol=atol)

    # 2) Compare GGN (inplace=True) and GGN (inplace=False)
    for mod in model.modules():
        if hasattr(mod, "inplace"):
            mod.inplace = False

    ggn2_blocks = []  # list of per-parameter GGNs
    for param in params:
        ggn2 = GGNLinearOperator(model, loss_func, [param], data)
        ggn2_blocks.append(ggn2 @ eye(ggn2.shape[1]))
    ggn2 = block_diag(*ggn2_blocks)

    report_nonclose(ggn, ggn2)<|MERGE_RESOLUTION|>--- conflicted
+++ resolved
@@ -1,11 +1,7 @@
 """Contains tests for ``curvlinops.kfac``."""
 
-<<<<<<< HEAD
 from test.cases import DEVICES, DEVICES_IDS
-from test.utils import regression_targets
-=======
-from test.utils import ggn_block_diagonal
->>>>>>> e842f31b
+from test.utils import ggn_block_diagonal, regression_targets
 from typing import Iterable, List, Tuple
 
 from numpy import eye
@@ -138,11 +134,7 @@
     params = list(model.parameters())
 
     # 1) compare KFAC and GGN
-    ggn_blocks = []  # list of per-parameter GGNs
-    for param in params:
-        ggn = GGNLinearOperator(model, loss_func, [param], data)
-        ggn_blocks.append(ggn @ eye(ggn.shape[1]))
-    ggn = block_diag(*ggn_blocks)
+    ggn = ggn_block_diagonal(model, loss_func, params, data)
 
     kfac = KFACLinearOperator(model, loss_func, params, data, mc_samples=2_000)
     kfac_mat = kfac @ eye(kfac.shape[1])
@@ -156,11 +148,6 @@
     for mod in model.modules():
         if hasattr(mod, "inplace"):
             mod.inplace = False
+    ggn_no_inplace = ggn_block_diagonal(model, loss_func, params, data)
 
-    ggn2_blocks = []  # list of per-parameter GGNs
-    for param in params:
-        ggn2 = GGNLinearOperator(model, loss_func, [param], data)
-        ggn2_blocks.append(ggn2 @ eye(ggn2.shape[1]))
-    ggn2 = block_diag(*ggn2_blocks)
-
-    report_nonclose(ggn, ggn2)+    report_nonclose(ggn, ggn_no_inplace)