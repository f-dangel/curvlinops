--- conflicted
+++ resolved
@@ -7,13 +7,16 @@
 from numpy import eye
 from pytest import mark
 from scipy.linalg import block_diag
-<<<<<<< HEAD
-from torch import Tensor, randperm
-from torch.nn import CrossEntropyLoss, Module, MSELoss, Parameter
-=======
 from torch import Tensor, device, manual_seed, rand, randperm
-from torch.nn import Linear, Module, MSELoss, Parameter, ReLU, Sequential
->>>>>>> 10180ce3
+from torch.nn import (
+    CrossEntropyLoss,
+    Linear,
+    Module,
+    MSELoss,
+    Parameter,
+    ReLU,
+    Sequential,
+)
 
 from curvlinops.examples.utils import report_nonclose
 from curvlinops.gradient_moments import EFLinearOperator
