"""Contains tests for ``curvlinops.kfac``."""

import os
from test.cases import DEVICES, DEVICES_IDS
from test.utils import (
    Conv2dModel,
    UnetModel,
    WeightShareModel,
    binary_classification_targets,
    classification_targets,
    compare_matmat,
    compare_state_dicts,
    ggn_block_diagonal,
    regression_targets,
)
from typing import Dict, Iterable, List, Tuple, Union

from einops.layers.torch import Rearrange
from numpy import eye, random
from numpy.linalg import det, norm, slogdet
from pytest import mark, raises, skip
from scipy.linalg import block_diag
from torch import Tensor, allclose, cuda, device
from torch import eye as torch_eye
from torch import (
    float64,
    isinf,
    isnan,
    load,
    manual_seed,
    rand,
    rand_like,
    randperm,
    save,
)
from torch.nn import (
    BCEWithLogitsLoss,
    CrossEntropyLoss,
    Flatten,
    Linear,
    Module,
    MSELoss,
    Parameter,
    ReLU,
    Sequential,
)

from curvlinops.examples.utils import report_nonclose
from curvlinops.gradient_moments import EFLinearOperator
from curvlinops.kfac import FisherType, KFACLinearOperator, KFACType


@mark.parametrize(
    "separate_weight_and_bias", [True, False], ids=["separate_bias", "joint_bias"]
)
@mark.parametrize(
    "exclude", [None, "weight", "bias"], ids=["all", "no_weights", "no_biases"]
)
@mark.parametrize("shuffle", [False, True], ids=["", "shuffled"])
def test_kfac_type2(
    kfac_exact_case: Tuple[
        Module, MSELoss, List[Parameter], Iterable[Tuple[Tensor, Tensor]]
    ],
    shuffle: bool,
    exclude: str,
    separate_weight_and_bias: bool,
):
    """Test the KFAC implementation against the exact GGN.

    Args:
        kfac_exact_case: A fixture that returns a model, loss function, list of
            parameters, and data.
        shuffle: Whether to shuffle the parameters before computing the KFAC matrix.
        exclude: Which parameters to exclude. Can be ``'weight'``, ``'bias'``,
            or ``None``.
        separate_weight_and_bias: Whether to treat weight and bias as separate blocks in
            the KFAC matrix.
    """
    assert exclude in [None, "weight", "bias"]
    model, loss_func, params, data, batch_size_fn = kfac_exact_case

    if exclude is not None:
        names = {p.data_ptr(): name for name, p in model.named_parameters()}
        params = [p for p in params if exclude not in names[p.data_ptr()]]

    if shuffle:
        permutation = randperm(len(params))
        params = [params[i] for i in permutation]

    ggn = ggn_block_diagonal(
        model,
        loss_func,
        params,
        data,
        batch_size_fn=batch_size_fn,
        separate_weight_and_bias=separate_weight_and_bias,
    )
    kfac_torch = KFACLinearOperator(
        model,
        loss_func,
        params,
        data,
        batch_size_fn=batch_size_fn,
        fisher_type=FisherType.TYPE2,
        separate_weight_and_bias=separate_weight_and_bias,
    )
    kfac = kfac_torch.to_scipy()
    kfac_mat = kfac @ eye(kfac.shape[1])

    report_nonclose(ggn, kfac_mat)

    # Check that input covariances were not computed
    if exclude == "weight":
        assert len(kfac_torch._input_covariances) == 0


@mark.parametrize("setting", [KFACType.EXPAND, KFACType.REDUCE])
@mark.parametrize(
    "separate_weight_and_bias", [True, False], ids=["separate_bias", "joint_bias"]
)
@mark.parametrize(
    "exclude", [None, "weight", "bias"], ids=["all", "no_weights", "no_biases"]
)
@mark.parametrize("shuffle", [False, True], ids=["", "shuffled"])
def test_kfac_type2_weight_sharing(
    kfac_weight_sharing_exact_case: Tuple[
        Union[WeightShareModel, Conv2dModel],
        MSELoss,
        List[Parameter],
        Dict[str, Iterable[Tuple[Tensor, Tensor]]],
    ],
    setting: str,
    shuffle: bool,
    exclude: str,
    separate_weight_and_bias: bool,
):
    """Test KFAC for linear weight-sharing layers against the exact GGN.

    Args:
        kfac_weight_sharing_exact_case: A fixture that returns a model, loss function, list of
            parameters, and data.
        setting: The weight-sharing setting to use. Can be ``KFACType.EXPAND`` or
            ``KFACType.REDUCE``.
        shuffle: Whether to shuffle the parameters before computing the KFAC matrix.
        exclude: Which parameters to exclude. Can be ``'weight'``, ``'bias'``,
            or ``None``.
        separate_weight_and_bias: Whether to treat weight and bias as separate blocks in
            the KFAC matrix.
    """
    assert exclude in [None, "weight", "bias"]
    model, loss_func, params, data, batch_size_fn = kfac_weight_sharing_exact_case
    model.setting = setting
    if isinstance(model, Conv2dModel):
        # parameters are only initialized after the setting property is set
        params = [p for p in model.parameters() if p.requires_grad]
    data = data[setting]

    if exclude is not None:
        names = {p.data_ptr(): name for name, p in model.named_parameters()}
        params = [p for p in params if exclude not in names[p.data_ptr()]]

    if shuffle:
        permutation = randperm(len(params))
        params = [params[i] for i in permutation]

    ggn = ggn_block_diagonal(
        model,
        loss_func,
        params,
        data,
        batch_size_fn=batch_size_fn,
        separate_weight_and_bias=separate_weight_and_bias,
    )
    kfac_torch = KFACLinearOperator(
        model,
        loss_func,
        params,
        data,
        batch_size_fn=batch_size_fn,
        fisher_type=FisherType.TYPE2,
        kfac_approx=setting,  # choose KFAC approximation consistent with setting
        separate_weight_and_bias=separate_weight_and_bias,
    )
    kfac = kfac_torch.to_scipy()
    kfac_mat = kfac @ eye(kfac.shape[1])

    report_nonclose(ggn, kfac_mat, rtol=1e-4)

    # Check that input covariances were not computed
    if exclude == "weight":
        assert len(kfac_torch._input_covariances) == 0


@mark.parametrize("shuffle", [False, True], ids=["", "shuffled"])
def test_kfac_mc(
    kfac_exact_case: Tuple[
        Module, MSELoss, List[Parameter], Iterable[Tuple[Tensor, Tensor]]
    ],
    shuffle: bool,
):
    """Test the KFAC implementation using MC samples against the exact GGN.

    Args:
        kfac_exact_case: A fixture that returns a model, loss function, list of
            parameters, and data.
        shuffle: Whether to shuffle the parameters before computing the KFAC matrix.
    """
    model, loss_func, params, data, batch_size_fn = kfac_exact_case

    if shuffle:
        permutation = randperm(len(params))
        params = [params[i] for i in permutation]

    ggn = ggn_block_diagonal(
        model, loss_func, params, data, batch_size_fn=batch_size_fn
    )
    kfac = KFACLinearOperator(
        model,
        loss_func,
        params,
        data,
        batch_size_fn=batch_size_fn,
        mc_samples=2_000,
    ).to_scipy()
    kfac_mat = kfac @ eye(kfac.shape[1])

    atol = {"sum": 5e-1, "mean": 1e-2}[loss_func.reduction]
    rtol = {"sum": 2e-2, "mean": 2e-2}[loss_func.reduction]

    report_nonclose(ggn, kfac_mat, rtol=rtol, atol=atol)


@mark.parametrize("setting", [KFACType.EXPAND, KFACType.REDUCE])
@mark.parametrize("shuffle", [False, True], ids=["", "shuffled"])
def test_kfac_mc_weight_sharing(
    kfac_weight_sharing_exact_case: Tuple[
        Union[WeightShareModel, Conv2dModel],
        MSELoss,
        List[Parameter],
        Dict[str, Iterable[Tuple[Tensor, Tensor]]],
    ],
    setting: str,
    shuffle: bool,
):
    """Test KFAC-MC for linear layers with weight sharing against the exact GGN.

    Args:
        kfac_weight_sharing_exact_case: A fixture that returns a model, loss function,
            list of parameters, and data.
        setting: The weight-sharing setting to use. Can be ``KFACType.EXPAND`` or
            ``KFACType.REDUCE``.
        shuffle: Whether to shuffle the parameters before computing the KFAC matrix.
    """
    model, loss_func, params, data, batch_size_fn = kfac_weight_sharing_exact_case
    model.setting = setting
    if isinstance(model, Conv2dModel):
        # parameters are only initialized after the setting property is set
        params = [p for p in model.parameters() if p.requires_grad]
    data = data[setting]

    if shuffle:
        permutation = randperm(len(params))
        params = [params[i] for i in permutation]

    ggn = ggn_block_diagonal(
        model, loss_func, params, data, batch_size_fn=batch_size_fn
    )
    kfac = KFACLinearOperator(
        model,
        loss_func,
        params,
        data,
        batch_size_fn=batch_size_fn,
        fisher_type=FisherType.MC,
        mc_samples=2_000,
        kfac_approx=setting,  # choose KFAC approximation consistent with setting
    ).to_scipy()
    kfac_mat = kfac @ eye(kfac.shape[1])

    atol = {"sum": 5e-1, "mean": 1e-2}[loss_func.reduction]
    rtol = {"sum": 2e-2, "mean": 2e-2}[loss_func.reduction]

    report_nonclose(ggn, kfac_mat, rtol=rtol, atol=atol)


def test_kfac_one_datum(
    kfac_exact_one_datum_case: Tuple[
        Module,
        Union[BCEWithLogitsLoss, CrossEntropyLoss],
        List[Parameter],
        Iterable[Tuple[Tensor, Tensor]],
    ],
):
    model, loss_func, params, data, batch_size_fn = kfac_exact_one_datum_case

    ggn = ggn_block_diagonal(
        model, loss_func, params, data, batch_size_fn=batch_size_fn
    )
    kfac = KFACLinearOperator(
        model,
        loss_func,
        params,
        data,
        batch_size_fn=batch_size_fn,
        fisher_type=FisherType.TYPE2,
    ).to_scipy()
    kfac_mat = kfac @ eye(kfac.shape[1])

    report_nonclose(ggn, kfac_mat)


def test_kfac_mc_one_datum(
    kfac_exact_one_datum_case: Tuple[
        Module,
        Union[BCEWithLogitsLoss, CrossEntropyLoss],
        List[Parameter],
        Iterable[Tuple[Tensor, Tensor]],
    ],
):
    model, loss_func, params, data, batch_size_fn = kfac_exact_one_datum_case

    ggn = ggn_block_diagonal(
        model, loss_func, params, data, batch_size_fn=batch_size_fn
    )
    kfac = KFACLinearOperator(
        model,
        loss_func,
        params,
        data,
        batch_size_fn=batch_size_fn,
        mc_samples=11_000,
    ).to_scipy()
    kfac_mat = kfac @ eye(kfac.shape[1])

    atol = {"sum": 1e-3, "mean": 1e-3}[loss_func.reduction]
    rtol = {"sum": 3e-2, "mean": 3e-2}[loss_func.reduction]

    report_nonclose(ggn, kfac_mat, rtol=rtol, atol=atol)


def test_kfac_ef_one_datum(
    kfac_exact_one_datum_case: Tuple[
        Module,
        Union[BCEWithLogitsLoss, CrossEntropyLoss],
        List[Parameter],
        Iterable[Tuple[Tensor, Tensor]],
    ],
):
    model, loss_func, params, data, batch_size_fn = kfac_exact_one_datum_case

    ef_blocks = []  # list of per-parameter EFs
    for param in params:
        ef = EFLinearOperator(
            model, loss_func, [param], data, batch_size_fn=batch_size_fn
        ).to_scipy()
        ef_blocks.append(ef @ eye(ef.shape[1]))
    ef = block_diag(*ef_blocks)

    kfac = KFACLinearOperator(
        model,
        loss_func,
        params,
        data,
        batch_size_fn=batch_size_fn,
        fisher_type=FisherType.EMPIRICAL,
    ).to_scipy()
    kfac_mat = kfac @ eye(kfac.shape[1])

    report_nonclose(ef, kfac_mat)


@mark.parametrize("dev", DEVICES, ids=DEVICES_IDS)
def test_kfac_inplace_activations(dev: device):
    """Test that KFAC works if the network has in-place activations.

    We use a test case with a single datum as KFAC becomes exact as the number of
    MC samples increases.

    Args:
        dev: The device to run the test on.
    """
    manual_seed(0)
    model = Sequential(Linear(4, 3), ReLU(inplace=True), Linear(3, 2)).to(dev)
    loss_func = MSELoss().to(dev)
    batch_size = 1
    data = [(rand(batch_size, 4), regression_targets((batch_size, 2)))]
    params = list(model.parameters())

    # 1) compare KFAC and GGN
    ggn = ggn_block_diagonal(model, loss_func, params, data)

    kfac = KFACLinearOperator(
        model, loss_func, params, data, mc_samples=2_000
    ).to_scipy()
    kfac_mat = kfac @ eye(kfac.shape[1])

    atol = {"sum": 5e-1, "mean": 5e-3}[loss_func.reduction]
    rtol = {"sum": 2e-2, "mean": 4e-2}[loss_func.reduction]

    report_nonclose(ggn, kfac_mat, rtol=rtol, atol=atol)

    # 2) Compare GGN (inplace=True) and GGN (inplace=False)
    for mod in model.modules():
        if hasattr(mod, "inplace"):
            mod.inplace = False
    ggn_no_inplace = ggn_block_diagonal(model, loss_func, params, data)

    report_nonclose(ggn, ggn_no_inplace)


@mark.parametrize("fisher_type", KFACLinearOperator._SUPPORTED_FISHER_TYPE)
@mark.parametrize(
    "loss", [MSELoss, CrossEntropyLoss, BCEWithLogitsLoss], ids=["mse", "ce", "bce"]
)
@mark.parametrize("reduction", ["mean", "sum"])
@mark.parametrize("dev", DEVICES, ids=DEVICES_IDS)
def test_multi_dim_output(
    fisher_type: str,
    loss: Union[MSELoss, CrossEntropyLoss, BCEWithLogitsLoss],
    reduction: str,
    dev: device,
):
    """Test the KFAC implementation for >2d outputs (using a 3d and 4d output).

    Args:
        fisher_type: The type of Fisher matrix to use.
        loss: The loss function to use.
        reduction: The reduction to use for the loss function.
        dev: The device to run the test on.
    """
    manual_seed(0)
    # set up loss function, data, and model
    loss_func = loss(reduction=reduction).to(dev)
    X1 = rand(2, 7, 5, 5)
    X2 = rand(4, 7, 5, 5)
    if isinstance(loss_func, MSELoss):
        data = [
            (X1, regression_targets((2, 7, 5, 3))),
            (X2, regression_targets((4, 7, 5, 3))),
        ]
        manual_seed(711)
        model = Sequential(Linear(5, 4), Linear(4, 3)).to(dev)
    elif issubclass(loss, BCEWithLogitsLoss):
        data = [
            (X1, binary_classification_targets((2, 7, 5, 3))),
            (X2, binary_classification_targets((4, 7, 5, 3))),
        ]
        manual_seed(711)
        model = Sequential(Linear(5, 4), Linear(4, 3)).to(dev)
    else:
        data = [
            (X1, classification_targets((2, 7, 5), 3)),
            (X2, classification_targets((4, 7, 5), 3)),
        ]
        manual_seed(711)
        # rearrange is necessary to get the expected output shape for ce loss
        model = Sequential(
            Linear(5, 4),
            Linear(4, 3),
            Rearrange("batch ... c -> batch c ..."),
        ).to(dev)

    # KFAC for deep linear network with 4d input and output
    params = list(model.parameters())
    kfac = KFACLinearOperator(
        model,
        loss_func,
        params,
        data,
        fisher_type=fisher_type,
    ).to_scipy()
    kfac_mat = kfac @ eye(kfac.shape[1])

    # KFAC for deep linear network with 4d input and equivalent 2d output
    manual_seed(711)
    model_flat = Sequential(
        Linear(5, 4),
        Linear(4, 3),
        Flatten(start_dim=0, end_dim=-2),
    ).to(dev)
    params_flat = list(model_flat.parameters())
    data_flat = [
        (
            (x, y.flatten(start_dim=0, end_dim=-2))
            if isinstance(loss_func, (MSELoss, BCEWithLogitsLoss))
            else (x, y.flatten(start_dim=0))
        )
        for x, y in data
    ]
    kfac_flat = KFACLinearOperator(
        model_flat,
        loss_func,
        params_flat,
        data_flat,
        fisher_type=fisher_type,
    ).to_scipy()
    kfac_flat_mat = kfac_flat @ eye(kfac_flat.shape[1])

    report_nonclose(kfac_mat, kfac_flat_mat)


@mark.parametrize("fisher_type", KFACLinearOperator._SUPPORTED_FISHER_TYPE)
@mark.parametrize(
    "loss", [MSELoss, CrossEntropyLoss, BCEWithLogitsLoss], ids=["mse", "ce", "bce"]
)
@mark.parametrize("dev", DEVICES, ids=DEVICES_IDS)
def test_expand_setting_scaling(
    fisher_type: str,
    loss: Union[MSELoss, CrossEntropyLoss, BCEWithLogitsLoss],
    dev: device,
):
    """Test KFAC for correct scaling for expand setting with mean reduction loss.

    See #107 for details.

    Args:
        fisher_type: The type of Fisher matrix to use.
        loss: The loss function to use.
        dev: The device to run the test on.
    """
    manual_seed(0)

    # set up data, loss function, and model
    X1 = rand(2, 3, 32, 32)
    X2 = rand(4, 3, 32, 32)
    if issubclass(loss, MSELoss):
        data = [
            (X1, regression_targets((2, 32, 32, 3))),
            (X2, regression_targets((4, 32, 32, 3))),
        ]
    elif issubclass(loss, BCEWithLogitsLoss):
        data = [
            (X1, binary_classification_targets((2, 32, 32, 3))),
            (X2, binary_classification_targets((4, 32, 32, 3))),
        ]
    else:
        data = [
            (X1, classification_targets((2, 32, 32), 3)),
            (X2, classification_targets((4, 32, 32), 3)),
        ]
    model = UnetModel(loss).to(dev)
    params = list(model.parameters())

    # KFAC with sum reduction
    loss_func = loss(reduction="sum").to(dev)
    kfac_sum_torch = KFACLinearOperator(
        model,
        loss_func,
        params,
        data,
        fisher_type=fisher_type,
    )
    kfac_sum = kfac_sum_torch.to_scipy()
    # FOOF does not scale the gradient covariances, even when using a mean reduction
    if fisher_type != FisherType.FORWARD_ONLY:
        # Simulate a mean reduction by manually scaling the gradient covariances
        loss_term_factor = 32 * 32  # number of spatial locations of model output
        if issubclass(loss, (MSELoss, BCEWithLogitsLoss)):
            output_random_variable_size = 3
            # MSE loss averages over number of output channels
            loss_term_factor *= output_random_variable_size
        for ggT in kfac_sum_torch._gradient_covariances.values():
            ggT /= kfac_sum_torch._N_data * loss_term_factor
    kfac_simulated_mean_mat = kfac_sum @ eye(kfac_sum.shape[1])

    # KFAC with mean reduction
    loss_func = loss(reduction="mean").to(dev)
    kfac_mean = KFACLinearOperator(
        model,
        loss_func,
        params,
        data,
        fisher_type=fisher_type,
    ).to_scipy()
    kfac_mean_mat = kfac_mean @ eye(kfac_mean.shape[1])

    report_nonclose(kfac_simulated_mean_mat, kfac_mean_mat)


def test_KFACLinearOperator(case, adjoint: bool, is_vec: bool):
    """Test matrix multiplication with KFAC.

    Args:
        case: Tuple of model, loss function, parameters, data, and batch size getter.
        adjoint: Whether to test the adjoint operator.
        is_vec: Whether to test matrix-vector or matrix-matrix multiplication.
    """
<<<<<<< HEAD
    model, loss_func, params, data, batch_size_fn = case

    kfac = KFACLinearOperator(
        model,
        loss_func,
        params,
        data,
        batch_size_fn=batch_size_fn,
    )

=======
    if not cuda.is_available():
        skip("This test requires a GPU.")
    gpu, cpu = device("cuda"), device("cpu")

    manual_seed(0)

    model = Sequential(Linear(5, 4), ReLU(), Linear(4, 4)).to(gpu)
    data = [(rand(2, 5), regression_targets((2, 4)))]
    loss_func = MSELoss().to(gpu)

    kfac_torch = KFACLinearOperator(
        model,
        loss_func,
        list(model.parameters()),
        data,
        fisher_type=FisherType.EMPIRICAL,
        check_deterministic=False,  # turn off to avoid implicit device changes
        progressbar=True,
    )
    kfac = kfac_torch.to_scipy()
    x = rand(kfac.shape[1]).numpy()
    kfac_x_gpu = kfac @ x

    kfac_torch.to_device(cpu)
    kfac = kfac_torch.to_scipy()
    kfac_x_cpu = kfac @ x

    report_nonclose(kfac_x_gpu, kfac_x_cpu)


def test_KFACLinearOperator(case, adjoint: bool, is_vec: bool):
    """Test matrix multiplication with KFAC.

    Args:
        case: Tuple of model, loss function, parameters, data, and batch size getter.
        adjoint: Whether to test the adjoint operator.
        is_vec: Whether to test matrix-vector or matrix-matrix multiplication.
    """
    model, loss_func, params, data, batch_size_fn = case

    kfac = KFACLinearOperator(
        model,
        loss_func,
        params,
        data,
        batch_size_fn=batch_size_fn,
    )

>>>>>>> 558f937d
    device = kfac._device
    dtype = kfac._infer_dtype()
    kfac_mat = kfac @ torch_eye(kfac.shape[1], device=device, dtype=dtype)

    compare_matmat(kfac, kfac_mat, adjoint, is_vec, rtol=1e-5, atol=1e-7)


@mark.parametrize(
    "check_deterministic",
    [True, False],
    ids=["check_deterministic", "dont_check_deterministic"],
)
@mark.parametrize(
    "separate_weight_and_bias", [True, False], ids=["separate_bias", "joint_bias"]
)
@mark.parametrize(
    "exclude", [None, "weight", "bias"], ids=["all", "no_weights", "no_biases"]
)
def test_trace(case, exclude, separate_weight_and_bias, check_deterministic):
    """Test that the trace property of KFACLinearOperator works."""
    model, loss_func, params, data, batch_size_fn = case

    if exclude is not None:
        names = {p.data_ptr(): name for name, p in model.named_parameters()}
        params = [p for p in params if exclude not in names[p.data_ptr()]]

    kfac_torch = KFACLinearOperator(
        model,
        loss_func,
        params,
        data,
        batch_size_fn=batch_size_fn,
        separate_weight_and_bias=separate_weight_and_bias,
        check_deterministic=check_deterministic,
    )
    kfac = kfac_torch.to_scipy()

    # Check for equivalence of trace property and naive trace computation
    trace = kfac_torch.trace
    trace_naive = (kfac @ eye(kfac.shape[1])).trace()
    report_nonclose(trace.cpu().numpy(), trace_naive)

    # Check that the trace property is properly cached and reset
    assert kfac_torch._trace == trace
    kfac_torch._compute_kfac()
    assert kfac_torch._trace is None


@mark.parametrize(
    "check_deterministic",
    [True, False],
    ids=["check_deterministic", "dont_check_deterministic"],
)
@mark.parametrize(
    "separate_weight_and_bias", [True, False], ids=["separate_bias", "joint_bias"]
)
@mark.parametrize(
    "exclude", [None, "weight", "bias"], ids=["all", "no_weights", "no_biases"]
)
def test_frobenius_norm(case, exclude, separate_weight_and_bias, check_deterministic):
    """Test that the Frobenius norm property of KFACLinearOperator works."""
    model, loss_func, params, data, batch_size_fn = case

    if exclude is not None:
        names = {p.data_ptr(): name for name, p in model.named_parameters()}
        params = [p for p in params if exclude not in names[p.data_ptr()]]

    kfac_torch = KFACLinearOperator(
        model,
        loss_func,
        params,
        data,
        batch_size_fn=batch_size_fn,
        separate_weight_and_bias=separate_weight_and_bias,
        check_deterministic=check_deterministic,
    )
    kfac = kfac_torch.to_scipy()

    # Check for equivalence of frobenius_norm property and the naive computation
    frobenius_norm = kfac_torch.frobenius_norm
    frobenius_norm_naive = norm(kfac @ eye(kfac.shape[1]))
    report_nonclose(frobenius_norm.cpu().numpy(), frobenius_norm_naive)

    # Check that the frobenius_norm property is properly cached and reset
    assert kfac_torch._frobenius_norm == frobenius_norm
    kfac_torch._compute_kfac()
    assert kfac_torch._frobenius_norm is None


@mark.parametrize(
    "check_deterministic",
    [True, False],
    ids=["check_deterministic", "dont_check_deterministic"],
)
@mark.parametrize(
    "separate_weight_and_bias", [True, False], ids=["separate_bias", "joint_bias"]
)
@mark.parametrize(
    "exclude", [None, "weight", "bias"], ids=["all", "no_weights", "no_biases"]
)
def test_det(case, exclude, separate_weight_and_bias, check_deterministic):
    """Test that the determinant property of KFACLinearOperator works."""
    model, loss_func, params, data, batch_size_fn = case

    if exclude is not None:
        names = {p.data_ptr(): name for name, p in model.named_parameters()}
        params = [p for p in params if exclude not in names[p.data_ptr()]]

    kfac_torch = KFACLinearOperator(
        model,
        loss_func,
        params,
        data,
        batch_size_fn=batch_size_fn,
        separate_weight_and_bias=separate_weight_and_bias,
        check_deterministic=check_deterministic,
    )
    kfac = kfac_torch.to_scipy()

    # add damping manually to avoid singular matrices
    if not check_deterministic:
        kfac_torch._compute_kfac()
    assert kfac_torch._input_covariances or kfac_torch._gradient_covariances
    delta = 0.5  # requires much larger damping value compared to ``logdet``
    for aaT in kfac_torch._input_covariances.values():
        aaT.add_(
            torch_eye(aaT.shape[0], dtype=aaT.dtype, device=aaT.device), alpha=delta
        )
    for ggT in kfac_torch._gradient_covariances.values():
        ggT.add_(
            torch_eye(ggT.shape[0], dtype=ggT.dtype, device=ggT.device), alpha=delta
        )

    # Check for equivalence of the det property and naive determinant computation
    determinant = kfac_torch.det
    # verify that the determinant is not trivial as this would make the test useless
    assert determinant not in [0.0, 1.0]
    det_naive = det(kfac @ eye(kfac.shape[1]))
    report_nonclose(determinant.cpu().numpy(), det_naive, rtol=1e-4)

    # Check that the det property is properly cached and reset
    assert kfac_torch._det == determinant
    kfac_torch._compute_kfac()
    assert kfac_torch._det is None


@mark.parametrize(
    "check_deterministic",
    [True, False],
    ids=["check_deterministic", "dont_check_deterministic"],
)
@mark.parametrize(
    "separate_weight_and_bias", [True, False], ids=["separate_bias", "joint_bias"]
)
@mark.parametrize(
    "exclude", [None, "weight", "bias"], ids=["all", "no_weights", "no_biases"]
)
def test_logdet(case, exclude, separate_weight_and_bias, check_deterministic):
    """Test that the log determinant property of KFACLinearOperator works."""
    model, loss_func, params, data, batch_size_fn = case

    if exclude is not None:
        names = {p.data_ptr(): name for name, p in model.named_parameters()}
        params = [p for p in params if exclude not in names[p.data_ptr()]]

    kfac_torch = KFACLinearOperator(
        model,
        loss_func,
        params,
        data,
        batch_size_fn=batch_size_fn,
        separate_weight_and_bias=separate_weight_and_bias,
        check_deterministic=check_deterministic,
    )
    kfac = kfac_torch.to_scipy()

    # add damping manually to avoid singular matrices
    if not check_deterministic:
        kfac_torch._compute_kfac()
    assert kfac_torch._input_covariances or kfac_torch._gradient_covariances
    delta = 1e-3  # only requires much smaller damping value compared to ``det``
    for aaT in kfac_torch._input_covariances.values():
        aaT.add_(
            torch_eye(aaT.shape[0], dtype=aaT.dtype, device=aaT.device), alpha=delta
        )
    for ggT in kfac_torch._gradient_covariances.values():
        ggT.add_(
            torch_eye(ggT.shape[0], dtype=ggT.dtype, device=ggT.device), alpha=delta
        )

    # Check for equivalence of the logdet property and naive log determinant computation
    log_det = kfac_torch.logdet
    # verify that the log determinant is finite and not nan
    assert not isinf(log_det) and not isnan(log_det)
    sign, logabsdet = slogdet(kfac @ eye(kfac.shape[1]))
    log_det_naive = sign * logabsdet
    report_nonclose(log_det.cpu().numpy(), log_det_naive, rtol=1e-4)

    # Check that the logdet property is properly cached and reset
    assert kfac_torch._logdet == log_det
    kfac_torch._compute_kfac()
    assert kfac_torch._logdet is None


@mark.parametrize(
    "separate_weight_and_bias", [True, False], ids=["separate_bias", "joint_bias"]
)
@mark.parametrize(
    "exclude", [None, "weight", "bias"], ids=["all", "no_weights", "no_biases"]
)
@mark.parametrize("shuffle", [False, True], ids=["", "shuffled"])
def test_forward_only_fisher_type(
    case: Tuple[Module, MSELoss, List[Parameter], Iterable[Tuple[Tensor, Tensor]]],
    shuffle: bool,
    exclude: str,
    separate_weight_and_bias: bool,
):
    """Test the KFAC with forward-only Fisher (used for FOOF) implementation.

    Args:
        case: A fixture that returns a model, loss function, list of parameters, and
            data.
        shuffle: Whether to shuffle the parameters before computing the KFAC matrix.
        exclude: Which parameters to exclude. Can be ``'weight'``, ``'bias'``,
            or ``None``.
        separate_weight_and_bias: Whether to treat weight and bias as separate blocks in
            the KFAC matrix.
    """
    assert exclude in [None, "weight", "bias"]
    model, loss_func, params, data, batch_size_fn = case

    if exclude is not None:
        names = {p.data_ptr(): name for name, p in model.named_parameters()}
        params = [p for p in params if exclude not in names[p.data_ptr()]]

    if shuffle:
        permutation = randperm(len(params))
        params = [params[i] for i in permutation]

    # Compute KFAC with `fisher_type=FisherType.EMPIRICAL`
    # (could be any but `FisherType.FORWARD_ONLY`)
    foof_simulated = KFACLinearOperator(
        model,
        loss_func,
        params,
        data,
        batch_size_fn=batch_size_fn,
        separate_weight_and_bias=separate_weight_and_bias,
        fisher_type=FisherType.EMPIRICAL,
    )
    # Manually set all gradient covariances to the identity to simulate FOOF
    for name, block in foof_simulated._gradient_covariances.items():
        foof_simulated._gradient_covariances[name] = torch_eye(
            block.shape[0], dtype=block.dtype, device=block.device
        )
    simulated_foof_mat = foof_simulated.to_scipy() @ eye(foof_simulated.shape[1])

    # Compute KFAC with `fisher_type=FisherType.FORWARD_ONLY`
    foof = KFACLinearOperator(
        model,
        loss_func,
        params,
        data,
        batch_size_fn=batch_size_fn,
        separate_weight_and_bias=separate_weight_and_bias,
        fisher_type=FisherType.FORWARD_ONLY,
    )
    foof_mat = foof.to_scipy() @ eye(foof.shape[1])

    # Check for equivalence
    assert len(foof_simulated._input_covariances) == len(foof._input_covariances)
    assert len(foof_simulated._gradient_covariances) == len(foof._gradient_covariances)
    report_nonclose(simulated_foof_mat, foof_mat)

    # Check that input covariances were not computed
    if exclude == "weight":
        assert len(foof_simulated._input_covariances) == 0
        assert len(foof._input_covariances) == 0


@mark.parametrize(
    "separate_weight_and_bias", [True, False], ids=["separate_bias", "joint_bias"]
)
@mark.parametrize(
    "exclude", [None, "weight", "bias"], ids=["all", "no_weights", "no_biases"]
)
@mark.parametrize("shuffle", [False, True], ids=["", "shuffled"])
def test_forward_only_fisher_type_exact_case(
    single_layer_case: Tuple[
        Module, MSELoss, List[Parameter], Iterable[Tuple[Tensor, Tensor]]
    ],
    shuffle: bool,
    exclude: str,
    separate_weight_and_bias: bool,
):
    r"""Test KFAC with forward-only Fisher (FOOF) against exact GGN for one-layer model.

    Consider linear regression with square loss, L =  R * \sum_n^N || W x_n - y_n ||^2,
    where R is the reduction factor from the MSELoss. Per definition,
    FOOF(W) = I \otimes (\sum_n x_n x_n^T / N). Hence, if R = 1 [reduction='sum'], we
    have that GGN(W) = 2 * [I \otimes (\sum_n x_n x_n^T)] = 2 * N * FOOF(W).
    If R = 1 / (N * C) [reduction='mean'], where C is the output dimension, we have
    GGN(W) = 2 * R * [I \otimes (\sum_n x_n x_n^T)] = 2 / C * FOOF(W).

    Args:
        kfac_exact_case: A fixture that returns a model, loss function, list of
            parameters, and data.
        shuffle: Whether to shuffle the parameters before computing the KFAC matrix.
        exclude: Which parameters to exclude. Can be ``'weight'``, ``'bias'``,
            or ``None``.
        separate_weight_and_bias: Whether to treat weight and bias as separate blocks in
            the KFAC matrix.
    """
    assert exclude in [None, "weight", "bias"]
    model, loss_func, params, data, batch_size_fn = single_layer_case

    if exclude is not None:
        names = {p.data_ptr(): name for name, p in model.named_parameters()}
        params = [p for p in params if exclude not in names[p.data_ptr()]]

    if shuffle:
        permutation = randperm(len(params))
        params = [params[i] for i in permutation]

    # Compute exact block-diagonal GGN
    ggn = ggn_block_diagonal(
        model,
        loss_func,
        params,
        data,
        batch_size_fn=batch_size_fn,
        separate_weight_and_bias=separate_weight_and_bias,
    )

    # Compute KFAC with `fisher_type=FisherType.FORWARD_ONLY`
    foof = KFACLinearOperator(
        model,
        loss_func,
        params,
        data,
        batch_size_fn=batch_size_fn,
        separate_weight_and_bias=separate_weight_and_bias,
        fisher_type=FisherType.FORWARD_ONLY,
    )
    foof_mat = foof.to_scipy() @ eye(foof.shape[1])

    # Check for equivalence
    num_data = sum(X.shape[0] for X, _ in data)
    y: Tensor = data[0][1]
    out_dim = y.shape[1]
    # See the docstring for the explanation of the scale
    scale = num_data if loss_func.reduction == "sum" else 1 / out_dim
    report_nonclose(ggn, 2 * scale * foof_mat)

    # Check that input covariances were not computed
    if exclude == "weight":
        assert len(foof._input_covariances) == 0


@mark.parametrize("setting", [KFACType.EXPAND, KFACType.REDUCE])
@mark.parametrize(
    "separate_weight_and_bias", [True, False], ids=["separate_bias", "joint_bias"]
)
@mark.parametrize(
    "exclude", [None, "weight", "bias"], ids=["all", "no_weights", "no_biases"]
)
@mark.parametrize("shuffle", [False, True], ids=["", "shuffled"])
def test_forward_only_fisher_type_exact_weight_sharing_case(
    single_layer_weight_sharing_case: Tuple[
        Union[WeightShareModel, Conv2dModel],
        MSELoss,
        List[Parameter],
        Dict[str, Iterable[Tuple[Tensor, Tensor]]],
    ],
    setting: str,
    shuffle: bool,
    exclude: str,
    separate_weight_and_bias: bool,
):
    r"""Test KFAC with forward-only Fisher (FOOF) against GGN for weight-sharing models.

    Expand setting: Consider linear regression with square loss,
    L =  R * \sum_n^N \sum_s^S || W x_{n,s} - y_{n,s} ||^2, where R is the reduction
    factor from the MSELoss and S is the weight-sharing dimension size. Per definition,
    FOOF(W) = I \otimes (\sum_n^N \sum_s^S x_{n,s} x_{n,s}^T / (N * S)).
    Hence, if R = 1 [reduction='sum'], we have that
    GGN(W) = 2 * [I \otimes (\sum_n^N \sum_s^S x_{n,s} x_{n,s}^T)] = 2 * N * S * FOOF(W).
    If R = 1 / (N * C * S) [reduction='mean'], where C is the output dimension, we have
    GGN(W) = 2 * R * [I \otimes (\sum_n^N \sum_s^S x_{n,s} x_{n,s}^T)] = 2 / C * FOOF(W).

    Reduce setting: Consider linear regression with square loss,
    L =  R * \sum_n^N || W x_n - y_n ||^2, where R is the reduction factor from the
    MSELoss. Per definition,
    FOOF(W) = I \otimes (\sum_n^N (\sum_s^S x_{n,s} \sum_s^S x_{n,s}^T) / (N * S^2)),
    where S is the weight-sharing dimension size. Hence, if R = 1 [reduction='sum'], we
    have that
    GGN(W) = 2 * [I \otimes (\sum_n^N \sum_s^S x_{n,s} \sum_s^S x_{n,s}^T) / S^2]
    = 2 * N * FOOF(W) (assumes the mean/average pooling as reduction function).
    If R = 1 / (N * C) [reduction='mean'], where C is the output dimension, we have
    GGN(W) = 2 * R * [I \otimes (\sum_n^N \sum_s^S x_{n,s} \sum_s^S x_{n,s}^T) / S^2]
    = 2 / C * FOOF(W) (assumes the mean/average pooling as reduction function).

    Args:
        single_layer_weight_sharing_case: A fixture that returns a model, loss function,
            list of parameters, and data.
        setting: The weight-sharing setting to use. Can be ``KFACType.EXPAND`` or
            ``KFACType.REDUCE``.
        shuffle: Whether to shuffle the parameters before computing the KFAC matrix.
        exclude: Which parameters to exclude. Can be ``'weight'``, ``'bias'``,
            or ``None``.
        separate_weight_and_bias: Whether to treat weight and bias as separate blocks in
            the KFAC matrix.
    """
    assert exclude in [None, "weight", "bias"]
    model, loss_func, params, data, batch_size_fn = single_layer_weight_sharing_case
    model.setting = setting
    if isinstance(model, Conv2dModel):
        # parameters are only initialized after the setting property is set
        params = [p for p in model.parameters() if p.requires_grad]
    data = data[setting]

    if exclude is not None:
        names = {p.data_ptr(): name for name, p in model.named_parameters()}
        params = [p for p in params if exclude not in names[p.data_ptr()]]

    if shuffle:
        permutation = randperm(len(params))
        params = [params[i] for i in permutation]

    ggn = ggn_block_diagonal(
        model,
        loss_func,
        params,
        data,
        batch_size_fn=batch_size_fn,
        separate_weight_and_bias=separate_weight_and_bias,
    )
    foof = KFACLinearOperator(
        model,
        loss_func,
        params,
        data,
        batch_size_fn=batch_size_fn,
        fisher_type=FisherType.FORWARD_ONLY,
        kfac_approx=setting,  # choose KFAC approximation consistent with setting
        separate_weight_and_bias=separate_weight_and_bias,
    )
    foof_mat = foof.to_scipy() @ eye(foof.shape[1])

    # Check for equivalence
    num_data = sum(X.shape[0] for X, _ in data)
    X, y = next(iter(data))
    out_dim = y.shape[-1]
    # See the docstring for the explanation of the scale
    scale = num_data if loss_func.reduction == "sum" else 1 / out_dim
    if loss_func.reduction == "sum" and setting == KFACType.EXPAND:
        sequence_length = (
            (X.shape[-2] + 1) * (X.shape[-1] + 1)
            if isinstance(model, Conv2dModel)
            else X.shape[1:-1].numel()
        )
        scale *= sequence_length
    report_nonclose(ggn, 2 * scale * foof_mat, rtol=1e-4)

    # Check that input covariances were not computed
    if exclude == "weight":
        assert len(foof._input_covariances) == 0


def test_kfac_does_affect_grad():
    """Make sure KFAC computation does not write to `.grad`."""
    manual_seed(0)
    batch_size, D_in, D_out = 4, 3, 2
    X = rand(batch_size, D_in)
    y = rand(batch_size, D_out)
    model = Linear(D_in, D_out)

    params = list(model.parameters())
    # set gradients to random numbers
    for p in params:
        p.grad = rand_like(p)
    # make independent copies
    grads_before = [p.grad.clone() for p in params]

    # create and compute KFAC
    kfac = KFACLinearOperator(
        model,
        MSELoss(),
        params,
        [(X, y)],
        # suppress computation of KFAC matrices
        check_deterministic=False,
    )
    kfac._compute_kfac()

    # make sure gradients are unchanged
    for grad_before, p in zip(grads_before, params):
        assert allclose(grad_before, p.grad)


def test_save_and_load_state_dict():
    """Test that KFACLinearOperator can be saved and loaded from state dict."""
    manual_seed(0)
    batch_size, D_in, D_out = 4, 3, 2
    X = rand(batch_size, D_in)
    y = rand(batch_size, D_out)
    model = Linear(D_in, D_out)

    params = list(model.parameters())
    # create and compute KFAC
    kfac = KFACLinearOperator(
        model,
        MSELoss(reduction="sum"),
        params,
        [(X, y)],
    )

    # save state dict
    state_dict = kfac.state_dict()
    save(state_dict, "kfac_state_dict.pt")

    # create new KFAC with different loss function and try to load state dict
    kfac_new = KFACLinearOperator(
        model,
        CrossEntropyLoss(),
        params,
        [(X, y)],
    )
    with raises(ValueError, match="loss"):
        kfac_new.load_state_dict(load("kfac_state_dict.pt"))

    # create new KFAC with different loss reduction and try to load state dict
    kfac_new = KFACLinearOperator(
        model,
        MSELoss(),
        params,
        [(X, y)],
    )
    with raises(ValueError, match="reduction"):
        kfac_new.load_state_dict(load("kfac_state_dict.pt"))

    # create new KFAC with different model and try to load state dict
    wrong_model = Sequential(Linear(D_in, 10), ReLU(), Linear(10, D_out))
    wrong_params = list(wrong_model.parameters())
    kfac_new = KFACLinearOperator(
        wrong_model,
        MSELoss(reduction="sum"),
        wrong_params,
        [(X, y)],
    )
    with raises(RuntimeError, match="loading state_dict"):
        kfac_new.load_state_dict(load("kfac_state_dict.pt"))

    # create new KFAC and load state dict
    kfac_new = KFACLinearOperator(
        model,
        MSELoss(reduction="sum"),
        params,
        [(X, y)],
        check_deterministic=False,  # turn off to avoid computing KFAC again
    )
    kfac_new.load_state_dict(load("kfac_state_dict.pt"))
    # clean up
    os.remove("kfac_state_dict.pt")

    # check that the two KFACs are equal
    compare_state_dicts(kfac.state_dict(), kfac_new.state_dict())
    test_vec = rand(kfac.shape[1])
    report_nonclose(kfac.to_scipy() @ test_vec, kfac_new.to_scipy() @ test_vec)


def test_from_state_dict():
    """Test that KFACLinearOperator can be created from state dict."""
    manual_seed(0)
    batch_size, D_in, D_out = 4, 3, 2
    X = rand(batch_size, D_in)
    y = rand(batch_size, D_out)
    model = Linear(D_in, D_out)

    params = list(model.parameters())
    # create and compute KFAC
    kfac = KFACLinearOperator(
        model,
        MSELoss(reduction="sum"),
        params,
        [(X, y)],
    )

    # save state dict
    state_dict = kfac.state_dict()

    # create new KFAC from state dict
    kfac_new = KFACLinearOperator.from_state_dict(state_dict, model, params, [(X, y)])

    # check that the two KFACs are equal
    compare_state_dicts(kfac.state_dict(), kfac_new.state_dict())
    test_vec = rand(kfac.shape[1])
    report_nonclose(kfac.to_scipy() @ test_vec, kfac_new.to_scipy() @ test_vec)


@mark.parametrize("fisher_type", ["type-2", "mc", "empirical", "forward-only"])
@mark.parametrize("kfac_approx", ["expand", "reduce"])
def test_string_in_enum(fisher_type: str, kfac_approx: str):
    """Test whether checking if a string is contained in enum works.

    To reproduce issue #118.
    """
    model = Linear(2, 2)
    KFACLinearOperator(
        model,
        MSELoss(),
        list(model.parameters()),
        [(rand(2, 2), rand(2, 2))],
        fisher_type=fisher_type,
        kfac_approx=kfac_approx,
    )


@mark.parametrize("dev", DEVICES, ids=DEVICES_IDS)
def test_bug_132_dtype_deterministic_checks(dev: device):
    """Test whether the vectors used in the deterministic checks have correct data type.

    This bug was reported in https://github.com/f-dangel/curvlinops/issues/132.

    Args:
        dev: The device to run the test on.
    """
    # make deterministic
    manual_seed(0)
    random.seed(0)

    # create a toy problem, load everything to float64
    dt = float64
    N = 4
    D_in = 3
    D_out = 2

    X = rand(N, D_in, dtype=dt, device=dev)
    y = rand(N, D_out, dtype=dt, device=dev)
    data = [(X, y)]

    model = Linear(D_in, D_out).to(dev, dt)
    params = [p for p in model.parameters() if p.requires_grad]

    loss_func = MSELoss().to(dev, dt)

    # run deterministic checks
    KFACLinearOperator(model, loss_func, params, data, check_deterministic=True)<|MERGE_RESOLUTION|>--- conflicted
+++ resolved
@@ -585,7 +585,6 @@
         adjoint: Whether to test the adjoint operator.
         is_vec: Whether to test matrix-vector or matrix-matrix multiplication.
     """
-<<<<<<< HEAD
     model, loss_func, params, data, batch_size_fn = case
 
     kfac = KFACLinearOperator(
@@ -596,56 +595,6 @@
         batch_size_fn=batch_size_fn,
     )
 
-=======
-    if not cuda.is_available():
-        skip("This test requires a GPU.")
-    gpu, cpu = device("cuda"), device("cpu")
-
-    manual_seed(0)
-
-    model = Sequential(Linear(5, 4), ReLU(), Linear(4, 4)).to(gpu)
-    data = [(rand(2, 5), regression_targets((2, 4)))]
-    loss_func = MSELoss().to(gpu)
-
-    kfac_torch = KFACLinearOperator(
-        model,
-        loss_func,
-        list(model.parameters()),
-        data,
-        fisher_type=FisherType.EMPIRICAL,
-        check_deterministic=False,  # turn off to avoid implicit device changes
-        progressbar=True,
-    )
-    kfac = kfac_torch.to_scipy()
-    x = rand(kfac.shape[1]).numpy()
-    kfac_x_gpu = kfac @ x
-
-    kfac_torch.to_device(cpu)
-    kfac = kfac_torch.to_scipy()
-    kfac_x_cpu = kfac @ x
-
-    report_nonclose(kfac_x_gpu, kfac_x_cpu)
-
-
-def test_KFACLinearOperator(case, adjoint: bool, is_vec: bool):
-    """Test matrix multiplication with KFAC.
-
-    Args:
-        case: Tuple of model, loss function, parameters, data, and batch size getter.
-        adjoint: Whether to test the adjoint operator.
-        is_vec: Whether to test matrix-vector or matrix-matrix multiplication.
-    """
-    model, loss_func, params, data, batch_size_fn = case
-
-    kfac = KFACLinearOperator(
-        model,
-        loss_func,
-        params,
-        data,
-        batch_size_fn=batch_size_fn,
-    )
-
->>>>>>> 558f937d
     device = kfac._device
     dtype = kfac._infer_dtype()
     kfac_mat = kfac @ torch_eye(kfac.shape[1], device=device, dtype=dtype)
