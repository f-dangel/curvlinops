"""Contains tests for ``curvlinops.kfac``."""

from test.utils import ggn_block_diagonal
from typing import Iterable, List, Tuple

from numpy import eye
from pytest import mark
from scipy.linalg import block_diag
from torch import Tensor, randperm
from torch.nn import CrossEntropyLoss, Module, MSELoss, Parameter

from curvlinops.examples.utils import report_nonclose
from curvlinops.gradient_moments import EFLinearOperator
from curvlinops.kfac import KFACLinearOperator


@mark.parametrize(
    "separate_weight_and_bias", [True, False], ids=["separate_bias", "joint_bias"]
)
@mark.parametrize(
    "exclude", [None, "weight", "bias"], ids=["all", "no_weights", "no_biases"]
)
@mark.parametrize("shuffle", [False, True], ids=["", "shuffled"])
def test_kfac(
    kfac_expand_exact_case: Tuple[
        Module, MSELoss, List[Parameter], Iterable[Tuple[Tensor, Tensor]]
    ],
    shuffle: bool,
    exclude: str,
    separate_weight_and_bias: bool,
):
    """Test the KFAC implementation against the exact GGN.

    Args:
        kfac_expand_exact_case: A fixture that returns a model, loss function, list of
            parameters, and data.
        shuffle: Whether to shuffle the parameters before computing the KFAC matrix.
        exclude: Which parameters to exclude. Can be ``'weight'``, ``'bias'``,
            or ``None``.
        separate_weight_and_bias: Whether to treat weight and bias as separate blocks in
            the KFAC matrix.
    """
    assert exclude in [None, "weight", "bias"]
    model, loss_func, params, data = kfac_expand_exact_case

    if exclude is not None:
        names = {p.data_ptr(): name for name, p in model.named_parameters()}
        params = [p for p in params if exclude not in names[p.data_ptr()]]

    if shuffle:
        permutation = randperm(len(params))
        params = [params[i] for i in permutation]

<<<<<<< HEAD
    ggn_blocks = []  # list of per-parameter GGNs
    for param in params:
        ggn = GGNLinearOperator(model, loss_func, [param], data)
        ggn_blocks.append(ggn @ eye(ggn.shape[1]))
    ggn = block_diag(*ggn_blocks)

    kfac = KFACLinearOperator(model, loss_func, params, data, fisher_type="type-2")
    kfac_mat = kfac @ eye(kfac.shape[1])

    report_nonclose(ggn, kfac_mat)

    # Check that input covariances were not computed
    if exclude == "weight":
        assert len(kfac._input_covariances) == 0


@mark.parametrize("shuffle", [False, True], ids=["", "shuffled"])
def test_kfac_mc(
    kfac_expand_exact_case: Tuple[
        Module, MSELoss, List[Parameter], Iterable[Tuple[Tensor, Tensor]]
    ],
    shuffle: bool,
):
    """Test the KFAC implementation using MC samples against the exact GGN.

    Args:
        kfac_expand_exact_case: A fixture that returns a model, loss function, list of
            parameters, and data.
        shuffle: Whether to shuffle the parameters before computing the KFAC matrix.
    """
    model, loss_func, params, data = kfac_expand_exact_case

    if shuffle:
        permutation = randperm(len(params))
        params = [params[i] for i in permutation]

    ggn_blocks = []  # list of per-parameter GGNs
    for param in params:
        ggn = GGNLinearOperator(model, loss_func, [param], data)
        ggn_blocks.append(ggn @ eye(ggn.shape[1]))
    ggn = block_diag(*ggn_blocks)

    kfac = KFACLinearOperator(model, loss_func, params, data, mc_samples=2_000)
=======
    ggn = ggn_block_diagonal(
        model,
        loss_func,
        params,
        data,
        separate_weight_and_bias=separate_weight_and_bias,
    )

    kfac = KFACLinearOperator(
        model,
        loss_func,
        params,
        data,
        mc_samples=2_000,
        separate_weight_and_bias=separate_weight_and_bias,
    )
>>>>>>> e842f31b
    kfac_mat = kfac @ eye(kfac.shape[1])

    atol = {"sum": 5e-1, "mean": 5e-3}[loss_func.reduction]
    rtol = {"sum": 2e-2, "mean": 2e-2}[loss_func.reduction]

    report_nonclose(ggn, kfac_mat, rtol=rtol, atol=atol)


def test_kfac_one_datum(
    kfac_expand_exact_one_datum_case: Tuple[
        Module, CrossEntropyLoss, List[Parameter], Iterable[Tuple[Tensor, Tensor]]
    ]
):
    model, loss_func, params, data = kfac_expand_exact_one_datum_case

    ggn_blocks = []  # list of per-parameter GGNs
    for param in params:
        ggn = GGNLinearOperator(model, loss_func, [param], data)
        ggn_blocks.append(ggn @ eye(ggn.shape[1]))
    ggn = block_diag(*ggn_blocks)

    kfac = KFACLinearOperator(model, loss_func, params, data, fisher_type="type-2")
    kfac_mat = kfac @ eye(kfac.shape[1])

    report_nonclose(ggn, kfac_mat)


def test_kfac_mc_one_datum(
    kfac_expand_exact_one_datum_case: Tuple[
        Module, CrossEntropyLoss, List[Parameter], Iterable[Tuple[Tensor, Tensor]]
    ]
):
    model, loss_func, params, data = kfac_expand_exact_one_datum_case
    ggn = ggn_block_diagonal(model, loss_func, params, data)

    kfac = KFACLinearOperator(model, loss_func, params, data, mc_samples=10_000)
    kfac_mat = kfac @ eye(kfac.shape[1])

    atol = {"sum": 1e-3, "mean": 1e-3}[loss_func.reduction]
    rtol = {"sum": 3e-2, "mean": 3e-2}[loss_func.reduction]

    report_nonclose(ggn, kfac_mat, rtol=rtol, atol=atol)


def test_kfac_ef_one_datum(
    kfac_expand_exact_one_datum_case: Tuple[
        Module, CrossEntropyLoss, List[Parameter], Iterable[Tuple[Tensor, Tensor]]
    ]
):
    model, loss_func, params, data = kfac_expand_exact_one_datum_case

    ef_blocks = []  # list of per-parameter EFs
    for param in params:
        ef = EFLinearOperator(model, loss_func, [param], data)
        ef_blocks.append(ef @ eye(ef.shape[1]))
    ef = block_diag(*ef_blocks)

    kfac = KFACLinearOperator(model, loss_func, params, data, fisher_type="empirical")
    kfac_mat = kfac @ eye(kfac.shape[1])

    report_nonclose(ef, kfac_mat)<|MERGE_RESOLUTION|>--- conflicted
+++ resolved
@@ -51,14 +51,21 @@
         permutation = randperm(len(params))
         params = [params[i] for i in permutation]
 
-<<<<<<< HEAD
-    ggn_blocks = []  # list of per-parameter GGNs
-    for param in params:
-        ggn = GGNLinearOperator(model, loss_func, [param], data)
-        ggn_blocks.append(ggn @ eye(ggn.shape[1]))
-    ggn = block_diag(*ggn_blocks)
-
-    kfac = KFACLinearOperator(model, loss_func, params, data, fisher_type="type-2")
+    ggn = ggn_block_diagonal(
+        model,
+        loss_func,
+        params,
+        data,
+        separate_weight_and_bias=separate_weight_and_bias,
+    )
+    kfac = KFACLinearOperator(
+        model,
+        loss_func,
+        params,
+        data,
+        fisher_type="type-2",
+        separate_weight_and_bias=separate_weight_and_bias,
+    )
     kfac_mat = kfac @ eye(kfac.shape[1])
 
     report_nonclose(ggn, kfac_mat)
@@ -88,31 +95,9 @@
         permutation = randperm(len(params))
         params = [params[i] for i in permutation]
 
-    ggn_blocks = []  # list of per-parameter GGNs
-    for param in params:
-        ggn = GGNLinearOperator(model, loss_func, [param], data)
-        ggn_blocks.append(ggn @ eye(ggn.shape[1]))
-    ggn = block_diag(*ggn_blocks)
+    ggn = ggn_block_diagonal(model, loss_func, params, data)
+    kfac = KFACLinearOperator(model, loss_func, params, data, mc_samples=2_000)
 
-    kfac = KFACLinearOperator(model, loss_func, params, data, mc_samples=2_000)
-=======
-    ggn = ggn_block_diagonal(
-        model,
-        loss_func,
-        params,
-        data,
-        separate_weight_and_bias=separate_weight_and_bias,
-    )
-
-    kfac = KFACLinearOperator(
-        model,
-        loss_func,
-        params,
-        data,
-        mc_samples=2_000,
-        separate_weight_and_bias=separate_weight_and_bias,
-    )
->>>>>>> e842f31b
     kfac_mat = kfac @ eye(kfac.shape[1])
 
     atol = {"sum": 5e-1, "mean": 5e-3}[loss_func.reduction]
@@ -128,12 +113,7 @@
 ):
     model, loss_func, params, data = kfac_expand_exact_one_datum_case
 
-    ggn_blocks = []  # list of per-parameter GGNs
-    for param in params:
-        ggn = GGNLinearOperator(model, loss_func, [param], data)
-        ggn_blocks.append(ggn @ eye(ggn.shape[1]))
-    ggn = block_diag(*ggn_blocks)
-
+    ggn = ggn_block_diagonal(model, loss_func, params, data)
     kfac = KFACLinearOperator(model, loss_func, params, data, fisher_type="type-2")
     kfac_mat = kfac @ eye(kfac.shape[1])
 
