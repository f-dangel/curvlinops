--- conflicted
+++ resolved
@@ -13,19 +13,12 @@
 from einops import rearrange
 from einops.layers.torch import Rearrange
 from numpy import eye
-<<<<<<< HEAD
-=======
 from numpy.linalg import det, norm, slogdet
->>>>>>> ec4b4e1a
 from pytest import mark, raises, skip
 from scipy.linalg import block_diag
 from torch import Tensor, cat, cuda, device
 from torch import eye as torch_eye
-<<<<<<< HEAD
-from torch import manual_seed, rand, randperm
-=======
 from torch import isinf, isnan, manual_seed, rand, randperm
->>>>>>> ec4b4e1a
 from torch.nn import (
     CrossEntropyLoss,
     Flatten,
@@ -524,9 +517,6 @@
 
     # Test against _matmat
     kfac_x_numpy = kfac @ x.cpu().numpy()
-<<<<<<< HEAD
-    report_nonclose(kfac_x, kfac_x_numpy)
-=======
     report_nonclose(kfac_x, kfac_x_numpy)
 
 
@@ -994,5 +984,4 @@
 
     # Check that input covariances were not computed
     if exclude == "weight":
-        assert len(foof._input_covariances) == 0
->>>>>>> ec4b4e1a
+        assert len(foof._input_covariances) == 0