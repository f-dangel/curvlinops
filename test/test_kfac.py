--- conflicted
+++ resolved
@@ -643,13 +643,6 @@
     )
     kfac_mat = kfac @ eye_like(kfac)
 
-<<<<<<< HEAD
-    device = kfac._device
-    dtype = kfac.dtype
-    kfac_mat = kfac @ torch_eye(kfac.shape[1], device=device, dtype=dtype)
-
-=======
->>>>>>> 9134793f
     compare_consecutive_matmats(kfac, adjoint, is_vec)
     compare_matmat(kfac, kfac_mat, adjoint, is_vec, rtol=1e-5, atol=1e-7)
 
@@ -814,13 +807,7 @@
     )
     # Manually set all gradient covariances to the identity to simulate FOOF
     for name, block in foof_simulated._gradient_covariances.items():
-<<<<<<< HEAD
-        foof_simulated._gradient_covariances[name] = torch_eye(
-            block.shape[0], dtype=block.dtype, device=block.device
-        )
-=======
         foof_simulated._gradient_covariances[name] = eye_like(block)
->>>>>>> 9134793f
     simulated_foof_mat = foof_simulated @ eye_like(foof_simulated)
 
     # Compute KFAC with `fisher_type=FisherType.FORWARD_ONLY`
