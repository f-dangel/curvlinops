--- conflicted
+++ resolved
@@ -37,11 +37,7 @@
         op, op_functorch = op.adjoint(), op_functorch.conj().T
 
     x = random.rand(op.shape[1]).astype(op.dtype)
-<<<<<<< HEAD
-    report_nonclose(op @ x, op_functorch @ x, atol=1e-6)
-=======
     report_nonclose(op @ x, op_functorch @ x, atol=1e-5)
->>>>>>> d43e884a
 
 
 def test_EFLinearOperator_matmat(case, adjoint: bool, num_vecs: int = 3):
