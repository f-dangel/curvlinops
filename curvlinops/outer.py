"""Utility linear operators."""

from __future__ import annotations

from typing import List, Tuple

from numpy import einsum, einsum_path, ndarray, ones
from scipy.sparse.linalg import LinearOperator
from torch import Tensor, device, dtype

from curvlinops._torch_base import PyTorchLinearOperator


class OuterProductLinearOperator(LinearOperator):
    """Linear operator for low-rank matrices of the form ``∑ᵢ cᵢ aᵢ aᵢᵀ``.

    ``cᵢ`` is the coefficient for the vector ``aᵢ``.
    """

    def __init__(self, c: ndarray, A: ndarray):
        """Store coefficients and vectors for low-rank representation.

        Args:
            c: Coefficients ``cᵢ``. Has shape ``[K]`` where ``K`` is the rank.
            A: Matrix of shape ``[D, K]``, where ``D`` is the linear operators
                dimension, that stores the low-rank vectors columnwise, i.e. ``aᵢ``
                is stored in ``A[:,i]``.
        """
        super().__init__(A.dtype, (A.shape[0], A.shape[0]))
        self._A = A
        self._c = c

        # optimize einsum
        self._equation = "ij,j,kj,k->i"
        self._operands = (self._A, self._c, self._A)
        placeholder = ones(self.shape[0])
        self._path = einsum_path(
            self._equation, *self._operands, placeholder, optimize="optimal"
        )[0]

    def _matvec(self, x: ndarray) -> ndarray:
        """Apply the linear operator to a vector.

        Args:
            x: Vector.

        Returns:
            Result of linear operator applied to the vector.
        """
        return einsum(self._equation, *self._operands, x, optimize=self._path)

    def _adjoint(self) -> OuterProductLinearOperator:
        """Return the linear operator representing the adjoint.

        An outer product is self-adjoint.

        Returns:
            Self.
        """
        return self


class Projector(OuterProductLinearOperator):
    """Linear operator for the projector onto the orthonormal basis ``{ aᵢ }``."""

    def __init__(self, A: ndarray):
        """Store orthonormal basis.

        Args:
            A: Matrix of shape ``[D, K]``, where ``D`` is the linear operators
                dimension, that stores the K orthonormal basis vectors columnwise,
                i.e. ``aᵢ`` is stored in ``A[:,i]``.
        """
        super().__init__(ones(A.shape[1]), A)


class IdentityLinearOperator(PyTorchLinearOperator):
    """Linear operator representing the identity matrix."""

    SELF_ADJOINT = True

    def __init__(self, shape: List[Tuple[int, ...]], device: device, dtype: dtype):
        """Store the linear operator's input and output space dimensions.

        Args:
            shape: A list of shapes specifying the identity's input and output space.
            device: The device on which the identity operator is defined.
            dtype: The data type of the identity operator.
        """
        super().__init__(shape, shape)
        self._device = device
        self._dtype = dtype

    def _matmat(self, X: List[Tensor]) -> List[Tensor]:
        """Apply the linear operator to a matrix in list format.

        Args:
            X: The matrix to multiply onto in list format.

        Returns:
            The result of the matrix multiplication in list format.
        """
        return X

<<<<<<< HEAD
    @property
    def dtype(self) -> dtype:
        """Return the linear operator's device.

        Returns:
            The device on which the linear operator is defined.
        """
        return self._dtype

    @property
    def device(self) -> device:
        """Return the data type of the linear operator.

        Returns:
            The data type of the linear operator.
=======
    def _infer_dtype(self) -> dtype:
        """Return the data type of the linear operator.

        Returns:
            The data type of the linear operator.
        """
        return self._dtype

    def _infer_device(self) -> device:
        """Return the linear operator's device.

        Returns:
            The device on which the linear operator is defined.
>>>>>>> 979a927d
        """
        return self._device<|MERGE_RESOLUTION|>--- conflicted
+++ resolved
@@ -102,24 +102,8 @@
         """
         return X
 
-<<<<<<< HEAD
     @property
     def dtype(self) -> dtype:
-        """Return the linear operator's device.
-
-        Returns:
-            The device on which the linear operator is defined.
-        """
-        return self._dtype
-
-    @property
-    def device(self) -> device:
-        """Return the data type of the linear operator.
-
-        Returns:
-            The data type of the linear operator.
-=======
-    def _infer_dtype(self) -> dtype:
         """Return the data type of the linear operator.
 
         Returns:
@@ -127,11 +111,11 @@
         """
         return self._dtype
 
-    def _infer_device(self) -> device:
+    @property
+    def device(self) -> device:
         """Return the linear operator's device.
 
         Returns:
             The device on which the linear operator is defined.
->>>>>>> 979a927d
         """
         return self._device