"""Utility linear operators."""

from __future__ import annotations

from typing import List, Tuple

from numpy import einsum, einsum_path, ndarray, ones
from scipy.sparse.linalg import LinearOperator
from torch import Tensor, device, dtype

from curvlinops._torch_base import PyTorchLinearOperator


class OuterProductLinearOperator(LinearOperator):
    """Linear operator for low-rank matrices of the form ``∑ᵢ cᵢ aᵢ aᵢᵀ``.

    ``cᵢ`` is the coefficient for the vector ``aᵢ``.
    """

    def __init__(self, c: ndarray, A: ndarray):
        """Store coefficients and vectors for low-rank representation.

        Args:
            c: Coefficients ``cᵢ``. Has shape ``[K]`` where ``K`` is the rank.
            A: Matrix of shape ``[D, K]``, where ``D`` is the linear operators
                dimension, that stores the low-rank vectors columnwise, i.e. ``aᵢ``
                is stored in ``A[:,i]``.
        """
        super().__init__(A.dtype, (A.shape[0], A.shape[0]))
        self._A = A
        self._c = c

        # optimize einsum
        self._equation = "ij,j,kj,k->i"
        self._operands = (self._A, self._c, self._A)
        placeholder = ones(self.shape[0])
        self._path = einsum_path(
            self._equation, *self._operands, placeholder, optimize="optimal"
        )[0]

    def _matvec(self, x: ndarray) -> ndarray:
        """Apply the linear operator to a vector.

        Args:
            x: Vector.

        Returns:
            Result of linear operator applied to the vector.
        """
        return einsum(self._equation, *self._operands, x, optimize=self._path)

    def _adjoint(self) -> OuterProductLinearOperator:
        """Return the linear operator representing the adjoint.

        An outer product is self-adjoint.

        Returns:
            Self.
        """
        return self


class Projector(OuterProductLinearOperator):
    """Linear operator for the projector onto the orthonormal basis ``{ aᵢ }``."""

    def __init__(self, A: ndarray):
        """Store orthonormal basis.

        Args:
            A: Matrix of shape ``[D, K]``, where ``D`` is the linear operators
                dimension, that stores the K orthonormal basis vectors columnwise,
                i.e. ``aᵢ`` is stored in ``A[:,i]``.
        """
        super().__init__(ones(A.shape[1]), A)


class IdentityLinearOperator(PyTorchLinearOperator):
    """Linear operator representing the identity matrix."""

    SELF_ADJOINT = True

    def __init__(self, shape: List[Tuple[int, ...]], device: device, dtype: dtype):
        """Store the linear operator's input and output space dimensions.

        Args:
            shape: A list of shapes specifying the identity's input and output space.
            device: The device on which the identity operator is defined.
            dtype: The data type of the identity operator.
        """
        super().__init__(shape, shape)
        self._device = device
        self._dtype = dtype

    def _matmat(self, X: List[Tensor]) -> List[Tensor]:
        """Apply the linear operator to a matrix in list format.

        Args:
            X: The matrix to multiply onto in list format.

        Returns:
            The result of the matrix multiplication in list format.
        """
        return X

    def _infer_dtype(self) -> dtype:
<<<<<<< HEAD
        """Return the linear operator's device.

        Returns:
            The device on which the linear operator is defined.
=======
        """Return the data type of the linear operator.

        Returns:
            The data type of the linear operator.
>>>>>>> d9ff3021
        """
        return self._dtype

    def _infer_device(self) -> device:
<<<<<<< HEAD
        """Return the data type of the linear operator.

        Returns:
            The data type of the linear operator.
=======
        """Return the linear operator's device.

        Returns:
            The device on which the linear operator is defined.
>>>>>>> d9ff3021
        """
        return self._device<|MERGE_RESOLUTION|>--- conflicted
+++ resolved
@@ -103,31 +103,17 @@
         return X
 
     def _infer_dtype(self) -> dtype:
-<<<<<<< HEAD
+        """Return the data type of the linear operator.
+
+        Returns:
+            The data type of the linear operator.
+        """
+        return self._dtype
+
+    def _infer_device(self) -> device:
         """Return the linear operator's device.
 
         Returns:
             The device on which the linear operator is defined.
-=======
-        """Return the data type of the linear operator.
-
-        Returns:
-            The data type of the linear operator.
->>>>>>> d9ff3021
-        """
-        return self._dtype
-
-    def _infer_device(self) -> device:
-<<<<<<< HEAD
-        """Return the data type of the linear operator.
-
-        Returns:
-            The data type of the linear operator.
-=======
-        """Return the linear operator's device.
-
-        Returns:
-            The device on which the linear operator is defined.
->>>>>>> d9ff3021
         """
         return self._device