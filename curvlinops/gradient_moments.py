"""Contains linear operator implementation of gradient moment matrices."""

from collections.abc import MutableMapping
<<<<<<< HEAD
from functools import cached_property
=======
from functools import cached_property, partial
>>>>>>> 07148ecb
from typing import Callable, List, Tuple, Union

from einops import einsum
from torch import Tensor, vmap
from torch.func import grad
from torch.nn import BCEWithLogitsLoss, CrossEntropyLoss, Module, MSELoss, Parameter

from curvlinops._torch_base import CurvatureLinearOperator
from curvlinops.ggn import make_ggn_vector_product
from curvlinops.utils import make_functional_flattened_model_and_loss


def make_batch_ef_matrix_product(
    model_func: Module, loss_func: Module, params: Tuple[Parameter, ...]
) -> Callable[
    [Union[Tensor, MutableMapping], Tensor, Tuple[Tensor, ...]], Tuple[Tensor, ...]
]:
    r"""Set up function that multiplies the mini-batch empirical Fisher onto a matrix.

    The empirical Fisher is computed as the GGN of a pseudo-loss that is quadratic
    in the gradients of the original loss. Specifically, for loss gradients
    :math:`g_n = \nabla_f \ell(f_n, y_n)`, the pseudo-loss is:

    .. math::
        L'(\mathbf{\theta}) = \frac{1}{2c} \sum_{n=1}^{N} \langle f_n, g_n \rangle^2

    where :math:`c` is the reduction factor and :math:`f_n = f_{\mathbf{\theta}}(x_n)`.
    The GGN of this pseudo-loss equals the empirical Fisher of the original loss.

    Args:
        model_func: The neural network :math:`f_{\mathbf{\theta}}`.
        loss_func: The loss function :math:`\ell`.
        params: A tuple of parameters w.r.t. which the empirical Fisher is computed.
            All parameters must be part of ``model_func.parameters()``.

    Returns:
        A function that takes inputs ``X``, ``y``, and a matrix ``M`` in list
        format, and returns the mini-batch empirical Fisher applied to ``M`` in
        list format.
    """
    f_flat, c_flat = make_functional_flattened_model_and_loss(
        model_func, loss_func, params
    )
    # function that computes gradients of the loss w.r.t. the flattened outputs
    c_flat_grad = grad(c_flat, argnums=0)

    def c_pseudo_flat(output_flat: Tensor, y: Tensor) -> Tensor:
        """Compute pseudo-loss: L' = 0.5 / c * sum_n <f_n, g_n>^2.

        This pseudo-loss L' := 0.5 / c ∑ₙ fₙᵀ (gₙ gₙᵀ) fₙ where gₙ = ∂ℓₙ/∂fₙ
        (detached). The GGN of L' linearized at fₙ is the empirical Fisher.
        We can thus multiply with the EF by computing the GGN-vector products of L'.

        The reduction factor adjusts the scale depending on the loss reduction used.

        Args:
            output_flat: Flattened model outputs for the mini-batch.
            y: Un-flattened labels for the mini-batch.

        Returns:
            The pseudo-loss whose GGN is the empirical Fisher on the batch.
        """
        # Compute ∂ℓₙ/∂fₙ without reduction factor of L (detached)
        grad_output_flat = c_flat_grad(output_flat.detach(), y)

        # Adjust the scale depending on the loss reduction used
        num_loss_terms, C = output_flat.shape
        reduction_factor = {
            "mean": (
                num_loss_terms
                if isinstance(loss_func, CrossEntropyLoss)
                else num_loss_terms * C
            ),
            "sum": 1.0,
        }[loss_func.reduction]

        # compute the pseudo-loss
        grad_output_flat = grad_output_flat * reduction_factor
        inner_products = einsum(output_flat, grad_output_flat, "n ..., n ... -> n")
        return 0.5 / reduction_factor * (inner_products**2).sum()

    # Create the functional EF-vector product using GGN of pseudo-loss
    ef_vp = make_ggn_vector_product(f_flat, c_pseudo_flat)

<<<<<<< HEAD
    def ef_vector_product(
        X: Union[Tensor, MutableMapping], y: Tensor, *v: Tuple[Tensor, ...]
    ) -> Tuple[Tensor, ...]:
        """Multiply the mini-batch empirical Fisher on a vector in list format.

        Args:
            X: Input to the DNN.
            y: Ground truth.
            *v: Vector to be multiplied with in tensor list format.

        Returns:
            Result of empirical Fisher multiplication in list format. Has the same
            shape as ``v``, i.e. each tensor in the list has the shape of a parameter.
        """
        return ef_vp(params, X, y, *v)
=======
    # Freeze parameter values
    efvp = partial(ef_vp, params)  # X, y, *v -> *EFv
>>>>>>> 07148ecb

    # Parallelize over vectors to multiply onto a matrix in list format
    list_format_vmap_dims = tuple(p.ndim for p in params)  # last axis
    return vmap(
<<<<<<< HEAD
        ef_vector_product,
=======
        efvp,
>>>>>>> 07148ecb
        # No vmap in X, y, assume last axis is vmapped in the matrix list
        in_dims=(None, None, *list_format_vmap_dims),
        # Vmapped output axis is last
        out_dims=list_format_vmap_dims,
        # We want each vector to be multiplied with the same mini-batch EF
        randomness="same",
    )


class EFLinearOperator(CurvatureLinearOperator):
    r"""Uncentered gradient covariance as PyTorch linear operator.

    The uncentered gradient covariance is often called 'empirical Fisher' (EF).

    Consider the empirical risk

    .. math::
        \mathcal{L}(\mathbf{\theta})
        =
        c \sum_{n=1}^{N}
        \ell(f_{\mathbf{\theta}}(\mathbf{x}_n), \mathbf{y}_n)

    with :math:`c = \frac{1}{N}` for ``reduction='mean'`` and :math:`c=1` for
    ``reduction='sum'``. The uncentered gradient covariance matrix is

    .. math::
        c \sum_{n=1}^{N}
        \left(
            \nabla_{\mathbf{\theta}}
            \ell(f_{\mathbf{\theta}}(\mathbf{x}_n), \mathbf{y}_n)
        \right)
        \left(
            \nabla_{\mathbf{\theta}}
            \ell(f_{\mathbf{\theta}}(\mathbf{x}_n), \mathbf{y}_n)
        \right)^\top\,.

    Attributes:
        SELF_ADJOINT: Whether the linear operator is self-adjoint. ``True`` for
            empirical Fisher.
    """

    SUPPORTED_LOSSES = (MSELoss, CrossEntropyLoss, BCEWithLogitsLoss)
    SELF_ADJOINT: bool = True

    @cached_property
    def _mp(
        self,
    ) -> Callable[
        [Union[Tensor, MutableMapping], Tensor, Tuple[Tensor, ...]], Tuple[Tensor, ...]
    ]:
        """Lazy initialization of the batch empirical Fisher matrix product function.

        Returns:
            Function that computes mini-batch EF-vector products, given inputs ``X``,
            labels ``y``, and the entries ``v1, v2, ...`` of the vector in list format.
            Produces a list of tensors with the same shape as the input vector that re-
            presents the result of the batch-EF multiplication.

        Raises:
            NotImplementedError: If the loss function is not supported.
        """
        if not isinstance(self._loss_func, self.SUPPORTED_LOSSES):
            raise NotImplementedError(
                f"Loss must be one of {self.SUPPORTED_LOSSES}. Got: {self._loss_func}."
            )
        return make_batch_ef_matrix_product(
            self._model_func, self._loss_func, tuple(self._params)
        )

    def _matmat_batch(
        self, X: Union[Tensor, MutableMapping], y: Tensor, M: List[Tensor]
    ) -> List[Tensor]:
        """Apply the mini-batch empirical Fisher to a matrix in tensor list format.

        Args:
            X: Input to the DNN.
            y: Ground truth.
            M: Matrix to be multiplied with in tensor list format.
                Tensors have same shape as trainable model parameters, and an
                additional trailing axis for the matrix columns.

        Returns:
            Result of EF multiplication in tensor list format. Has the same shape as
            ``M``, i.e. each tensor in the list has the shape of a parameter and a
            trailing dimension of matrix columns.
        """
        return list(self._mp(X, y, *M))<|MERGE_RESOLUTION|>--- conflicted
+++ resolved
@@ -1,11 +1,7 @@
 """Contains linear operator implementation of gradient moment matrices."""
 
 from collections.abc import MutableMapping
-<<<<<<< HEAD
-from functools import cached_property
-=======
 from functools import cached_property, partial
->>>>>>> 07148ecb
 from typing import Callable, List, Tuple, Union
 
 from einops import einsum
@@ -90,35 +86,13 @@
     # Create the functional EF-vector product using GGN of pseudo-loss
     ef_vp = make_ggn_vector_product(f_flat, c_pseudo_flat)
 
-<<<<<<< HEAD
-    def ef_vector_product(
-        X: Union[Tensor, MutableMapping], y: Tensor, *v: Tuple[Tensor, ...]
-    ) -> Tuple[Tensor, ...]:
-        """Multiply the mini-batch empirical Fisher on a vector in list format.
-
-        Args:
-            X: Input to the DNN.
-            y: Ground truth.
-            *v: Vector to be multiplied with in tensor list format.
-
-        Returns:
-            Result of empirical Fisher multiplication in list format. Has the same
-            shape as ``v``, i.e. each tensor in the list has the shape of a parameter.
-        """
-        return ef_vp(params, X, y, *v)
-=======
     # Freeze parameter values
     efvp = partial(ef_vp, params)  # X, y, *v -> *EFv
->>>>>>> 07148ecb
 
     # Parallelize over vectors to multiply onto a matrix in list format
     list_format_vmap_dims = tuple(p.ndim for p in params)  # last axis
     return vmap(
-<<<<<<< HEAD
-        ef_vector_product,
-=======
         efvp,
->>>>>>> 07148ecb
         # No vmap in X, y, assume last axis is vmapped in the matrix list
         in_dims=(None, None, *list_format_vmap_dims),
         # Vmapped output axis is last
