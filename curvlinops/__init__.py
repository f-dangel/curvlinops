"""``curvlinops`` library API."""

<<<<<<< HEAD
from curvlinops.diagonal.hutchinson import hutchinson_diag
=======
from curvlinops.diagonal.epperly2024xtrace import xdiag
from curvlinops.diagonal.hutchinson import HutchinsonDiagonalEstimator
>>>>>>> dd3b41f4
from curvlinops.fisher import FisherMCLinearOperator
from curvlinops.ggn import GGNLinearOperator
from curvlinops.gradient_moments import EFLinearOperator
from curvlinops.hessian import HessianLinearOperator
from curvlinops.inverse import (
    CGInverseLinearOperator,
    KFACInverseLinearOperator,
    LSMRInverseLinearOperator,
    NeumannInverseLinearOperator,
)
from curvlinops.jacobian import JacobianLinearOperator, TransposedJacobianLinearOperator
from curvlinops.kfac import FisherType, KFACLinearOperator, KFACType
from curvlinops.norm.hutchinson import hutchinson_squared_fro
from curvlinops.papyan2020traces.spectrum import (
    LanczosApproximateLogSpectrumCached,
    LanczosApproximateSpectrumCached,
    lanczos_approximate_log_spectrum,
    lanczos_approximate_spectrum,
)
from curvlinops.submatrix import SubmatrixLinearOperator
<<<<<<< HEAD
from curvlinops.trace.hutchinson import hutchinson_trace
from curvlinops.trace.meyer2020hutch import hutchpp_trace
=======
from curvlinops.trace.epperly2024xtrace import xtrace
from curvlinops.trace.hutchinson import HutchinsonTraceEstimator
from curvlinops.trace.meyer2020hutch import HutchPPTraceEstimator
>>>>>>> dd3b41f4

__all__ = [
    # linear operators
    "HessianLinearOperator",
    "GGNLinearOperator",
    "EFLinearOperator",
    "FisherMCLinearOperator",
    "KFACLinearOperator",
    "JacobianLinearOperator",
    "TransposedJacobianLinearOperator",
    # Enums
    "FisherType",
    "KFACType",
    # inversion
    "CGInverseLinearOperator",
    "LSMRInverseLinearOperator",
    "NeumannInverseLinearOperator",
    "KFACInverseLinearOperator",
    # slicing
    "SubmatrixLinearOperator",
    # spectral properties
    "lanczos_approximate_spectrum",
    "lanczos_approximate_log_spectrum",
    "LanczosApproximateSpectrumCached",
    "LanczosApproximateLogSpectrumCached",
    # trace estimation
<<<<<<< HEAD
    "hutchinson_trace",
    "hutchpp_trace",
    # diagonal estimation
    "hutchinson_diag",
=======
    "HutchinsonTraceEstimator",
    "HutchPPTraceEstimator",
    "xtrace",
    # diagonal estimation
    "HutchinsonDiagonalEstimator",
    "xdiag",
>>>>>>> dd3b41f4
    # norm estimation
    "hutchinson_squared_fro",
]<|MERGE_RESOLUTION|>--- conflicted
+++ resolved
@@ -1,11 +1,7 @@
 """``curvlinops`` library API."""
 
-<<<<<<< HEAD
+from curvlinops.diagonal.epperly2024xtrace import xdiag
 from curvlinops.diagonal.hutchinson import hutchinson_diag
-=======
-from curvlinops.diagonal.epperly2024xtrace import xdiag
-from curvlinops.diagonal.hutchinson import HutchinsonDiagonalEstimator
->>>>>>> dd3b41f4
 from curvlinops.fisher import FisherMCLinearOperator
 from curvlinops.ggn import GGNLinearOperator
 from curvlinops.gradient_moments import EFLinearOperator
@@ -26,14 +22,9 @@
     lanczos_approximate_spectrum,
 )
 from curvlinops.submatrix import SubmatrixLinearOperator
-<<<<<<< HEAD
+from curvlinops.trace.epperly2024xtrace import xtrace
 from curvlinops.trace.hutchinson import hutchinson_trace
 from curvlinops.trace.meyer2020hutch import hutchpp_trace
-=======
-from curvlinops.trace.epperly2024xtrace import xtrace
-from curvlinops.trace.hutchinson import HutchinsonTraceEstimator
-from curvlinops.trace.meyer2020hutch import HutchPPTraceEstimator
->>>>>>> dd3b41f4
 
 __all__ = [
     # linear operators
@@ -60,19 +51,12 @@
     "LanczosApproximateSpectrumCached",
     "LanczosApproximateLogSpectrumCached",
     # trace estimation
-<<<<<<< HEAD
     "hutchinson_trace",
     "hutchpp_trace",
+    "xtrace",
     # diagonal estimation
     "hutchinson_diag",
-=======
-    "HutchinsonTraceEstimator",
-    "HutchPPTraceEstimator",
-    "xtrace",
-    # diagonal estimation
-    "HutchinsonDiagonalEstimator",
     "xdiag",
->>>>>>> dd3b41f4
     # norm estimation
     "hutchinson_squared_fro",
 ]