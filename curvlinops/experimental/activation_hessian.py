--- conflicted
+++ resolved
@@ -120,10 +120,7 @@
         # Ensure there is only one batch
         data_iter = iter(data)
         next(data_iter)
-<<<<<<< HEAD
-=======
-
->>>>>>> 558f937d
+
         with contextlib.suppress(StopIteration):
             next(data_iter)
             raise ValueError(f"{self.__class__.__name__} requires a single batch.")
@@ -174,12 +171,6 @@
             X: Input to the DNN.
             y: Ground truth.
             M: Matrix to be multiplied with in tensor list format.
-<<<<<<< HEAD
-
-        Returns:
-            Result of activation Hessian multiplication in list format. Has the same
-            shape as ``M``.
-=======
                 Tensors have same shape as trainable model parameters, and an
                 additional trailing axis for the matrix columns.
 
@@ -187,7 +178,6 @@
             Result of activation Hessian multiplication in list format. Has the same
             shape as ``M``, i.e. each tensor in the list has the shape of a
             parameter and a trailing dimension of matrix columns.
->>>>>>> 558f937d
         """
         activation_storage = []
         with store_activation(self._model_func, *self._activation, activation_storage):
@@ -200,10 +190,7 @@
 
         # collect
         HM = [zeros_like(m) for m in M]
-<<<<<<< HEAD
-
-=======
->>>>>>> 558f937d
+
         (num_vectors,) = {m.shape[-1] for m in M}
         for n in range(num_vectors):
             HM_col = hessian_vector_product(
