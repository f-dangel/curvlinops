"""Implementation of Hutch++ trace estimation from Meyer et al."""

from numpy import column_stack, einsum
from numpy.linalg import qr
from scipy.sparse.linalg import LinearOperator

from curvlinops.sampling import random_vector


def hutchpp_trace(
    A: LinearOperator, num_matvecs: int, distribution: str = "rademacher"
) -> float:
    r"""Estimate a linear operator's trace using the Hutch++ method.

    In contrast to vanilla Hutchinson, Hutch++ has lower variance, but requires more
    memory. The method is presented in

    - Meyer, R. A., Musco, C., Musco, C., & Woodruff, D. P. (2020). Hutch++:
      optimal stochastic trace estimation.

    Let :math:`\mathbf{A}` be a square linear operator whose trace we want to
    approximate. First, using one third of the available matrix-vector products,
    we compute an orthonormal basis :math:`\mathbf{Q}` of a sub-space spanned by
    :math:`\mathbf{A} \mathbf{S}` where :math:`\mathbf{S}` is a tall random matrix
    with i.i.d. elements. Then, using one third of the available matrix-vector
    products, we compute the trace in the sub-space. Finally, we apply Hutchinson's
    estimator in the remaining space spanned by
    :math:`\mathbf{I} - \mathbf{Q} \mathbf{Q}^\top`. Let :math:`3N` denote the
    total number of matrix-vector products. We can draw :math:`2N` random vectors
    :math:`\mathbf{v}_n \sim \mathbf{v}` from a distribution which satisfies
    :math:`\mathbb{E}[\mathbf{v} \mathbf{v}^\top] = \mathbf{I}`, compute
    :math:`\mathbf{Q}` from the first :math:`N` vectors, and use the remaining
    to compute the estimator

    .. math::
        a
        := \mathrm{Tr}(\mathbf{Q}^\top \mathbf{A} \mathbf{Q})
        + \frac{1}{N} \sum_{n = N+1}^{2N} \mathbf{v}_n^\top
          (\mathbf{I} - \mathbf{Q} \mathbf{Q}^\top)^\top
          \mathbf{A} (\mathbf{I} - \mathbf{Q} \mathbf{Q}^\top) \mathbf{v}_n
        \approx \mathrm{Tr}(\mathbf{A})\,.

    This estimator is unbiased, :math:`\mathbb{E}[a] = \mathrm{Tr}(\mathbf{A})`, as the
    first term is the exact trace in the space spanned by :math:`\mathbf{Q}`, and the
    second part is Hutchinson's unbiased estimator in the complementary space.

    Args:
        A: A square linear operator whose trace is estimated.
        num_matvecs: Total number of matrix-vector products to use. Must be smaller
            than the dimension of the linear operator, and divisible by 3.
        distribution: Distribution of the random vectors used for the trace estimation.
            Can be either ``'rademacher'`` or ``'normal'``. Default: ``'rademacher'``.

    Returns:
        The estimated trace of the linear operator.

    Raises:
        ValueError: If the linear operator is not square or if the number of matrix-
            vector products is greater than the dimension of the linear operator
            (because then you can evaluate the true trace directly at the same cost)
            or not divisible by 3.

    Example:
        >>> from numpy import trace, mean
        >>> from numpy.random import rand, seed
        >>> seed(0) # make deterministic
        >>> A = rand(50, 50)
        >>> tr_A = trace(A) # exact trace as reference
        >>> # one- and multi-sample approximations
        >>> tr_A_low_precision = hutchpp_trace(A, num_matvecs=3)
        >>> tr_A_high_precision = hutchpp_trace(A, num_matvecs=30)
        >>> # compute the relative errors
        >>> rel_error_low_precision = abs(tr_A - tr_A_low_precision) / abs(tr_A)
        >>> rel_error_high_precision = abs(tr_A - tr_A_high_precision) / abs(tr_A)
        >>> assert rel_error_low_precision > rel_error_high_precision
        >>> round(tr_A, 4), round(tr_A_low_precision, 4), round(tr_A_high_precision, 4)
        (25.7342, 50.3488, 26.052)
    """
<<<<<<< HEAD

    def __init__(
        self,
        A: LinearOperator,
        basis_dim: Optional[int] = None,
        basis_distribution: str = "rademacher",
    ):
        """Store the linear operator whose trace will be estimated.

        Args:
            A: Linear square-shaped operator whose trace will be estimated.
            basis_dim: Dimension of the subspace used for exact trace estimation.
                Can be at most the linear operator's dimension. By default, its
                size will be 1% of the matrix's dimension, but at most ``10``.
                This assumes that we are working with very large matrices and we can
                only afford storing a small number of columns at a time.
            basis_distribution: Distribution of the vectors used to construct the
                subspace. Either ``'rademacher'` or ``'normal'``. Default is
                ``'rademacher'``.

        Raises:
            ValueError: If the operator is not square or the basis dimension is too
                large.

        Note:
            If you are planning to perform a fair (i.e. same computation budget)
            comparison with vanilla Hutchinson, ``basis_dim`` should be ``s / 3``
            where ``s`` is the number of samples used by vanilla Hutchinson. If
            ``s / 3`` requires storing a too large matrix, you can pick
            ``basis_dim = s1`` and draw ``s2`` samples from Hutch++ such that
            ``2 * s1 + s2 = s``.
        """
        if len(A.shape) != 2 or A.shape[0] != A.shape[1]:
            raise ValueError(f"A must be square. Got shape {A.shape}.")
        self._A = A

        dim = A.shape[1]
        basis_dim = basis_dim if basis_dim is not None else min(10, max(dim // 100, 1))
        if basis_dim > self._A.shape[1]:
            raise ValueError(
                f"Basis dimension must be at most {self._A.shape[1]}. Got {basis_dim}."
            )
        self._basis_dim = basis_dim
        self._basis_distribution = basis_distribution

        # When drawing the first sample, the basis and its subspace trace will be
        # computed and stored in the following buffers for further samples
        self._Q: Union[ndarray, None] = None
        self._tr_QT_A_Q: Union[float, None] = None

    def sample(self, distribution: str = "rademacher") -> float:
        """Draw a sample from the trace estimator.

        Multiple samples can be combined into a more accurate trace estimation via
        averaging.

        Note:
            Calling this function for the first time will also compute the sub-space and
            its trace. Future calls will be faster as the latter are cached internally.

        Args:
            distribution: Distribution of the vector along which the linear operator
                will be evaluated. Either ``'rademacher'`` or ``'normal'``.
                Default is ``'rademacher'``.

        Returns:
            Sample from the trace estimator.
        """
        self.maybe_compute_and_cache_subspace()

        dim = self._A.shape[1]
        v = random_vector(dim, distribution)
        # Estimate the trace in complement space, i.e. of (I - Q Q^T) A (I - Q Q^T)
        v -= self._Q @ (self._Q.T @ v)
        Av = self._A @ v
        return self._tr_QT_A_Q + dot(v, Av)

    def maybe_compute_and_cache_subspace(self):
        """Compute and cache the subspace and its trace if not already done."""
        if self._Q is not None and self._tr_QT_A_Q is not None:
            return

        dim = self._A.shape[1]
        AS = column_stack(
            [
                self._A @ random_vector(dim, self._basis_distribution)
                for _ in range(self._basis_dim)
            ]
=======
    if len(A.shape) != 2 or A.shape[0] != A.shape[1]:
        raise ValueError(f"A must be square. Got shape {A.shape}.")
    dim = A.shape[1]
    if num_matvecs >= dim or num_matvecs % 3 != 0:
        raise ValueError(
            f"num_matvecs ({num_matvecs}) must be less than A's size ({dim})"
            " and divisible by 3."
>>>>>>> 794ff48f
        )

    N = num_matvecs // 3

    # compute the orthogonal basis for the subspace spanned by AS, and evaluate the
    # exact trace using 2/3 of the available matrix-vector products
    AS = A @ column_stack([random_vector(dim, distribution) for _ in range(N)])
    Q, _ = qr(AS)
    tr_QT_A_Q = einsum("ji,ji", Q, A @ Q)

    # compute the trace in the complementary space using the remaining 1/3 of the
    # matrix-vector products
    G = column_stack([random_vector(dim, distribution) for _ in range(N)])

    # project out subspace
    A_proj_G = A @ (G - Q @ (Q.T @ G))
    A_proj_G -= Q @ (Q.T @ A_proj_G)
    # compute trace with vanilla Hutchinson
    tr_A_proj = einsum("ij,ij", G, A_proj_G) / N

    return tr_QT_A_Q + tr_A_proj<|MERGE_RESOLUTION|>--- conflicted
+++ resolved
@@ -76,96 +76,6 @@
         >>> round(tr_A, 4), round(tr_A_low_precision, 4), round(tr_A_high_precision, 4)
         (25.7342, 50.3488, 26.052)
     """
-<<<<<<< HEAD
-
-    def __init__(
-        self,
-        A: LinearOperator,
-        basis_dim: Optional[int] = None,
-        basis_distribution: str = "rademacher",
-    ):
-        """Store the linear operator whose trace will be estimated.
-
-        Args:
-            A: Linear square-shaped operator whose trace will be estimated.
-            basis_dim: Dimension of the subspace used for exact trace estimation.
-                Can be at most the linear operator's dimension. By default, its
-                size will be 1% of the matrix's dimension, but at most ``10``.
-                This assumes that we are working with very large matrices and we can
-                only afford storing a small number of columns at a time.
-            basis_distribution: Distribution of the vectors used to construct the
-                subspace. Either ``'rademacher'` or ``'normal'``. Default is
-                ``'rademacher'``.
-
-        Raises:
-            ValueError: If the operator is not square or the basis dimension is too
-                large.
-
-        Note:
-            If you are planning to perform a fair (i.e. same computation budget)
-            comparison with vanilla Hutchinson, ``basis_dim`` should be ``s / 3``
-            where ``s`` is the number of samples used by vanilla Hutchinson. If
-            ``s / 3`` requires storing a too large matrix, you can pick
-            ``basis_dim = s1`` and draw ``s2`` samples from Hutch++ such that
-            ``2 * s1 + s2 = s``.
-        """
-        if len(A.shape) != 2 or A.shape[0] != A.shape[1]:
-            raise ValueError(f"A must be square. Got shape {A.shape}.")
-        self._A = A
-
-        dim = A.shape[1]
-        basis_dim = basis_dim if basis_dim is not None else min(10, max(dim // 100, 1))
-        if basis_dim > self._A.shape[1]:
-            raise ValueError(
-                f"Basis dimension must be at most {self._A.shape[1]}. Got {basis_dim}."
-            )
-        self._basis_dim = basis_dim
-        self._basis_distribution = basis_distribution
-
-        # When drawing the first sample, the basis and its subspace trace will be
-        # computed and stored in the following buffers for further samples
-        self._Q: Union[ndarray, None] = None
-        self._tr_QT_A_Q: Union[float, None] = None
-
-    def sample(self, distribution: str = "rademacher") -> float:
-        """Draw a sample from the trace estimator.
-
-        Multiple samples can be combined into a more accurate trace estimation via
-        averaging.
-
-        Note:
-            Calling this function for the first time will also compute the sub-space and
-            its trace. Future calls will be faster as the latter are cached internally.
-
-        Args:
-            distribution: Distribution of the vector along which the linear operator
-                will be evaluated. Either ``'rademacher'`` or ``'normal'``.
-                Default is ``'rademacher'``.
-
-        Returns:
-            Sample from the trace estimator.
-        """
-        self.maybe_compute_and_cache_subspace()
-
-        dim = self._A.shape[1]
-        v = random_vector(dim, distribution)
-        # Estimate the trace in complement space, i.e. of (I - Q Q^T) A (I - Q Q^T)
-        v -= self._Q @ (self._Q.T @ v)
-        Av = self._A @ v
-        return self._tr_QT_A_Q + dot(v, Av)
-
-    def maybe_compute_and_cache_subspace(self):
-        """Compute and cache the subspace and its trace if not already done."""
-        if self._Q is not None and self._tr_QT_A_Q is not None:
-            return
-
-        dim = self._A.shape[1]
-        AS = column_stack(
-            [
-                self._A @ random_vector(dim, self._basis_distribution)
-                for _ in range(self._basis_dim)
-            ]
-=======
     if len(A.shape) != 2 or A.shape[0] != A.shape[1]:
         raise ValueError(f"A must be square. Got shape {A.shape}.")
     dim = A.shape[1]
@@ -173,7 +83,6 @@
         raise ValueError(
             f"num_matvecs ({num_matvecs}) must be less than A's size ({dim})"
             " and divisible by 3."
->>>>>>> 794ff48f
         )
 
     N = num_matvecs // 3
