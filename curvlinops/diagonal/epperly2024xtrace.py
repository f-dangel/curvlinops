"""Implements the XDiag algorithm from Epperly 2024."""

from typing import Union

from torch import Tensor, column_stack, dot, einsum
from torch.linalg import inv, qr

from curvlinops._torch_base import PyTorchLinearOperator
from curvlinops.sampling import random_vector
from curvlinops.utils import (
    assert_divisible_by,
    assert_is_square,
    assert_matvecs_subseed_dim,
)


def xdiag(A: Union[PyTorchLinearOperator, Tensor], num_matvecs: int) -> Tensor:
    """Estimate a linear operator's diagonal using the XDiag algorithm.

    The method is presented in `this paper <https://arxiv.org/pdf/2301.07825>`_:

    - Epperly, E. N., Tropp, J. A., & Webber, R. J. (2024). Xtrace: making the most
      of every sample in stochastic trace estimation. SIAM Journal on Matrix Analysis
      and Applications (SIMAX).

    It combines the variance reduction from Diag++ with the exchangeability principle.

    Args:
        A: A square linear operator.
        num_matvecs: Total number of matrix-vector products to use. Must be even and
            less than the dimension of the linear operator (because otherwise one can
            evaluate the true diagonal directly at the same cost).

    Returns:
        The estimated diagonal of the linear operator.
    """
    dim = assert_is_square(A)
    assert_matvecs_subseed_dim(A, num_matvecs)
    assert_divisible_by(num_matvecs, 2, "num_matvecs")
    dev, dt = (
        (A._infer_device(), A._infer_dtype())
        if isinstance(A, PyTorchLinearOperator)
        else (A.device, A.dtype)
    )

    # draw random vectors and compute their matrix-vector products
    num_vecs = num_matvecs // 2
    W = column_stack(
<<<<<<< HEAD
        [random_vector(dim, "rademacher", A.device, A.dtype) for _ in range(num_vecs)]
=======
        [random_vector(dim, "rademacher", dev, dt) for _ in range(num_vecs)]
>>>>>>> ec65360e
    )
    A_W = A @ W

    # compute the orthogonal basis for all test vectors, and its associated diagonal
    Q, R = qr(A_W)
    QT_A = (A.adjoint() @ Q).T
    diag_Q_QT_A = einsum("ij,ji->i", Q, QT_A)

    # Compute and average the diagonals in the bases {Q_i} that would result had we left
    # out the i-th test vector in the QR decomposition. This follows by considering
    # diag(Q_i QT_i A) and using the relation Q_i QT_i = Q (I - s_i sT_i) QT, where the
    # s_i are given by:
    RT_inv = inv(R.T)
    D = 1 / (RT_inv**2).sum(0) ** 0.5
    S = einsum("ij,j->ij", RT_inv, D)
    # Further simplification then leads to
    diagonal = diag_Q_QT_A - einsum("ij,jk,lk,li->i", Q, S, S, QT_A) / num_vecs

    def deflate(v: Tensor, s: Tensor) -> Tensor:
        """Apply (I - s sT) to a vector.

        Args:
            v: Vector to deflate.
            s: Deflation vector.

        Returns:
            Deflated vector.
        """
        return v - dot(s, v) * s

    # estimate the diagonal on the complement of Q_i with vanilla Hutchinson using the
    # i-th test vector
    for i in range(num_vecs):
        w_i = W[:, i]
        s_i = S[:, i]
        A_w_i = A_W[:, i]

        # Compute (I - Q_i QT_i) A w_i
        #       = A w_i - (I - Q_i QT_i) A w_i
        # ( using that Q_i QT_i = Q (I - s_i sT_i) QT )
        #       = A w_i - Q (I - s_i sT_i) QT A w_i
        A_comp_w_i = A_w_i - Q @ deflate(QT_A @ w_i, s_i)

        diag_w_i = w_i * A_comp_w_i / w_i**2
        diagonal += diag_w_i / num_vecs

    return diagonal<|MERGE_RESOLUTION|>--- conflicted
+++ resolved
@@ -37,20 +37,11 @@
     dim = assert_is_square(A)
     assert_matvecs_subseed_dim(A, num_matvecs)
     assert_divisible_by(num_matvecs, 2, "num_matvecs")
-    dev, dt = (
-        (A._infer_device(), A._infer_dtype())
-        if isinstance(A, PyTorchLinearOperator)
-        else (A.device, A.dtype)
-    )
 
     # draw random vectors and compute their matrix-vector products
     num_vecs = num_matvecs // 2
     W = column_stack(
-<<<<<<< HEAD
         [random_vector(dim, "rademacher", A.device, A.dtype) for _ in range(num_vecs)]
-=======
-        [random_vector(dim, "rademacher", dev, dt) for _ in range(num_vecs)]
->>>>>>> ec65360e
     )
     A_W = A @ W
 
