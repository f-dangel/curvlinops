"""Hutchinson-style matrix diagonal estimation."""

from numpy import column_stack, einsum, ndarray
from scipy.sparse.linalg import LinearOperator

from curvlinops.sampling import random_vector
from curvlinops.utils import assert_is_square, assert_matvecs_subseed_dim


def hutchinson_diag(
    A: LinearOperator, num_matvecs: int, distribution: str = "rademacher"
) -> ndarray:
    r"""Estimate a linear operator's diagonal using Hutchinson's method.

    For details, see

    - Bekas, C., Kokiopoulou, E., & Saad, Y. (2007). An estimator for the diagonal
<<<<<<< HEAD
      of a matrix. Applied Numerical Mathematics.
=======
    of a matrix. Applied Numerical Mathematics.
>>>>>>> 53267c57

    Let :math:`\mathbf{A}` be a square linear operator. We can approximate its diagonal
    :math:`\mathrm{diag}(\mathbf{A})` by drawing random vectors :math:`N`
    :math:`\mathbf{v}_n \sim \mathbf{v}` from a distribution :math:`\mathbf{v}` that
    satisfies :math:`\mathbb{E}[\mathbf{v} \mathbf{v}^\top] = \mathbf{I}`, and compute
    the estimator

    .. math::
        \mathbf{a}
        := \frac{1}{N} \sum_{n=1}^N \mathbf{v}_n \odot \mathbf{A} \mathbf{v}_n
        \approx \mathrm{diag}(\mathbf{A})\,.

    This estimator is unbiased,

    .. math::
        \mathbb{E}[a_i]
        = \sum_j \mathbb{E}[v_i A_{i,j} v_j]
        = \sum_j A_{i,j} \mathbb{E}[v_i  v_j]
        = \sum_j A_{i,j} \delta_{i, j}
        = A_{i,i}\,.

    Args:
        A: A square linear operator whose diagonal is estimated.
        num_matvecs: Total number of matrix-vector products to use. Must be smaller
<<<<<<< HEAD
            than the dimension of the linear operator.
=======
            than the dimension of the linear operator (because otherwise one can
            evaluate the true diagonal directly at the same cost).
>>>>>>> 53267c57
        distribution: Distribution of the random vectors used for the diagonal
            estimation. Can be either ``'rademacher'`` or ``'normal'``.
            Default: ``'rademacher'``.

    Returns:
        The estimated diagonal of the linear operator.

<<<<<<< HEAD
    Raises:
        ValueError: If the linear operator is not square or if the number of matrix-
            vector products is greater than the dimension of the linear operator
            (because then you can evaluate the true diagonal directly at the same cost).

=======
>>>>>>> 53267c57
    Example:
        >>> from numpy import diag
        >>> from numpy.random import rand, seed
        >>> from numpy.linalg import norm
        >>> seed(0) # make deterministic
        >>> A = rand(40, 40)
        >>> diag_A = diag(A) # exact diagonal as reference
        >>> # one- and multi-sample approximations
        >>> diag_A_low_precision = hutchinson_diag(A, num_matvecs=1)
        >>> diag_A_high_precision = hutchinson_diag(A, num_matvecs=30)
        >>> # compute residual norms
        >>> error_low_precision = norm(diag_A - diag_A_low_precision) / norm(diag_A)
        >>> error_high_precision = norm(diag_A - diag_A_high_precision) / norm(diag_A)
        >>> assert error_low_precision > error_high_precision
        >>> round(error_low_precision, 4), round(error_high_precision, 4)
        (4.616, 1.2441)
    """
<<<<<<< HEAD
    if len(A.shape) != 2 or A.shape[0] != A.shape[1]:
        raise ValueError(f"A must be square. Got shape {A.shape}.")
    dim = A.shape[1]
    if num_matvecs >= dim:
        raise ValueError(
            f"num_matvecs ({num_matvecs}) must be less than A's size ({dim})."
        )
    G = column_stack([random_vector(dim, distribution) for _ in range(num_matvecs)])
    AG = A @ G
    return einsum("ij,ij->i", G, AG) / num_matvecs
=======
    dim = assert_is_square(A)
    assert_matvecs_subseed_dim(A, num_matvecs)
    G = column_stack([random_vector(dim, distribution) for _ in range(num_matvecs)])

    return einsum("ij,ij->i", G, A @ G) / num_matvecs
>>>>>>> 53267c57
<|MERGE_RESOLUTION|>--- conflicted
+++ resolved
@@ -15,11 +15,7 @@
     For details, see
 
     - Bekas, C., Kokiopoulou, E., & Saad, Y. (2007). An estimator for the diagonal
-<<<<<<< HEAD
       of a matrix. Applied Numerical Mathematics.
-=======
-    of a matrix. Applied Numerical Mathematics.
->>>>>>> 53267c57
 
     Let :math:`\mathbf{A}` be a square linear operator. We can approximate its diagonal
     :math:`\mathrm{diag}(\mathbf{A})` by drawing random vectors :math:`N`
@@ -44,12 +40,8 @@
     Args:
         A: A square linear operator whose diagonal is estimated.
         num_matvecs: Total number of matrix-vector products to use. Must be smaller
-<<<<<<< HEAD
-            than the dimension of the linear operator.
-=======
             than the dimension of the linear operator (because otherwise one can
             evaluate the true diagonal directly at the same cost).
->>>>>>> 53267c57
         distribution: Distribution of the random vectors used for the diagonal
             estimation. Can be either ``'rademacher'`` or ``'normal'``.
             Default: ``'rademacher'``.
@@ -57,14 +49,6 @@
     Returns:
         The estimated diagonal of the linear operator.
 
-<<<<<<< HEAD
-    Raises:
-        ValueError: If the linear operator is not square or if the number of matrix-
-            vector products is greater than the dimension of the linear operator
-            (because then you can evaluate the true diagonal directly at the same cost).
-
-=======
->>>>>>> 53267c57
     Example:
         >>> from numpy import diag
         >>> from numpy.random import rand, seed
@@ -82,21 +66,8 @@
         >>> round(error_low_precision, 4), round(error_high_precision, 4)
         (4.616, 1.2441)
     """
-<<<<<<< HEAD
-    if len(A.shape) != 2 or A.shape[0] != A.shape[1]:
-        raise ValueError(f"A must be square. Got shape {A.shape}.")
-    dim = A.shape[1]
-    if num_matvecs >= dim:
-        raise ValueError(
-            f"num_matvecs ({num_matvecs}) must be less than A's size ({dim})."
-        )
-    G = column_stack([random_vector(dim, distribution) for _ in range(num_matvecs)])
-    AG = A @ G
-    return einsum("ij,ij->i", G, AG) / num_matvecs
-=======
     dim = assert_is_square(A)
     assert_matvecs_subseed_dim(A, num_matvecs)
     G = column_stack([random_vector(dim, distribution) for _ in range(num_matvecs)])
 
-    return einsum("ij,ij->i", G, A @ G) / num_matvecs
->>>>>>> 53267c57
+    return einsum("ij,ij->i", G, A @ G) / num_matvecs