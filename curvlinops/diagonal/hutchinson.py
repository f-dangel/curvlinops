--- conflicted
+++ resolved
@@ -1,20 +1,12 @@
 """Hutchinson-style matrix diagonal estimation."""
 
-<<<<<<< HEAD
-from torch import column_stack, einsum, Tensor
-from scipy.sparse.linalg import LinearOperator
-=======
 from typing import Union
->>>>>>> 9134793f
 
 from torch import Tensor, column_stack, einsum
 
 from curvlinops._torch_base import PyTorchLinearOperator
 from curvlinops.sampling import random_vector
 from curvlinops.utils import assert_is_square, assert_matvecs_subseed_dim
-from curvlinops._torch_base import PyTorchLinearOperator
-
-from typing import Union
 
 
 def hutchinson_diag(
