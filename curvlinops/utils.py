--- conflicted
+++ resolved
@@ -36,23 +36,14 @@
     Args:
         tensor1: First tensor for comparison.
         tensor2: Second tensor for comparison.
-<<<<<<< HEAD
-        rtol: Relative tolerance. Default: ``1e-5``.
-        atol: Absolute tolerance. Default: ``1e-8``.
-=======
         rtol: Relative tolerance. Default is ``1e-5``.
         atol: Absolute tolerance. Default is ``1e-8``.
->>>>>>> 5e118e9f
 
     Returns:
         ``True`` if the tensors are close, ``False`` otherwise.
     """
     close = tensor1.allclose(tensor2, rtol=rtol, atol=atol)
     if not close:
-<<<<<<< HEAD
-        # print non-close values
-=======
->>>>>>> 5e118e9f
         nonclose_idx = tensor1.isclose(tensor2, rtol=rtol, atol=atol).logical_not_()
         for idx, t1, t2 in zip(
             nonclose_idx.argwhere(),
