"""General utility functions."""

from typing import List, Tuple, Union

from numpy import cumsum
from torch import Tensor


def split_list(x: Union[List, Tuple], sizes: List[int]) -> List[List]:
    """Split a list into multiple lists of specified size.

    Args:
        x: List or tuple to be split.
        sizes: Sizes of the resulting lists.

    Returns:
        List of lists. Each sub-list has the size specified in ``sizes``.

    Raises:
        ValueError: If the sum of ``sizes`` does not match the input list's length.
    """
    if len(x) != sum(sizes):
        raise ValueError(
            f"List to be split has length {len(x)}, but requested sub-list with a total"
            + f" of {sum(sizes)} entries."
        )
    boundaries = cumsum([0] + sizes)
    return [list(x[boundaries[i] : boundaries[i + 1]]) for i in range(len(sizes))]


def allclose_report(
    tensor1: Tensor, tensor2: Tensor, rtol: float = 1e-5, atol: float = 1e-8
) -> bool:
    """Same as ``allclose``, but prints entries that differ.

    Args:
        tensor1: First tensor for comparison.
        tensor2: Second tensor for comparison.
<<<<<<< HEAD
        rtol: Relative tolerance. Default: ``1e-5``.
        atol: Absolute tolerance. Default: ``1e-8``.
=======
        rtol: Relative tolerance. Default is ``1e-5``.
        atol: Absolute tolerance. Default is ``1e-8``.
>>>>>>> 558f937d

    Returns:
        ``True`` if the tensors are close, ``False`` otherwise.
    """
    close = tensor1.allclose(tensor2, rtol=rtol, atol=atol)
    if not close:
        # print non-close values
        nonclose_idx = tensor1.isclose(tensor2, rtol=rtol, atol=atol).logical_not_()
        nonclose_entries = 0
        for idx, t1, t2 in zip(
            nonclose_idx.argwhere(),
            tensor1[nonclose_idx].flatten(),
            tensor2[nonclose_idx].flatten(),
        ):
            print(f"at index {idx.tolist()}: {t1:.5e} ≠ {t2:.5e}, ratio: {t1 / t2:.5e}")
            nonclose_entries += 1

        # print largest and smallest absolute entries
        amax1, amax2 = tensor1.abs().max().item(), tensor2.abs().max().item()
        print(f"Abs max: {amax1:.5e} vs. {amax2:.5e}.")
        amin1, amin2 = tensor1.abs().min().item(), tensor2.abs().min().item()
        print(f"Abs min: {amin1:.5e} vs. {amin2:.5e}.")

<<<<<<< HEAD
        # print number of nonclose values
        print(f"Non-close entries: {nonclose_entries} / {tensor1.numel()}.")

        # print tolerances:
=======
        # print number of nonclose values and tolerances
        print(f"Non-close entries: {nonclose_entries} / {tensor1.numel()}.")
>>>>>>> 558f937d
        print(f"rtol = {rtol}, atol = {atol}.")

    return close<|MERGE_RESOLUTION|>--- conflicted
+++ resolved
@@ -36,13 +36,8 @@
     Args:
         tensor1: First tensor for comparison.
         tensor2: Second tensor for comparison.
-<<<<<<< HEAD
-        rtol: Relative tolerance. Default: ``1e-5``.
-        atol: Absolute tolerance. Default: ``1e-8``.
-=======
         rtol: Relative tolerance. Default is ``1e-5``.
         atol: Absolute tolerance. Default is ``1e-8``.
->>>>>>> 558f937d
 
     Returns:
         ``True`` if the tensors are close, ``False`` otherwise.
@@ -66,15 +61,8 @@
         amin1, amin2 = tensor1.abs().min().item(), tensor2.abs().min().item()
         print(f"Abs min: {amin1:.5e} vs. {amin2:.5e}.")
 
-<<<<<<< HEAD
-        # print number of nonclose values
-        print(f"Non-close entries: {nonclose_entries} / {tensor1.numel()}.")
-
-        # print tolerances:
-=======
         # print number of nonclose values and tolerances
         print(f"Non-close entries: {nonclose_entries} / {tensor1.numel()}.")
->>>>>>> 558f937d
         print(f"rtol = {rtol}, atol = {atol}.")
 
     return close