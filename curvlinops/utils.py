"""General utility functions."""

from typing import List, Tuple, Union

from numpy import cumsum
from torch import Tensor


def split_list(x: Union[List, Tuple], sizes: List[int]) -> List[List]:
    """Split a list into multiple lists of specified size.

    Args:
        x: List or tuple to be split.
        sizes: Sizes of the resulting lists.

    Returns:
        List of lists. Each sub-list has the size specified in ``sizes``.

    Raises:
        ValueError: If the sum of ``sizes`` does not match the input list's length.
    """
    if len(x) != sum(sizes):
        raise ValueError(
            f"List to be split has length {len(x)}, but requested sub-list with a total"
            + f" of {sum(sizes)} entries."
        )
    boundaries = cumsum([0] + sizes)
<<<<<<< HEAD
    return [list(x[boundaries[i] : boundaries[i + 1]]) for i in range(len(sizes))]
=======
    return [x[boundaries[i] : boundaries[i + 1]] for i in range(len(sizes))]
>>>>>>> 2ae34be7


def allclose_report(
    tensor1: Tensor, tensor2: Tensor, rtol: float = 1e-5, atol: float = 1e-8
) -> bool:
    """Same as ``allclose``, but prints entries that differ.

    Args:
        tensor1: First tensor for comparison.
        tensor2: Second tensor for comparison.
<<<<<<< HEAD
        rtol: Relative tolerance. Default: ``1e-5``.
        atol: Absolute tolerance. Default: ``1e-8``.
=======
        rtol: Relative tolerance. Default is ``1e-5``.
        atol: Absolute tolerance. Default is ``1e-8``.
>>>>>>> 2ae34be7

    Returns:
        ``True`` if the tensors are close, ``False`` otherwise.
    """
    close = tensor1.allclose(tensor2, rtol=rtol, atol=atol)
    if not close:
<<<<<<< HEAD
        # print non-close values
=======
>>>>>>> 2ae34be7
        nonclose_idx = tensor1.isclose(tensor2, rtol=rtol, atol=atol).logical_not_()
        for idx, t1, t2 in zip(
            nonclose_idx.argwhere(),
            tensor1[nonclose_idx].flatten(),
            tensor2[nonclose_idx].flatten(),
        ):
<<<<<<< HEAD
            print(f"at index {idx.tolist()}: {t1:.5e} ≠ {t2:.5e}, ratio: {t1 / t2:.5e}")

        # print largest and smallest absolute entries
        amax1, amax2 = tensor1.abs().max().item(), tensor2.abs().max().item()
        print(f"Abs max: {amax1:.5e} vs. {amax2:.5e}.")
        amin1, amin2 = tensor1.abs().min().item(), tensor2.abs().min().item()
        print(f"Abs min: {amin1:.5e} vs. {amin2:.5e}.")
=======
            print(f"at index {idx}: {t1:.5e} ≠ {t2:.5e}, ratio: {t1 / t2:.5e}")
>>>>>>> 2ae34be7

    return close<|MERGE_RESOLUTION|>--- conflicted
+++ resolved
@@ -25,11 +25,7 @@
             + f" of {sum(sizes)} entries."
         )
     boundaries = cumsum([0] + sizes)
-<<<<<<< HEAD
     return [list(x[boundaries[i] : boundaries[i + 1]]) for i in range(len(sizes))]
-=======
-    return [x[boundaries[i] : boundaries[i + 1]] for i in range(len(sizes))]
->>>>>>> 2ae34be7
 
 
 def allclose_report(
@@ -40,30 +36,20 @@
     Args:
         tensor1: First tensor for comparison.
         tensor2: Second tensor for comparison.
-<<<<<<< HEAD
-        rtol: Relative tolerance. Default: ``1e-5``.
-        atol: Absolute tolerance. Default: ``1e-8``.
-=======
         rtol: Relative tolerance. Default is ``1e-5``.
         atol: Absolute tolerance. Default is ``1e-8``.
->>>>>>> 2ae34be7
 
     Returns:
         ``True`` if the tensors are close, ``False`` otherwise.
     """
     close = tensor1.allclose(tensor2, rtol=rtol, atol=atol)
     if not close:
-<<<<<<< HEAD
-        # print non-close values
-=======
->>>>>>> 2ae34be7
         nonclose_idx = tensor1.isclose(tensor2, rtol=rtol, atol=atol).logical_not_()
         for idx, t1, t2 in zip(
             nonclose_idx.argwhere(),
             tensor1[nonclose_idx].flatten(),
             tensor2[nonclose_idx].flatten(),
         ):
-<<<<<<< HEAD
             print(f"at index {idx.tolist()}: {t1:.5e} ≠ {t2:.5e}, ratio: {t1 / t2:.5e}")
 
         # print largest and smallest absolute entries
@@ -71,8 +57,5 @@
         print(f"Abs max: {amax1:.5e} vs. {amax2:.5e}.")
         amin1, amin2 = tensor1.abs().min().item(), tensor2.abs().min().item()
         print(f"Abs min: {amin1:.5e} vs. {amin2:.5e}.")
-=======
-            print(f"at index {idx}: {t1:.5e} ≠ {t2:.5e}, ratio: {t1 / t2:.5e}")
->>>>>>> 2ae34be7
 
     return close