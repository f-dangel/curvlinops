"""General utility functions."""

from typing import Callable, List, Tuple, Union

<<<<<<< HEAD
from numpy import cumsum
from torch import Tensor
from torch.func import functional_call
from torch.nn import Module
=======
from numpy import cumsum, ndarray
from torch import Tensor, as_tensor
>>>>>>> 7f86b3d1


def split_list(x: Union[List, Tuple], sizes: List[int]) -> List[List]:
    """Split a list into multiple lists of specified size.

    Args:
        x: List or tuple to be split.
        sizes: Sizes of the resulting lists.

    Returns:
        List of lists. Each sub-list has the size specified in ``sizes``.

    Raises:
        ValueError: If the sum of ``sizes`` does not match the input list's length.
    """
    if len(x) != sum(sizes):
        raise ValueError(
            f"List to be split has length {len(x)}, but requested sub-list with a total"
            + f" of {sum(sizes)} entries."
        )
    boundaries = cumsum([0] + sizes)
    return [list(x[boundaries[i] : boundaries[i + 1]]) for i in range(len(sizes))]


def allclose_report(
    tensor1: Union[Tensor, ndarray],
    tensor2: Union[Tensor, ndarray],
    rtol: float = 1e-5,
    atol: float = 1e-8,
) -> bool:
    """Same as ``allclose``, but prints entries that differ.

    Args:
        tensor1: First tensor for comparison.
        tensor2: Second tensor for comparison.
        rtol: Relative tolerance. Default is ``1e-5``.
        atol: Absolute tolerance. Default is ``1e-8``.

    Returns:
        ``True`` if the tensors are close, ``False`` otherwise.
    """
    tensor1, tensor2 = as_tensor(tensor1), as_tensor(tensor2)

    close = tensor1.allclose(tensor2, rtol=rtol, atol=atol)
    if not close:
        # print non-close values
        nonclose_idx = tensor1.isclose(tensor2, rtol=rtol, atol=atol).logical_not_()
        nonclose_entries = 0
        for idx, t1, t2 in zip(
            nonclose_idx.argwhere(),
            tensor1[nonclose_idx].flatten(),
            tensor2[nonclose_idx].flatten(),
        ):
            print(f"at index {idx.tolist()}: {t1:.5e} ≠ {t2:.5e}, ratio: {t1 / t2:.5e}")
            nonclose_entries += 1

        # print largest and smallest absolute entries
        amax1, amax2 = tensor1.abs().max().item(), tensor2.abs().max().item()
        print(f"Abs max: {amax1:.5e} vs. {amax2:.5e}.")
        amin1, amin2 = tensor1.abs().min().item(), tensor2.abs().min().item()
        print(f"Abs min: {amin1:.5e} vs. {amin2:.5e}.")

        # print number of nonclose values and tolerances
        print(f"Non-close entries: {nonclose_entries} / {tensor1.numel()}.")
        print(f"rtol = {rtol}, atol = {atol}.")

    return close


def assert_is_square(A) -> int:
    """Assert that a matrix or linear operator is square.

    Args:
        A: Matrix or linear operator to be checked. Must have a ``.shape`` attribute.

    Returns:
        The dimension of the square matrix.

    Raises:
        ValueError: If the matrix is not square.
    """
    if len(A.shape) != 2 or A.shape[0] != A.shape[1]:
        raise ValueError(f"Operator must be square. Got shape {A.shape}.")
    (dim,) = set(A.shape)
    return dim


def assert_matvecs_subseed_dim(A, num_matvecs: int):
    """Assert that the number of matrix-vector products is smaller than the dimension.

    Args:
        A: Matrix or linear operator to be checked. Must have a ``.shape`` attribute.
        num_matvecs: Number of matrix-vector products.

    Raises:
        ValueError: If the number of matrix-vector products is greater than the dimension.
    """
    if any(num_matvecs >= d for d in A.shape):
        raise ValueError(
            f"num_matvecs ({num_matvecs}) must be less than A's size ({A.shape})."
        )


def assert_divisible_by(num: int, divisor: int, name: str):
    """Assert that a number is divisible by another number.

    Args:
        num: Number to be checked.
        divisor: Divisor.
        name: Name of the number.

    Raises:
        ValueError: If the number is not divisible by the divisor.
    """
    if num % divisor != 0:
        raise ValueError(f"{name} ({num}) must be divisible by {divisor}.")


def make_functional_call(
    module: Module, free_param_names: List[str]
) -> Callable[..., Tensor]:
    """Create a function that calls a module with given free parameters.

    Args:
        module: The PyTorch module to make functional.
        free_param_names: Names of parameters that will be passed as arguments.

    Returns:
        A function that takes free parameters and module inputs, returning the
        module's output. For model functions, inputs are typically (X,). For loss
        functions, inputs are typically (predictions, targets).
    """
    # Detect frozen parameters and buffers not in free_param_names
    frozen_params = {
        n: p for n, p in module.named_parameters() if n not in free_param_names
    }
    frozen_buffers = dict(module.named_buffers())
    num_free_params = len(free_param_names)

    def functional_module(*args) -> Tensor:
        """Call the module functionally with free parameters and module inputs.

        Args:
            *args: First len(free_param_names) arguments are free parameters,
                   remaining arguments are inputs to the module.

        Returns:
            Module output.
        """
        # Separate free parameters and module inputs
        free_params = dict(zip(free_param_names, args[:num_free_params]))
        module_inputs = args[num_free_params:]

        # Call module with all parameters and buffers
        return functional_call(
            module, {**free_params, **frozen_params, **frozen_buffers}, module_inputs
        )

    return functional_module<|MERGE_RESOLUTION|>--- conflicted
+++ resolved
@@ -1,16 +1,9 @@
 """General utility functions."""
 
-from typing import Callable, List, Tuple, Union
+from typing import List, Tuple, Union
 
-<<<<<<< HEAD
-from numpy import cumsum
-from torch import Tensor
-from torch.func import functional_call
-from torch.nn import Module
-=======
 from numpy import cumsum, ndarray
 from torch import Tensor, as_tensor
->>>>>>> 7f86b3d1
 
 
 def split_list(x: Union[List, Tuple], sizes: List[int]) -> List[List]:
@@ -126,47 +119,4 @@
         ValueError: If the number is not divisible by the divisor.
     """
     if num % divisor != 0:
-        raise ValueError(f"{name} ({num}) must be divisible by {divisor}.")
-
-
-def make_functional_call(
-    module: Module, free_param_names: List[str]
-) -> Callable[..., Tensor]:
-    """Create a function that calls a module with given free parameters.
-
-    Args:
-        module: The PyTorch module to make functional.
-        free_param_names: Names of parameters that will be passed as arguments.
-
-    Returns:
-        A function that takes free parameters and module inputs, returning the
-        module's output. For model functions, inputs are typically (X,). For loss
-        functions, inputs are typically (predictions, targets).
-    """
-    # Detect frozen parameters and buffers not in free_param_names
-    frozen_params = {
-        n: p for n, p in module.named_parameters() if n not in free_param_names
-    }
-    frozen_buffers = dict(module.named_buffers())
-    num_free_params = len(free_param_names)
-
-    def functional_module(*args) -> Tensor:
-        """Call the module functionally with free parameters and module inputs.
-
-        Args:
-            *args: First len(free_param_names) arguments are free parameters,
-                   remaining arguments are inputs to the module.
-
-        Returns:
-            Module output.
-        """
-        # Separate free parameters and module inputs
-        free_params = dict(zip(free_param_names, args[:num_free_params]))
-        module_inputs = args[num_free_params:]
-
-        # Call module with all parameters and buffers
-        return functional_call(
-            module, {**free_params, **frozen_params, **frozen_buffers}, module_inputs
-        )
-
-    return functional_module+        raise ValueError(f"{name} ({num}) must be divisible by {divisor}.")