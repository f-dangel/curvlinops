--- conflicted
+++ resolved
@@ -3,11 +3,7 @@
 from typing import List, Tuple, Union
 
 from numpy import cumsum, ndarray
-<<<<<<< HEAD
-from torch import Tensor, from_numpy
-=======
 from torch import Tensor, as_tensor
->>>>>>> 979a927d
 
 
 def split_list(x: Union[List, Tuple], sizes: List[int]) -> List[List]:
@@ -49,12 +45,7 @@
     Returns:
         ``True`` if the tensors are close, ``False`` otherwise.
     """
-<<<<<<< HEAD
-    tensor1 = from_numpy(tensor1) if isinstance(tensor1, ndarray) else tensor1
-    tensor2 = from_numpy(tensor2) if isinstance(tensor2, ndarray) else tensor2
-=======
     tensor1, tensor2 = as_tensor(tensor1), as_tensor(tensor2)
->>>>>>> 979a927d
 
     close = tensor1.allclose(tensor2, rtol=rtol, atol=atol)
     if not close:
