--- conflicted
+++ resolved
@@ -58,11 +58,7 @@
 
         Returns:
             Result of GGN multiplication in list format. Has the same shape as
-<<<<<<< HEAD
-            ``M_``, i.e. each tensor in the list has the shape of a parameter and a
-=======
             ``M``, i.e. each tensor in the list has the shape of a parameter and a
->>>>>>> 9cfdd403
             trailing dimension of matrix columns.
         """
         output = self._model_func(X)
