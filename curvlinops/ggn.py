--- conflicted
+++ resolved
@@ -2,7 +2,7 @@
 
 from collections.abc import MutableMapping
 from functools import cached_property, partial
-from typing import Callable, List, Tuple, Union
+from typing import Any, Callable, List, Tuple, Union
 
 from torch import Tensor, no_grad, vmap
 from torch.func import jacrev, jvp, vjp
@@ -19,39 +19,26 @@
 
     Args:
         f: Function that takes parameters and input, returns prediction.
-<<<<<<< HEAD
             Signature: (params, X) -> prediction
-        c: Function that takes prediction and target, returns loss.
-            Signature: (prediction, y) -> loss
-
-    Returns:
-        A function that computes GGN-vector products.
-        Signature: (params, X, y, v) -> GGN @ v
-=======
-            Signature: (*params, X) -> prediction
         c: Function that takes prediction, target, and optional additional args.
-            Signature: (prediction, y, *args) -> loss
+            Signature: (prediction, y, *c_args) -> loss
         num_c_extra_args: Number of additional arguments that the loss function c expects
             beyond prediction and target. Used to correctly split the input arguments
             between the vector to multiply and the additional loss function arguments.
 
     Returns:
         A function that computes GGN-vector products.
-        Signature: (params, X, y, *c_args, *v) -> GGN @ v
+        Signature: (params, X, y, v, *c_args) -> GGN @ v
         where c_args are additional arguments passed to the loss function c.
->>>>>>> 5c3e0a14
     """
 
     @no_grad()
     def ggn_vector_product(
-<<<<<<< HEAD
-        params: Tuple[Tensor, ...], X: Tensor, y: Tensor, v: Tuple[Tensor, ...]
-=======
         params: Tuple[Tensor, ...],
         X: Tensor,
         y: Tensor,
-        *args_and_v: Tuple[Tensor, ...],
->>>>>>> 5c3e0a14
+        v: Tuple[Tensor, ...],
+        *args: Any,
     ) -> Tuple[Tensor, ...]:
         """Multiply the GGN on a vector in list format.
 
@@ -59,29 +46,18 @@
             params: Parameters of the model.
             X: Input to the DNN.
             y: Ground truth.
-<<<<<<< HEAD
             v: Vector to be multiplied with in tensor list format.
-=======
-            *args_and_v: Additional arguments for the loss function c,
-                followed by vector to be multiplied with in tensor list format.
->>>>>>> 5c3e0a14
+            *args: Additional arguments for the loss function c.
 
         Returns:
             Result of GGN multiplication in list format. Has the same shape as
             the vector part of args_and_v.
         """
-        # Split args_and_v into additional loss function arguments and vector v
-        c_args, v = args_and_v[:num_c_extra_args], args_and_v[num_c_extra_args:]
-
         # Apply the Jacobian of f onto v: v → Jv
         f_val, f_jvp = jvp(lambda params_inner: f(params_inner, X), (params,), (v,))
 
         # Apply the criterion's Hessian onto Jv: Jv → HJv
-<<<<<<< HEAD
-        c_grad_func = jacrev(lambda pred: c([], pred, y))
-=======
-        c_grad_func = jacrev(lambda pred: c(pred, y, *c_args))
->>>>>>> 5c3e0a14
+        c_grad_func = jacrev(lambda pred: c([], pred, y, *args))
         _, c_hvp = jvp(c_grad_func, (f_val,), (f_jvp,))
 
         # Apply the transposed Jacobian of f onto HJv: HJv → JᵀHJv
@@ -119,11 +95,7 @@
     ggn_vp = make_ggn_vector_product(f, c)  # params, X, y, v -> Gv
 
     # Fix the parameters
-<<<<<<< HEAD
     ggnvp = partial(ggn_vp, params)  # X, y, v -> Gv
-=======
-    ggnvp = partial(ggn_vp, params)  # X, y, *c_args, *v -> *Gv
->>>>>>> 5c3e0a14
 
     # Parallelize over vectors to multiply onto a matrix in list format
     return vmap(
