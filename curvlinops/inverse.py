--- conflicted
+++ resolved
@@ -1,11 +1,7 @@
 """Implements linear operator inverses."""
 
 from math import sqrt
-<<<<<<< HEAD
-from typing import Any, Callable, Dict, Optional, Tuple, Union
-=======
 from typing import Any, Callable, Dict, List, Optional, Tuple, TypeVar, Union
->>>>>>> 95d084db
 from warnings import warn
 
 from einops import rearrange
@@ -14,19 +10,12 @@
 from torch import Tensor, cat, cholesky_inverse, eye, float64, outer
 from torch.linalg import cholesky, eigh
 
-<<<<<<< HEAD
+from curvlinops._torch_base import PyTorchLinearOperator
 from curvlinops.ekfac import EKFACLinearOperator
-from curvlinops.kfac import (
-    FactorType,
-    KFACLinearOperator,
-    ParameterMatrixType,
-=======
-from curvlinops._torch_base import PyTorchLinearOperator
-from curvlinops.kfac import KFACLinearOperator
+from curvlinops.kfac import FactorType, KFACLinearOperator
 
 KFACInvType = TypeVar(
     "KFACInvType", Optional[Tensor], Tuple[Optional[Tensor], Optional[Tensor]]
->>>>>>> 95d084db
 )
 
 
@@ -504,44 +493,9 @@
             RuntimeError: If a Cholesky decomposition (and optionally the retry in
                 double precision) fails.
         """
-<<<<<<< HEAD
         inverse_factors = []
         for factor, damping in zip((aaT, ggT), self._compute_damping(aaT, ggT)):
             # Compute inverse of factor matrix via Cholesky decomposition
-=======
-        if self._use_exact_damping:
-            # Compute eigendecomposition to perform damped preconditioning in
-            # Kronecker-factored eigenbasis (KFE).
-            aaT_eigvals, aaT_eigvecs = (None, None) if aaT is None else eigh(aaT)
-            ggT_eigvals, ggT_eigvecs = (None, None) if ggT is None else eigh(ggT)
-            return (aaT_eigvecs, aaT_eigvals), (ggT_eigvecs, ggT_eigvals)
-        else:
-            damping_aaT, damping_ggT = self._compute_damping(aaT, ggT)
-
-            # Compute inverse of aaT via Cholesky decomposition
-            try:
-                aaT_chol = (
-                    None if aaT is None else self._damped_cholesky(aaT, damping_aaT)
-                )
-            except RuntimeError as error:
-                if self._retry_double_precision and aaT.dtype != float64:
-                    warn(
-                        f"Failed to compute Cholesky decomposition in {aaT.dtype} "
-                        f"precision with error {error}. "
-                        "Retrying in double precision...",
-                        stacklevel=2,
-                    )
-                    # Retry in double precision
-                    original_type = aaT.dtype
-                    aaT = aaT.to(float64)
-                    aaT_chol = self._damped_cholesky(aaT, damping_aaT)
-                    aaT_chol = aaT_chol.to(original_type)
-                else:
-                    raise error
-            aaT_inv = None if aaT_chol is None else cholesky_inverse(aaT_chol)
-
-            # Compute inverse of ggT via Cholesky decomposition
->>>>>>> 95d084db
             try:
                 factor_chol = (
                     None if factor is None else self._damped_cholesky(factor, damping)
@@ -604,7 +558,6 @@
 
         aaT = self._A._input_covariances.get(name)
         ggT = self._A._gradient_covariances.get(name)
-<<<<<<< HEAD
         if self._use_exact_damping:
             (aaT_eigenvalues, aaT_eigenvectors), (ggT_eigenvalues, ggT_eigenvectors) = (
                 self._compute_factors_eigendecomposition(aaT, ggT)
@@ -627,115 +580,6 @@
             ggT_inv[0] if self._use_exact_damping else ggT_inv,
             inv_damped_eigenvalues,
         )
-=======
-        aaT_inv, ggT_inv = self._compute_inverse_factors(aaT, ggT)
-
-        if self._cache:
-            self._inverse_input_covariances[name] = aaT_inv
-            self._inverse_gradient_covariances[name] = ggT_inv
-
-        return aaT_inv, ggT_inv
-
-    def _left_and_right_multiply(
-        self, X_joint: Tensor, aaT_inv: KFACInvType, ggT_inv: KFACInvType
-    ) -> Tensor:
-        """Left and right multiply matrix with inverse Kronecker factors.
-
-        Args:
-            X_joint: Matrix for multiplication.
-            aaT_inv: Inverse of the input covariance Kronecker factor. ``None`` for
-                biases.
-            ggT_inv: Inverse of the gradient covariance Kronecker factor.
-
-        Returns:
-            Matrix-multiplication result ``KFAC⁻¹ @ M_joint``.
-        """
-        if self._use_exact_damping:
-            # Perform damped preconditioning in KFE, e.g. see equation (21) in
-            # https://arxiv.org/abs/2308.03296.
-            aaT_eigvecs, aaT_eigvals = aaT_inv
-            ggT_eigvecs, ggT_eigvals = ggT_inv
-            # Transform in eigenbasis.
-            X_joint = einsum(
-                ggT_eigvecs, X_joint, aaT_eigvecs, "i j, i k m, k l -> j l m"
-            )
-            # Divide by damped eigenvalues to perform the inversion.
-            X_joint = einsum(
-                X_joint,
-                outer(ggT_eigvals, aaT_eigvals).add_(self._damping).pow_(-1),
-                "j l m, j l -> j l m",
-            )
-            # Transform back to standard basis.
-            X_joint = einsum(
-                ggT_eigvecs, X_joint, aaT_eigvecs, "i j, j k m, l k -> i l m"
-            )
-        else:
-            X_joint = einsum(ggT_inv, X_joint, aaT_inv, "i j, j k m, k l -> i l m")
-        return X_joint
-
-    def _separate_left_and_right_multiply(
-        self,
-        X: Tensor,
-        param_pos: Dict[str, int],
-        aaT_inv: KFACInvType,
-        ggT_inv: KFACInvType,
-    ) -> Tensor:
-        """Multiply matrix with inverse Kronecker factors for separated weight and bias.
-
-        Args:
-            X: Matrix for multiplication.
-            param_pos: Dictionary with positions of the weight and bias parameters.
-            aaT_inv: Inverse of the input covariance Kronecker factor. ``None`` for
-                biases.
-            ggT_inv: Inverse of the gradient covariance Kronecker factor.
-
-        Returns:
-            Matrix-multiplication result ``KFAC⁻¹ @ M_torch``.
-        """
-        if self._use_exact_damping:
-            # Perform damped preconditioning in KFE, e.g. see equation (21) in
-            # https://arxiv.org/abs/2308.03296.
-            aaT_eigvecs, aaT_eigvals = aaT_inv
-            ggT_eigvecs, ggT_eigvals = ggT_inv
-
-        for p_name, pos in param_pos.items():
-            # for weights we need to multiply from the right with aaT
-            # for weights and biases we need to multiply from the left with ggT
-            if p_name == "weight":
-                X_w = rearrange(X[pos], "c_out ... m -> c_out (...) m")
-                aaT_fac = aaT_eigvecs if self._use_exact_damping else aaT_inv
-                # If `use_exact_damping` is `True`, we transform to eigenbasis
-                X[pos] = einsum(X_w, aaT_fac, "i j m, j k -> i k m")
-
-            ggT_fac = ggT_eigvecs if self._use_exact_damping else ggT_inv
-            dims = (
-                "i ... m -> j ... m"
-                if self._use_exact_damping
-                else "j ... m -> i ... m"
-            )
-            # If `use_exact_damping` is `True`, we transform to eigenbasis
-            X[pos] = einsum(ggT_fac, X[pos], f"i j, {dims}")
-
-            if self._use_exact_damping:
-                # Divide by damped eigenvalues to perform the inversion and transform
-                # back to standard basis.
-                if p_name == "weight":
-                    X[pos] = einsum(
-                        X[pos],
-                        outer(ggT_eigvals, aaT_eigvals).add_(self._damping).pow_(-1),
-                        "i j m, i j -> i j m",
-                    )
-                    X[pos] = einsum(X[pos], aaT_eigvecs, "i j m, k j -> i k m")
-                else:
-                    X[pos] = einsum(
-                        X[pos],
-                        ggT_eigvals.add(self._damping).pow_(-1),
-                        "j ... m, j -> j ... m",
-                    )
-                X[pos] = einsum(ggT_eigvecs, X[pos], "i j, j ... m -> i ... m")
->>>>>>> 95d084db
-
-        return X
 
     def _matmat(self, X: List[Tensor]) -> List[Tensor]:
         """Matrix-matrix multiplication with the KFAC inverse.
@@ -746,20 +590,15 @@
                 ``K`` for the columns, i.e. ``[(*p1.shape, K), (*p2.shape, K), ...]``.
 
         Returns:
-            Matrix-multiplication result ``KFAC⁻¹ @ M``. Has same shape as ``X``.
-        """
-<<<<<<< HEAD
-        return_tensor, M_torch = self._A._check_input_type_and_preprocess(M_torch)
-
+            Matrix-multiplication result ``KFAC⁻¹ @ X``. Has same shape as ``X``.
+        """
         # Maybe compute (E)KFAC if not already done.
         if isinstance(self._A, EKFACLinearOperator):
             self._A._maybe_compute_ekfac()
         elif not (self._A._input_covariances or self._A._gradient_covariances):
             self._A.compute_kronecker_factors()
-=======
-        if not self._A._input_covariances and not self._A._gradient_covariances:
-            self._A._compute_kfac()
->>>>>>> 95d084db
+
+        KX: List[Tensor | None] = [None] * len(X)
 
         for mod_name, param_pos in self._A._mapping.items():
             # retrieve the inverses of the Kronecker factors from cache or invert them.
@@ -778,35 +617,24 @@
                 and "bias" in param_pos.keys()
             ):
                 w_pos, b_pos = param_pos["weight"], param_pos["bias"]
-<<<<<<< HEAD
-                M_w = rearrange(M_torch[w_pos], "m c_out ... -> m c_out (...)")
-                M_joint = cat([M_w, M_torch[b_pos].unsqueeze(2)], dim=2)
-                M_joint = self._A._left_and_right_multiply(
-                    M_joint, aaT_inv, ggT_inv, inv_damped_eigenvalues
-                )
-                w_cols = M_w.shape[2]
-                M_torch[w_pos], M_torch[b_pos] = M_joint.split([w_cols, 1], dim=2)
-            else:
-                M_torch = self._A._separate_left_and_right_multiply(
-                    M_torch, param_pos, aaT_inv, ggT_inv, inv_damped_eigenvalues
-=======
                 X_w = rearrange(X[w_pos], "c_out ... m -> c_out (...) m")
                 X_joint = cat([X_w, X[b_pos].unsqueeze(1)], dim=1)
-                X_joint = self._left_and_right_multiply(X_joint, aaT_inv, ggT_inv)
+                X_joint = self._A._left_and_right_multiply(
+                    X_joint, aaT_inv, ggT_inv, inv_damped_eigenvalues
+                )
                 w_cols = X_w.shape[1]
-                X[w_pos], X[b_pos] = X_joint.split([w_cols, 1], dim=1)
-                X[b_pos] = X[b_pos].squeeze(1)
+                KX[w_pos], KX[b_pos] = X_joint.split([w_cols, 1], dim=1)
+                KX[b_pos] = KX[b_pos].squeeze(1)
             else:
-                X = self._separate_left_and_right_multiply(
-                    X, param_pos, aaT_inv, ggT_inv
->>>>>>> 95d084db
+                self._A._separate_left_and_right_multiply(
+                    KX, X, param_pos, aaT_inv, ggT_inv, inv_damped_eigenvalues
                 )
 
             # restore original shapes
             if "weight" in param_pos:
-                X[param_pos["weight"]] = X[param_pos["weight"]].view(weight_shape)
-
-        return X
+                KX[param_pos["weight"]] = KX[param_pos["weight"]].view(weight_shape)
+
+        return KX
 
     def state_dict(self) -> Dict[str, Any]:
         """Return the state of the inverse KFAC linear operator.
