--- conflicted
+++ resolved
@@ -11,13 +11,13 @@
 from scipy.sparse.linalg import cg, lsmr
 from torch import (
     Tensor,
+    as_tensor,
     cat,
     cholesky_inverse,
     device,
     dtype,
     eye,
     float64,
-    from_numpy,
     isnan,
     outer,
 )
@@ -52,37 +52,23 @@
         super().__init__(A._in_shape, A._out_shape)
         self._A = A
 
-<<<<<<< HEAD
     @property
     def dtype(self) -> dtype:
-=======
-    def _infer_dtype(self) -> dtype:
->>>>>>> 979a927d
         """Determine the linear operator's data type.
 
         Returns:
             The linear operator's dtype.
         """
-<<<<<<< HEAD
         return self._A.dtype
 
     @property
     def device(self) -> device:
-=======
-        return self._A._infer_dtype()
-
-    def _infer_device(self) -> device:
->>>>>>> 979a927d
         """Determine the device the linear operators is defined on.
 
         Returns:
             The linear operator's device.
         """
-<<<<<<< HEAD
         return self._A.device
-=======
-        return self._A._infer_device()
->>>>>>> 979a927d
 
 
 class CGInverseLinearOperator(_InversePyTorchLinearOperator):
@@ -132,12 +118,7 @@
         Ainv_X = column_stack([result[0] for result in Ainv_X])
 
         # convert to PyTorch and unflatten
-<<<<<<< HEAD
-        Ainv_X = from_numpy(Ainv_X).to(self.device, self.dtype)
-=======
-        dev, dt = self._infer_device(), self._infer_dtype()
-        Ainv_X = from_numpy(Ainv_X).to(dev, dt)
->>>>>>> 979a927d
+        Ainv_X = as_tensor(Ainv_X, device=self.device, dtype=self.dtype)
         Ainv_X = [
             r.reshape(*s, num_vecs)
             for r, s in zip(Ainv_X.split(self._out_shape_flat), self._out_shape)
@@ -201,12 +182,7 @@
         Ainv_X = column_stack([result[0] for result in Ainv_X])
 
         # convert to PyTorch and unflatten
-<<<<<<< HEAD
-        Ainv_X = from_numpy(Ainv_X).to(self.device, self.dtype)
-=======
-        dev, dt = self._infer_device(), self._infer_dtype()
-        Ainv_X = from_numpy(Ainv_X).to(dev, dt)
->>>>>>> 979a927d
+        Ainv_X = as_tensor(Ainv_X, device=self.device, dtype=self.dtype)
         Ainv_X = [
             r.reshape(*s, num_vecs)
             for r, s in zip(Ainv_X.split(self._out_shape_flat), self._out_shape)
