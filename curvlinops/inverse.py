"""Implements linear operator inverses."""

from __future__ import annotations

from math import sqrt
from typing import Any, Dict, List, Optional, Tuple, TypeVar, Union
from warnings import warn

from einops import rearrange
<<<<<<< HEAD
from numpy import column_stack
from scipy.sparse.linalg import cg, lsmr
from torch import (
    Tensor,
=======
from linear_operator.utils.linear_cg import linear_cg
from numpy import column_stack
from scipy.sparse.linalg import lsmr
from torch import (
    Tensor,
    as_tensor,
>>>>>>> 9134793f
    cat,
    cholesky_inverse,
    device,
    dtype,
    eye,
    float64,
<<<<<<< HEAD
    from_numpy,
=======
>>>>>>> 9134793f
    isnan,
    outer,
)
from torch.linalg import cholesky, eigh

from curvlinops._torch_base import PyTorchLinearOperator
from curvlinops.ekfac import EKFACLinearOperator
from curvlinops.kfac import FactorType, KFACLinearOperator

KFACInvType = TypeVar(
    "KFACInvType", Optional[Tensor], Tuple[Optional[Tensor], Optional[Tensor]]
)


class _InversePyTorchLinearOperator(PyTorchLinearOperator):
    """Base class for inverses of PyTorch linear operators."""

    def __init__(self, A: PyTorchLinearOperator):
        """Store the linear operator whose inverse should be represented.

        Args:
            A: PyTorch linear operator whose inverse is formed.

        Raises:
            ValueError: If the passed linear operator is not quadratic.
        """
        if A._in_shape != A._out_shape:
            raise ValueError(
                "Input linear operator must be square to form an inverse."
                + f"Got {A._in_shape} != {A._out_shape}."
            )
        super().__init__(A._in_shape, A._out_shape)
        self._A = A

    @property
    def dtype(self) -> dtype:
        """Determine the linear operator's data type.

        Returns:
            The linear operator's dtype.
        """
        return self._A.dtype

    @property
    def device(self) -> device:
        """Determine the device the linear operators is defined on.

        Returns:
            The linear operator's device.
        """
        return self._A.device


class CGInverseLinearOperator(_InversePyTorchLinearOperator):
    """Class for inverse linear operators via conjugate gradients.

    Note:
<<<<<<< HEAD
        Internally, this operator uses SciPy's CPU implementation of CG as PyTorch
        currently does not offer a CG interface that purely relies on matrix-vector
        products.
=======
        Internally, this operator uses GPyTorch's implementation of CG.
>>>>>>> 9134793f
    """

    def __init__(self, A: PyTorchLinearOperator, **cg_hyperparameters):
        """Store the linear operator whose inverse should be represented.

        Args:
            A: PyTorch linear operator whose inverse is formed. Must represent a
                symmetric and positive-definite matrix.
<<<<<<< HEAD
            cg_hyperparameters: Keyword arguments for SciPy's CG implementation.
                For details, see
                https://docs.scipy.org/doc/scipy/reference/generated/scipy.sparse.linalg.cg.html.
        """
        super().__init__(A)
        self._A_scipy = A.to_scipy()
=======
            cg_hyperparameters: Keyword arguments for GPyTorch's CG implementation.
                For details, see the documentation of the ``linear_cg`` function in
                https://github.com/cornellius-gp/linear_operator/blob/main/linear_operator/utils/linear_cg.py.
        """
        super().__init__(A)
>>>>>>> 9134793f
        self._cg_hyperparameters = cg_hyperparameters

    def _matmat(self, X: List[Tensor]) -> List[Tensor]:
        """Multiply X by the inverse of A.

        Args:
             X: Matrix for multiplication.

        Returns:
             Result of inverse matrix-vector multiplication, ``A⁻¹ @ X``.
        """
<<<<<<< HEAD
        # flatten and convert to numpy
        X_np = (
            cat([x.flatten(end_dim=-2) for x in X])
            .cpu()
            .numpy()
            .astype(self._A_scipy.dtype)
        )
        _, num_vecs = X_np.shape

        # apply CG to each vector in SciPy (returns solution and info)
        Ainv_X = [cg(self._A_scipy, x, **self._cg_hyperparameters) for x in X_np.T]
        self._cg_info = [result[1] for result in Ainv_X]
        Ainv_X = column_stack([result[0] for result in Ainv_X])

        # convert to PyTorch and unflatten
        Ainv_X = from_numpy(Ainv_X).to(self.device, self.dtype)
        Ainv_X = [
            r.reshape(*s, num_vecs)
            for r, s in zip(Ainv_X.split(self._out_shape_flat), self._out_shape)
        ]
        return Ainv_X

=======
        X_flat = cat([x.flatten(end_dim=-2) for x in X])
        _, num_vecs = X_flat.shape

        # batched CG for all vectors in parallel
        Ainv_X = linear_cg(self._A.__matmul__, X_flat, **self._cg_hyperparameters)

        return [
            r.reshape(*s, num_vecs)
            for r, s in zip(Ainv_X.split(self._out_shape_flat), self._out_shape)
        ]

>>>>>>> 9134793f
    def _adjoint(self) -> CGInverseLinearOperator:
        """Return the linear operator's adjoint: (A^-1)* = (A*)^-1.

        Returns:
            A linear operator representing the adjoint.
        """
        return CGInverseLinearOperator(self._A._adjoint(), **self._cg_hyperparameters)


class LSMRInverseLinearOperator(_InversePyTorchLinearOperator):
    """Class for inverse PyTorch linear operators via LSMR.

    See https://arxiv.org/abs/1006.0758 for details on the LSMR algorithm.

    Note:
        Internally, this operator uses SciPy's CPU implementation of LSMR as PyTorch
        currently does not offer an LSMR interface that purely relies on matrix-vector
        products.
    """

    def __init__(self, A: PyTorchLinearOperator, **lsmr_hyperparameters):
        """Store the linear operator whose inverse should be represented.

        Args:
            A: Linear operator whose inverse is formed.
            lsmr_hyperparameters: The hyper-parameters that will be passed to the
                LSMR implementation in SciPy. For more detail, see
                https://docs.scipy.org/doc/scipy/reference/generated/scipy.sparse.linalg.lsmr.html.
        """
        super().__init__(A)
        self._A_scipy = A.to_scipy()
        self._lsmr_hyperparameters = lsmr_hyperparameters

    def _matmat(self, X: List[Tensor]) -> List[Tensor]:
        """Multiply the inverse of A onto a matrix X in list format.

        Args:
             X: Matrix for multiplication in list format.

        Returns:
             Result of inverse matrix-matrix multiplication, ``A⁻¹ @ X`` in list format.
        """
        # flatten and convert to numpy
        X_np = (
            cat([x.flatten(end_dim=-2) for x in X])
            .cpu()
            .numpy()
            .astype(self._A_scipy.dtype)
        )
        _, num_vecs = X_np.shape

        # apply LSMR to each vector in SciPy (returns solution and info)
        Ainv_X = [lsmr(self._A_scipy, x, **self._lsmr_hyperparameters) for x in X_np.T]
        self._lsmr_info = [result[1:] for result in Ainv_X]
        Ainv_X = column_stack([result[0] for result in Ainv_X])

        # convert to PyTorch and unflatten
<<<<<<< HEAD
        Ainv_X = from_numpy(Ainv_X).to(self.device, self.dtype)
=======
        Ainv_X = as_tensor(Ainv_X, device=self.device, dtype=self.dtype)
>>>>>>> 9134793f
        Ainv_X = [
            r.reshape(*s, num_vecs)
            for r, s in zip(Ainv_X.split(self._out_shape_flat), self._out_shape)
        ]
        return Ainv_X

    def _adjoint(self) -> LSMRInverseLinearOperator:
        """Return the linear operator's adjoint: (A^-1)* = (A*)^-1.

        Returns:
            A linear operator representing the adjoint.
        """
        return LSMRInverseLinearOperator(
            self._A._adjoint(), **self._lsmr_hyperparameters
        )


class NeumannInverseLinearOperator(_InversePyTorchLinearOperator):
    """Class for inverse linear operators via truncated Neumann series.

    # noqa: B950

    See https://en.wikipedia.org/w/index.php?title=Neumann_series&oldid=1131424698#Approximate_matrix_inversion.

    Motivated by

    - Lorraine, J., Vicol, P., & Duvenaud, D. (2020). Optimizing millions of
      hyperparameters by implicit differentiation. In International Conference on
      Artificial Intelligence and Statistics (AISTATS).

    .. warning::
        The Neumann series can be non-convergent. In this case, the iterations
        will become numerically unstable, leading to ``NaN``s.

    .. warning::
        The Neumann series can converge slowly.
        Use :py:class:`curvlinops.CGInverLinearOperator` for better accuracy.
    """

    def __init__(
        self,
        A: PyTorchLinearOperator,
        num_terms: int = 100,
        scale: float = 1.0,
        check_nan: bool = True,
    ):
        r"""Store the linear operator whose inverse should be represented.

        The Neumann series for an invertible linear operator :math:`\mathbf{A}` is

        .. math::
            \mathbf{A}^{-1}
            =
            \sum_{k=0}^{\infty}
            \left(\mathbf{I} - \mathbf{A} \right)^k\,.

        and is convergent if all eigenvalues satisfy
        :math:`0 < \lambda(\mathbf{A}) < 2`.

        By re-rescaling the matrix by ``scale`` (:math:`\alpha`), we have:

        .. math::
            \mathbf{A}^{-1}
            =
            \alpha (\alpha \mathbf{A})^{-1}
            =
            \alpha \sum_{k=0}^{\infty}
            \left(\mathbf{I} - \alpha \mathbf{A} \right)^k\,,

        which and is convergent if :math:`0 < \lambda(\mathbf{A}) < \frac{2}{\alpha}`.

        Additionally, we truncate the series at ``num_terms`` (:math:`K`):

        .. math::
            \mathbf{A}^{-1}
            \approx
            \alpha \sum_{k=0}^{K}
            \left(\mathbf{I} - \alpha \mathbf{A} \right)^k\,.

        Args:
            A: Linear operator whose inverse is formed.
            num_terms: Number of terms in the truncated Neumann series.
                Default: ``100``.
            scale: Scale applied to the matrix in the Neumann iteration. Crucial
                for convergence of Neumann series (details above). Default: ``1.0``.
            check_nan: Whether to check for NaNs while applying the truncated Neumann
                series. Default: ``True``.
        """
        super().__init__(A)
        self._num_terms = num_terms
        self._scale = scale
        self._check_nan = check_nan

    def _matmat(self, X: List[Tensor]) -> List[Tensor]:
        """Multiply the inverse of A onto a matrix in list format.

        Args:
             X: Matrix for multiplication in list format.

        Returns:
             Result of inverse matrix-vector multiplication, ``A⁻¹ @ x``.

        Raises:
            ValueError: If ``NaN`` check is turned on and ``NaN``s are detected.
        """
        result_list, v_list = [x.clone() for x in X], [x.clone() for x in X]

        for idx in range(self._num_terms):
            v_list = [
                v.sub_(Av, alpha=self._scale)
                for v, Av in zip(v_list, self._A._matmat(v_list))
            ]
            result_list = [result.add_(v) for result, v in zip(result_list, v_list)]

            if self._check_nan and any(isnan(result).any() for result in result_list):
                raise ValueError(
                    f"Detected NaNs after application of {idx}-th term."
                    + " This is probably because the Neumann series is non-convergent."
                    + " Try decreasing `scale` and read the comment on convergence."
                )

        return [result.mul_(self._scale) for result in result_list]

    def _adjoint(self) -> NeumannInverseLinearOperator:
        """Return the linear operator's adjoint: (A^-1)* = (A*)^-1.

        Returns:
            A linear operator representing the adjoint.
        """
        return NeumannInverseLinearOperator(
            self._A._adjoint(),
            num_terms=self._num_terms,
            scale=self._scale,
            check_nan=self._check_nan,
        )


class KFACInverseLinearOperator(_InversePyTorchLinearOperator):
    """Class to invert instances of the ``KFACLinearOperator``.

    Attributes:
        SELF_ADJOINT: Whether the operator is self-adjoint. ``True`` for KFAC-inverse.
    """

    SELF_ADJOINT: bool = True

    def __init__(
        self,
        A: KFACLinearOperator,
        damping: Union[float, Tuple[float, float]] = 0.0,
        use_heuristic_damping: bool = False,
        min_damping: float = 1e-8,
        use_exact_damping: bool = False,
        cache: bool = True,
        retry_double_precision: bool = True,
    ):
        r"""Store the linear operator whose inverse should be represented.

        Args:
            A: ``KFACLinearOperator`` whose inverse is formed.
            damping: Damping value(s) for all input and gradient covariances. If tuple,
                the first value is used for the input covariances and the second value
                for the gradient covariances. Note that if heuristic or exact damping is
                used the damping cannot be a tuple. Default: ``0.``.
            use_heuristic_damping: Whether to use a heuristic damping strategy by
                `Martens and Grosse, 2015 <https://arxiv.org/abs/1503.05671>`_
                (Section 6.3). For input covariances
                :math:`A \in \mathbb{R}^{n \times n}` and gradient covariances
                :math:`B \in \mathbb{R}^{m \times m}`, we define
                :math:`\pi := \sqrt{\frac{m\; \text{tr}(A)}{n\; \text{tr}(B)}}` and set the
                damping for the input covariances :math:`A` to
                :math:`\max(\pi\; \sqrt{\text{damping}}, \text{min_damping})` and for the
                gradient covariances :math:`B` to
                :math:`\max(\frac{1}{\pi}\; \sqrt{\text{damping}}, \text{min_damping})`.
                Default: ``False``.
            min_damping: Minimum damping value. Only used if ``use_heuristic_damping``
                is ``True``. Default: ``1e-8``.
            use_exact_damping: Whether to use exact damping, i.e. to invert
                :math:`(A \otimes B) + \text{damping}\; \mathbf{I}`. This is implemented
                via eigendecompositions of the Kronecker factors, e.g. see equation (21)
                in `Grosse et al., 2023 <https://arxiv.org/abs/2308.03296>`_.
                Note that the eigendecomposition synchronizes the device with the CPU.
                Default: ``False``.
            cache: Whether to cache the inverses of the Kronecker factors.
                Default: ``True``.
            retry_double_precision: Whether to retry Cholesky decomposition used for
                inversion in double precision. Default: ``True``.

        Raises:
            ValueError: If the linear operator is not a ``KFACLinearOperator``.
            ValueError: If both heuristic and exact damping are selected.
            ValueError: If heuristic or exact damping is used and the damping value is a
                tuple.
        """
        if not isinstance(A, KFACLinearOperator):
            raise ValueError(
                "The input `A` must be an instance of `KFACLinearOperator`."
            )
<<<<<<< HEAD
        super().__init__(
            [tuple(s) for s in A._in_shape], [tuple(s) for s in A._out_shape]
        )
        self._A = A
        self.device = A.device
        self.dtype = A.dtype
=======
        super().__init__(A)
>>>>>>> 9134793f
        if use_heuristic_damping and use_exact_damping:
            raise ValueError("Either use heuristic damping or exact damping, not both.")
        if (use_heuristic_damping or use_exact_damping) and isinstance(damping, tuple):
            raise ValueError(
                "Heuristic and exact damping require a single damping value."
            )
        if isinstance(self._A, EKFACLinearOperator) and not use_exact_damping:
            raise ValueError("Only exact damping is supported for EKFAC.")

        self._damping = damping
        self._use_heuristic_damping = use_heuristic_damping
        self._min_damping = min_damping
        self._use_exact_damping = use_exact_damping
        self._cache = cache
        self._retry_double_precision = retry_double_precision
        self._inverse_input_covariances: Dict[str, FactorType] = {}
        self._inverse_gradient_covariances: Dict[str, FactorType] = {}

    def _compute_damping(
        self, aaT: Optional[Tensor], ggT: Optional[Tensor]
    ) -> Tuple[float, float]:
        """Compute the damping values for the input and gradient covariances.

        Args:
            aaT: Input covariance matrix. ``None`` for biases.
            ggT: Gradient covariance matrix.

        Returns:
            Damping values for the input and gradient covariances.
        """
        if self._use_heuristic_damping and aaT is not None and ggT is not None:
            # Martens and Grosse, 2015 (https://arxiv.org/abs/1503.05671) (Section 6.3)
            aaT_eig_mean = aaT.trace() / aaT.shape[0]
            ggT_eig_mean = ggT.trace() / ggT.shape[0]
            if aaT_eig_mean >= 0.0 and ggT_eig_mean > 0.0:
                sqrt_eig_mean_ratio = (aaT_eig_mean / ggT_eig_mean).sqrt()
                sqrt_damping = sqrt(self._damping)
                damping_aaT = max(sqrt_damping * sqrt_eig_mean_ratio, self._min_damping)
                damping_ggT = max(sqrt_damping / sqrt_eig_mean_ratio, self._min_damping)
                return damping_aaT, damping_ggT

        if isinstance(self._damping, tuple):
            return self._damping

        return self._damping, self._damping

    def _damped_cholesky(self, M: Tensor, damping: float) -> Tensor:
        """Compute the Cholesky decomposition of a matrix with damping.

        Args:
            M: Matrix for Cholesky decomposition.
            damping: Damping value.

        Returns:
            Cholesky decomposition of the matrix with damping.
        """
        return cholesky(
            M.add(eye(M.shape[0], dtype=M.dtype, device=M.device), alpha=damping)
        )

    def _compute_inv_damped_eigenvalues(
        self, aaT_eigenvalues: Tensor, ggT_eigenvalues: Tensor, name: str
    ) -> Union[Tensor, Dict[str, Tensor]]:
        """Compute the inverses of the damped eigenvalues for a given layer.

        Args:
            aaT_eigenvalues: Eigenvalues of the input covariance matrix.
            ggT_eigenvalues: Eigenvalues of the gradient covariance matrix.
            name: Name of the layer for which to damp and invert eigenvalues.

        Returns:
            Inverses of the damped eigenvalues.
        """
        param_pos = self._A._mapping[name]
        if (
            not self._A._separate_weight_and_bias
            and "weight" in param_pos
            and "bias" in param_pos
        ):
            inv_damped_eigenvalues = (
                outer(ggT_eigenvalues, aaT_eigenvalues).add_(self._damping).pow_(-1)
            )
        else:
            inv_damped_eigenvalues: Dict[str, Tensor] = {}
            for p_name, pos in param_pos.items():
                inv_damped_eigenvalues[pos] = (
                    outer(ggT_eigenvalues, aaT_eigenvalues)
                    if p_name == "weight"
                    else ggT_eigenvalues.clone()
                )
                inv_damped_eigenvalues[pos].add_(self._damping).pow_(-1)
        return inv_damped_eigenvalues

    def _compute_factors_eigendecomposition(
        self, aaT: Optional[Tensor], ggT: Optional[Tensor]
    ) -> Tuple[FactorType, FactorType]:
        """Compute the eigendecompositions of the Kronecker factors for a given layer.

        Used to perform damped preconditioning in Kronecker-factored eigenbasis (KFE).

        Args:
            aaT: Input covariance matrix. ``None`` for biases.
            ggT: Gradient covariance matrix.

        Returns:
            Tuple of eigenvalues and eigenvectors of the input and gradient covariance
            Kronecker factors. Can be ``None`` if the input or gradient covariance is
            ``None`` (e.g. the input covariances for biases).
        """
        aaT_eigenvalues, aaT_eigenvectors = (None, None) if aaT is None else eigh(aaT)
        ggT_eigenvalues, ggT_eigenvectors = (None, None) if ggT is None else eigh(ggT)
        return (aaT_eigenvalues, aaT_eigenvectors), (ggT_eigenvalues, ggT_eigenvectors)

    def _compute_inverse_factors(
        self, aaT: Optional[Tensor], ggT: Optional[Tensor]
    ) -> Tuple[FactorType, FactorType]:
        """Compute the inverses of the Kronecker factors for a given layer.

        Args:
            aaT: Input covariance matrix. ``None`` for biases.
            ggT: Gradient covariance matrix.

        Returns:
            Tuple of inverses (or eigendecompositions) of the input and gradient
            covariance Kronecker factors and optionally eigenvalues. Can be ``None`` if
            the input or gradient covariance is ``None`` (e.g. the input covariances for
            biases).

        Raises:
            RuntimeError: If a Cholesky decomposition (and optionally the retry in
                double precision) fails.
        """
        inverse_factors = []
        for factor, damping in zip((aaT, ggT), self._compute_damping(aaT, ggT)):
            # Compute inverse of factor matrix via Cholesky decomposition
            try:
                factor_chol = (
                    None if factor is None else self._damped_cholesky(factor, damping)
                )
            except RuntimeError as error:
                if self._retry_double_precision and factor.dtype != float64:
                    warn(
                        f"Failed to compute Cholesky decomposition in {factor.dtype} "
                        f"precision with error {error}. "
                        "Retrying in double precision...",
                        stacklevel=2,
                    )
                    # Retry in double precision
                    original_type = factor.dtype
                    factor_chol = self._damped_cholesky(factor.to(float64), damping)
                    factor_chol = factor_chol.to(original_type)
                else:
                    raise error
            factor_inv = None if factor_chol is None else cholesky_inverse(factor_chol)
            inverse_factors.append(factor_inv)
        return tuple(inverse_factors)

    def _compute_or_get_cached_inverse(
        self, name: str
    ) -> Tuple[FactorType, FactorType]:
        """Invert the Kronecker factors of the KFACLinearOperator or retrieve them.

        Args:
            name: Name of the layer for which to invert Kronecker factors.

        Returns:
            Tuple of inverses (or eigendecompositions) of the input and gradient
            covariance Kronecker factors and optionally eigenvalues. Can be ``None`` if
            the input or gradient covariance is ``None`` (e.g. the input covariances for
            biases).
        """
        if isinstance(self._A, EKFACLinearOperator):
            aaT_eigenvectors = self._A._input_covariances_eigenvectors.get(name)
            ggT_eigenvectors = self._A._gradient_covariances_eigenvectors.get(name)
            eigenvalues = self._A._corrected_eigenvalues[name]
            if isinstance(eigenvalues, dict):
                inv_damped_eigenvalues = {
                    k: v.add(self._damping).pow_(-1) for k, v in eigenvalues.items()
                }
            elif isinstance(eigenvalues, Tensor):
                inv_damped_eigenvalues = eigenvalues.add(self._damping).pow_(-1)
            return aaT_eigenvectors, ggT_eigenvectors, inv_damped_eigenvalues

        if name in self._inverse_input_covariances:
            aaT_inv = self._inverse_input_covariances.get(name)
            ggT_inv = self._inverse_gradient_covariances.get(name)
            if self._use_exact_damping:
                aaT_eigenvectors, aaT_eigenvalues = aaT_inv
                ggT_eigenvectors, ggT_eigenvalues = ggT_inv
                inv_damped_eigenvalues = self._compute_inv_damped_eigenvalues(
                    aaT_eigenvalues, ggT_eigenvalues, name
                )
                return aaT_eigenvectors, ggT_eigenvectors, inv_damped_eigenvalues
            return aaT_inv, ggT_inv, None

        aaT = self._A._input_covariances.get(name)
        ggT = self._A._gradient_covariances.get(name)
        if self._use_exact_damping:
            (aaT_eigenvalues, aaT_eigenvectors), (ggT_eigenvalues, ggT_eigenvectors) = (
                self._compute_factors_eigendecomposition(aaT, ggT)
            )
            aaT_inv = (aaT_eigenvectors, aaT_eigenvalues)
            ggT_inv = (ggT_eigenvectors, ggT_eigenvalues)
            inv_damped_eigenvalues = self._compute_inv_damped_eigenvalues(
                aaT_eigenvalues, ggT_eigenvalues, name
            )
        else:
            aaT_inv, ggT_inv = self._compute_inverse_factors(aaT, ggT)
            inv_damped_eigenvalues = None

        if self._cache:
            self._inverse_input_covariances[name] = aaT_inv
            self._inverse_gradient_covariances[name] = ggT_inv

        return (
            aaT_inv[0] if self._use_exact_damping else aaT_inv,
            ggT_inv[0] if self._use_exact_damping else ggT_inv,
            inv_damped_eigenvalues,
        )

    def _matmat(self, X: List[Tensor]) -> List[Tensor]:
        """Matrix-matrix multiplication with the KFAC inverse.

        Args:
            X: Matrix for multiplication. Is a list of tensors where each entry has the
                same shape as a parameter with an additional trailing dimension of size
                ``K`` for the columns, i.e. ``[(*p1.shape, K), (*p2.shape, K), ...]``.

        Returns:
            Matrix-multiplication result ``KFAC⁻¹ @ X``. Has same shape as ``X``.
        """
        # Maybe compute (E)KFAC if not already done.
        if isinstance(self._A, EKFACLinearOperator):
            self._A._maybe_compute_ekfac()
        elif not (self._A._input_covariances or self._A._gradient_covariances):
            self._A.compute_kronecker_factors()

        KX: List[Tensor | None] = [None] * len(X)

        for mod_name, param_pos in self._A._mapping.items():
            # retrieve the inverses of the Kronecker factors from cache or invert them.
            # aaT_inv/ggT_inv are the eigenvectors of aaT/ggT if exact damping is used.
            aaT_inv, ggT_inv, inv_damped_eigenvalues = (
                self._compute_or_get_cached_inverse(mod_name)
            )
            # cache the weight shape to ensure correct shapes are returned
            if "weight" in param_pos:
                weight_shape = X[param_pos["weight"]].shape

            # bias and weights are treated jointly
            if (
                not self._A._separate_weight_and_bias
                and "weight" in param_pos.keys()
                and "bias" in param_pos.keys()
            ):
                w_pos, b_pos = param_pos["weight"], param_pos["bias"]
                X_w = rearrange(X[w_pos], "c_out ... m -> c_out (...) m")
                X_joint = cat([X_w, X[b_pos].unsqueeze(1)], dim=1)
                X_joint = self._A._left_and_right_multiply(
                    X_joint, aaT_inv, ggT_inv, inv_damped_eigenvalues
                )
                w_cols = X_w.shape[1]
                KX[w_pos], KX[b_pos] = X_joint.split([w_cols, 1], dim=1)
                KX[b_pos].squeeze_(1)
            else:
                self._A._separate_left_and_right_multiply(
                    KX, X, param_pos, aaT_inv, ggT_inv, inv_damped_eigenvalues
                )

            # restore original shapes
            if "weight" in param_pos:
                KX[param_pos["weight"]] = KX[param_pos["weight"]].view(weight_shape)

        return KX

    def state_dict(self) -> Dict[str, Any]:
        """Return the state of the inverse KFAC linear operator.

        Returns:
            State dictionary.
        """
        return {
            "A": self._A.state_dict(),
            # Attributes
            "damping": self._damping,
            "use_heuristic_damping": self._use_heuristic_damping,
            "min_damping": self._min_damping,
            "use_exact_damping": self._use_exact_damping,
            "cache": self._cache,
            "retry_double_precision": self._retry_double_precision,
            # Inverse Kronecker factors (if computed and cached)
            "inverse_input_covariances": self._inverse_input_covariances,
            "inverse_gradient_covariances": self._inverse_gradient_covariances,
        }

    def load_state_dict(self, state_dict: Dict[str, Any]):
        """Load the state of the inverse KFAC linear operator.

        Args:
            state_dict: State dictionary.
        """
        self._A.load_state_dict(state_dict["A"])

        # Set attributes
        self._damping = state_dict["damping"]
        self._use_heuristic_damping = state_dict["use_heuristic_damping"]
        self._min_damping = state_dict["min_damping"]
        self._use_exact_damping = state_dict["use_exact_damping"]
        self._cache = state_dict["cache"]
        self._retry_double_precision = state_dict["retry_double_precision"]

        # Set inverse Kronecker factors (if computed and cached)
        self._inverse_input_covariances = state_dict["inverse_input_covariances"]
        self._inverse_gradient_covariances = state_dict["inverse_gradient_covariances"]

    @classmethod
    def from_state_dict(
        cls, state_dict: Dict[str, Any], A: KFACLinearOperator
    ) -> "KFACInverseLinearOperator":
        """Load an inverse KFAC linear operator from a state dictionary.

        Args:
            state_dict: State dictionary.
            A: ``KFACLinearOperator`` whose inverse is formed.

        Returns:
            Linear operator of inverse KFAC approximation.
        """
        inv_kfac = cls(
            A,
            damping=state_dict["damping"],
            use_heuristic_damping=state_dict["use_heuristic_damping"],
            min_damping=state_dict["min_damping"],
            use_exact_damping=state_dict["use_exact_damping"],
            cache=state_dict["cache"],
            retry_double_precision=state_dict["retry_double_precision"],
        )
        inv_kfac.load_state_dict(state_dict)
        return inv_kfac<|MERGE_RESOLUTION|>--- conflicted
+++ resolved
@@ -7,29 +7,18 @@
 from warnings import warn
 
 from einops import rearrange
-<<<<<<< HEAD
-from numpy import column_stack
-from scipy.sparse.linalg import cg, lsmr
-from torch import (
-    Tensor,
-=======
 from linear_operator.utils.linear_cg import linear_cg
 from numpy import column_stack
 from scipy.sparse.linalg import lsmr
 from torch import (
     Tensor,
     as_tensor,
->>>>>>> 9134793f
     cat,
     cholesky_inverse,
     device,
     dtype,
     eye,
     float64,
-<<<<<<< HEAD
-    from_numpy,
-=======
->>>>>>> 9134793f
     isnan,
     outer,
 )
@@ -87,13 +76,7 @@
     """Class for inverse linear operators via conjugate gradients.
 
     Note:
-<<<<<<< HEAD
-        Internally, this operator uses SciPy's CPU implementation of CG as PyTorch
-        currently does not offer a CG interface that purely relies on matrix-vector
-        products.
-=======
         Internally, this operator uses GPyTorch's implementation of CG.
->>>>>>> 9134793f
     """
 
     def __init__(self, A: PyTorchLinearOperator, **cg_hyperparameters):
@@ -102,20 +85,11 @@
         Args:
             A: PyTorch linear operator whose inverse is formed. Must represent a
                 symmetric and positive-definite matrix.
-<<<<<<< HEAD
-            cg_hyperparameters: Keyword arguments for SciPy's CG implementation.
-                For details, see
-                https://docs.scipy.org/doc/scipy/reference/generated/scipy.sparse.linalg.cg.html.
-        """
-        super().__init__(A)
-        self._A_scipy = A.to_scipy()
-=======
             cg_hyperparameters: Keyword arguments for GPyTorch's CG implementation.
                 For details, see the documentation of the ``linear_cg`` function in
                 https://github.com/cornellius-gp/linear_operator/blob/main/linear_operator/utils/linear_cg.py.
         """
         super().__init__(A)
->>>>>>> 9134793f
         self._cg_hyperparameters = cg_hyperparameters
 
     def _matmat(self, X: List[Tensor]) -> List[Tensor]:
@@ -127,7 +101,59 @@
         Returns:
              Result of inverse matrix-vector multiplication, ``A⁻¹ @ X``.
         """
-<<<<<<< HEAD
+        X_flat = cat([x.flatten(end_dim=-2) for x in X])
+        _, num_vecs = X_flat.shape
+
+        # batched CG for all vectors in parallel
+        Ainv_X = linear_cg(self._A.__matmul__, X_flat, **self._cg_hyperparameters)
+
+        return [
+            r.reshape(*s, num_vecs)
+            for r, s in zip(Ainv_X.split(self._out_shape_flat), self._out_shape)
+        ]
+
+    def _adjoint(self) -> CGInverseLinearOperator:
+        """Return the linear operator's adjoint: (A^-1)* = (A*)^-1.
+
+        Returns:
+            A linear operator representing the adjoint.
+        """
+        return CGInverseLinearOperator(self._A._adjoint(), **self._cg_hyperparameters)
+
+
+class LSMRInverseLinearOperator(_InversePyTorchLinearOperator):
+    """Class for inverse PyTorch linear operators via LSMR.
+
+    See https://arxiv.org/abs/1006.0758 for details on the LSMR algorithm.
+
+    Note:
+        Internally, this operator uses SciPy's CPU implementation of LSMR as PyTorch
+        currently does not offer an LSMR interface that purely relies on matrix-vector
+        products.
+    """
+
+    def __init__(self, A: PyTorchLinearOperator, **lsmr_hyperparameters):
+        """Store the linear operator whose inverse should be represented.
+
+        Args:
+            A: Linear operator whose inverse is formed.
+            lsmr_hyperparameters: The hyper-parameters that will be passed to the
+                LSMR implementation in SciPy. For more detail, see
+                https://docs.scipy.org/doc/scipy/reference/generated/scipy.sparse.linalg.lsmr.html.
+        """
+        super().__init__(A)
+        self._A_scipy = A.to_scipy()
+        self._lsmr_hyperparameters = lsmr_hyperparameters
+
+    def _matmat(self, X: List[Tensor]) -> List[Tensor]:
+        """Multiply the inverse of A onto a matrix X in list format.
+
+        Args:
+             X: Matrix for multiplication in list format.
+
+        Returns:
+             Result of inverse matrix-matrix multiplication, ``A⁻¹ @ X`` in list format.
+        """
         # flatten and convert to numpy
         X_np = (
             cat([x.flatten(end_dim=-2) for x in X])
@@ -137,94 +163,13 @@
         )
         _, num_vecs = X_np.shape
 
-        # apply CG to each vector in SciPy (returns solution and info)
-        Ainv_X = [cg(self._A_scipy, x, **self._cg_hyperparameters) for x in X_np.T]
-        self._cg_info = [result[1] for result in Ainv_X]
-        Ainv_X = column_stack([result[0] for result in Ainv_X])
-
-        # convert to PyTorch and unflatten
-        Ainv_X = from_numpy(Ainv_X).to(self.device, self.dtype)
-        Ainv_X = [
-            r.reshape(*s, num_vecs)
-            for r, s in zip(Ainv_X.split(self._out_shape_flat), self._out_shape)
-        ]
-        return Ainv_X
-
-=======
-        X_flat = cat([x.flatten(end_dim=-2) for x in X])
-        _, num_vecs = X_flat.shape
-
-        # batched CG for all vectors in parallel
-        Ainv_X = linear_cg(self._A.__matmul__, X_flat, **self._cg_hyperparameters)
-
-        return [
-            r.reshape(*s, num_vecs)
-            for r, s in zip(Ainv_X.split(self._out_shape_flat), self._out_shape)
-        ]
-
->>>>>>> 9134793f
-    def _adjoint(self) -> CGInverseLinearOperator:
-        """Return the linear operator's adjoint: (A^-1)* = (A*)^-1.
-
-        Returns:
-            A linear operator representing the adjoint.
-        """
-        return CGInverseLinearOperator(self._A._adjoint(), **self._cg_hyperparameters)
-
-
-class LSMRInverseLinearOperator(_InversePyTorchLinearOperator):
-    """Class for inverse PyTorch linear operators via LSMR.
-
-    See https://arxiv.org/abs/1006.0758 for details on the LSMR algorithm.
-
-    Note:
-        Internally, this operator uses SciPy's CPU implementation of LSMR as PyTorch
-        currently does not offer an LSMR interface that purely relies on matrix-vector
-        products.
-    """
-
-    def __init__(self, A: PyTorchLinearOperator, **lsmr_hyperparameters):
-        """Store the linear operator whose inverse should be represented.
-
-        Args:
-            A: Linear operator whose inverse is formed.
-            lsmr_hyperparameters: The hyper-parameters that will be passed to the
-                LSMR implementation in SciPy. For more detail, see
-                https://docs.scipy.org/doc/scipy/reference/generated/scipy.sparse.linalg.lsmr.html.
-        """
-        super().__init__(A)
-        self._A_scipy = A.to_scipy()
-        self._lsmr_hyperparameters = lsmr_hyperparameters
-
-    def _matmat(self, X: List[Tensor]) -> List[Tensor]:
-        """Multiply the inverse of A onto a matrix X in list format.
-
-        Args:
-             X: Matrix for multiplication in list format.
-
-        Returns:
-             Result of inverse matrix-matrix multiplication, ``A⁻¹ @ X`` in list format.
-        """
-        # flatten and convert to numpy
-        X_np = (
-            cat([x.flatten(end_dim=-2) for x in X])
-            .cpu()
-            .numpy()
-            .astype(self._A_scipy.dtype)
-        )
-        _, num_vecs = X_np.shape
-
         # apply LSMR to each vector in SciPy (returns solution and info)
         Ainv_X = [lsmr(self._A_scipy, x, **self._lsmr_hyperparameters) for x in X_np.T]
         self._lsmr_info = [result[1:] for result in Ainv_X]
         Ainv_X = column_stack([result[0] for result in Ainv_X])
 
         # convert to PyTorch and unflatten
-<<<<<<< HEAD
-        Ainv_X = from_numpy(Ainv_X).to(self.device, self.dtype)
-=======
         Ainv_X = as_tensor(Ainv_X, device=self.device, dtype=self.dtype)
->>>>>>> 9134793f
         Ainv_X = [
             r.reshape(*s, num_vecs)
             for r, s in zip(Ainv_X.split(self._out_shape_flat), self._out_shape)
@@ -423,16 +368,7 @@
             raise ValueError(
                 "The input `A` must be an instance of `KFACLinearOperator`."
             )
-<<<<<<< HEAD
-        super().__init__(
-            [tuple(s) for s in A._in_shape], [tuple(s) for s in A._out_shape]
-        )
-        self._A = A
-        self.device = A.device
-        self.dtype = A.dtype
-=======
         super().__init__(A)
->>>>>>> 9134793f
         if use_heuristic_damping and use_exact_damping:
             raise ValueError("Either use heuristic damping or exact damping, not both.")
         if (use_heuristic_damping or use_exact_damping) and isinstance(damping, tuple):
