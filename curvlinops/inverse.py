--- conflicted
+++ resolved
@@ -12,11 +12,6 @@
 
 from curvlinops._torch_base import PyTorchLinearOperator
 from curvlinops.kfac import KFACLinearOperator
-
-# Type for a matrix/vector that can be represented as a list of tensors with the same
-# shape as the parameters, or a single matrix/vector of shape `[D, D]`/`[D]` where `D`
-# is the number of parameters.
-ParameterMatrixType = TypeVar("ParameterMatrixType", Tensor, List[Tensor])
 
 KFACInvType = TypeVar(
     "KFACInvType", Optional[Tensor], Tuple[Optional[Tensor], Optional[Tensor]]
@@ -613,21 +608,12 @@
                     )
                     X[pos] = einsum(X[pos], aaT_eigvecs, "i j m, k j -> i k m")
                 else:
-<<<<<<< HEAD
                     X[pos] = einsum(
                         X[pos],
                         ggT_eigvals.add(self._damping).pow_(-1),
                         "j ... m, j -> j ... m",
                     )
                 X[pos] = einsum(ggT_eigvecs, X[pos], "i j, j ... m -> i ... m")
-=======
-                    M_torch[pos].div_(ggT_eigvals.add(self._damping))
-                M_torch[pos] = einsum(
-                    ggT_eigvecs, M_torch[pos], "i j, m j ... -> m i ..."
-                )
-
-        return M_torch
->>>>>>> 03855b41
 
         return X
 
