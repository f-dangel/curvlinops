"""Linear operator for the Fisher/GGN's Kronecker-factored approximation.

Kronecker-factored approximate curvature was originally introduced for MLPs in

- Martens, J., & Grosse, R. (2015). Optimizing neural networks with Kronecker-factored
  approximate curvature. International Conference on Machine Learning (ICML).

and extended to CNNs in

- Grosse, R., & Martens, J. (2016). A kronecker-factored approximate Fisher matrix for
  convolution layers. International Conference on Machine Learning (ICML).
"""

from __future__ import annotations

from math import sqrt
from typing import Dict, Iterable, List, Set, Tuple, Union

from einops import rearrange
from numpy import ndarray
<<<<<<< HEAD
from torch import Generator, Tensor, einsum
from torch import mean as torch_mean
from torch import no_grad, randn
from torch import sum as torch_sum
=======
from torch import Generator, Tensor, cat, einsum, randn
>>>>>>> e842f31b
from torch.nn import CrossEntropyLoss, Linear, Module, MSELoss, Parameter
from torch.nn.functional import log_softmax, softmax
from torch.utils.hooks import RemovableHandle

from curvlinops._base import _LinearOperator


class KFACLinearOperator(_LinearOperator):
    r"""Linear operator to multiply with the Fisher/GGN's KFAC approximation.

    KFAC approximates the per-layer Fisher/GGN with a Kronecker product:
    Consider a weight matrix :math:`\mathbf{W}` and a bias vector :math:`\mathbf{b}`
    in a single layer. The layer's Fisher :math:`\mathbf{F}(\mathbf{\theta})` for

    .. math::
        \mathbf{\theta}
        =
        \begin{pmatrix}
        \mathrm{vec}(\mathbf{W}) \\ \mathbf{b}
        \end{pmatrix}

    where :math:`\mathrm{vec}` denotes column-stacking is approximated as

    .. math::
        \mathbf{F}(\mathbf{\theta})
        \approx
        \mathbf{A}_{(\text{KFAC})} \otimes \mathbf{B}_{(\text{KFAC})}

    (see :class:`curvlinops.FisherMCLinearOperator` for the Fisher's definition).
    Loosely speaking, the first Kronecker factor is the un-centered covariance of the
    inputs to a layer. The second Kronecker factor is the un-centered covariance of
    'would-be' gradients w.r.t. the layer's output. Those 'would-be' gradients result
    from sampling labels from the model's distribution and computing their gradients.

    The basic version of KFAC for MLPs was introduced in

    - Martens, J., & Grosse, R. (2015). Optimizing neural networks with
      Kronecker-factored approximate curvature. ICML.

    and later generalized to convolutions in

    - Grosse, R., & Martens, J. (2016). A kronecker-factored approximate Fisher
      matrix for convolution layers. ICML.

    Attributes:
        _SUPPORTED_LOSSES: Tuple of supported loss functions.
        _SUPPORTED_MODULES: Tuple of supported layers.
    """

    _SUPPORTED_LOSSES = (MSELoss, CrossEntropyLoss)
    _SUPPORTED_MODULES = (Linear,)

    def __init__(
        self,
        model_func: Module,
        loss_func: MSELoss,
        params: List[Parameter],
        data: Iterable[Tuple[Tensor, Tensor]],
        progressbar: bool = False,
        check_deterministic: bool = True,
        shape: Union[Tuple[int, int], None] = None,
        seed: int = 2147483647,
        fisher_type: str = "mc",
        mc_samples: int = 1,
        separate_weight_and_bias: bool = True,
    ):
        """Kronecker-factored approximate curvature (KFAC) proxy of the Fisher/GGN.

        Warning:
            If the model's parameters change, e.g. during training, you need to
            create a fresh instance of this object. This is because, for performance
            reasons, the Kronecker factors are computed once and cached during the
            first matrix-vector product. They will thus become outdated if the model
            changes.

        Warning:
            This is an early proto-type with many limitations:

            - Only linear layers are supported.
            - No weight sharing is supported.
            - Only the ``'expand'`` approximation is supported.

        Args:
            model_func: The neural network. Must consist of modules.
            loss_func: The loss function.
            params: The parameters defining the Fisher/GGN that will be approximated
                through KFAC.
            data: A data loader containing the data of the Fisher/GGN.
            progressbar: Whether to show a progress bar when computing the Kronecker
                factors. Defaults to ``False``.
            check_deterministic: Whether to check that the linear operator is
                deterministic. Defaults to ``True``.
            shape: The shape of the linear operator. If ``None``, it will be inferred
                from the parameters. Defaults to ``None``.
            seed: The seed for the random number generator used to draw labels
                from the model's predictive distribution. Defaults to ``2147483647``.
            fisher_type: The type of Fisher/GGN to approximate. If 'type-2', the
                exact Hessian of the loss w.r.t. the model outputs is used. This
                requires as many backward passes as the output dimension, i.e.
                the number of classes for classification. This is sometimes also
                called type-2 Fisher. If ``'mc'``, the expectation is approximated
                by sampling ``mc_samples`` labels from the model's predictive
                distribution. If ``'empirical'``, the empirical gradients are
                used which corresponds to the uncentered gradient covariance, or
                the empirical Fisher. Defaults to ``'mc'``.
            mc_samples: The number of Monte-Carlo samples to use per data point.
                Has to be set to ``1`` when ``fisher_type != 'mc'``.
                Defaults to ``1``.
            separate_weight_and_bias: Whether to treat weights and biases separately.
                Defaults to ``True``.

        Raises:
            ValueError: If the loss function is not supported.
            NotImplementedError: If a parameter is in an unsupported layer.
        """
        if not isinstance(loss_func, self._SUPPORTED_LOSSES):
            raise ValueError(
                f"Invalid loss: {loss_func}. Supported: {self._SUPPORTED_LOSSES}."
            )
        if fisher_type != "mc" and mc_samples != 1:
            raise ValueError(
                f"Invalid mc_samples: {mc_samples}. "
                "Only mc_samples=1 is supported for fisher_type != 'mc'."
            )

        self.param_ids = [p.data_ptr() for p in params]
        # mapping from tuples of parameter data pointers in a module to its name
        self.param_ids_to_hooked_modules: Dict[Tuple[int, ...], str] = {}

        hooked_param_ids: Set[int] = set()
        for name, mod in model_func.named_modules():
            p_ids = tuple(p.data_ptr() for p in mod.parameters())
            if isinstance(mod, self._SUPPORTED_MODULES) and any(
                p_id in self.param_ids for p_id in p_ids
            ):
                self.param_ids_to_hooked_modules[p_ids] = name
                hooked_param_ids.update(set(p_ids))

        # check that all parameters are in hooked modules
        if not set(self.param_ids).issubset(hooked_param_ids):
            raise NotImplementedError("Found parameters outside supported layers.")

        self._seed = seed
        self._generator: Union[None, Generator] = None
        self._separate_weight_and_bias = separate_weight_and_bias
        self._fisher_type = fisher_type
        self._mc_samples = mc_samples
        self._input_covariances: Dict[str, Tensor] = {}
        self._gradient_covariances: Dict[str, Tensor] = {}

        super().__init__(
            model_func,
            loss_func,
            params,
            data,
            progressbar=progressbar,
            check_deterministic=check_deterministic,
            shape=shape,
        )

    def _matvec(self, x: ndarray) -> ndarray:
        """Loop over all batches in the data and apply the matrix to vector x.

        Create and seed the random number generator.

        Args:
            x: Vector for multiplication.

        Returns:
            Matrix-multiplication result ``mat @ x``.
        """
        if not self._input_covariances and not self._gradient_covariances:
            self._compute_kfac()

        x_torch = super()._preprocess(x)

        for name in self.param_ids_to_hooked_modules.values():
            mod = self._model_func.get_submodule(name)

            # bias and weights are treated jointly
            if not self._separate_weight_and_bias and self.in_params(
                mod.weight, mod.bias
            ):
                w_pos, b_pos = self.param_pos(mod.weight), self.param_pos(mod.bias)
                x_joint = cat([x_torch[w_pos], x_torch[b_pos].unsqueeze(-1)], dim=1)
                aaT = self._input_covariances[name]
                ggT = self._gradient_covariances[name]
                x_joint = ggT @ x_joint @ aaT

                w_cols = mod.weight.shape[1]
                x_torch[w_pos], x_torch[b_pos] = x_joint.split([w_cols, 1], dim=1)

            # for weights we need to multiply from the right with aaT
            # for weights and biases we need to multiply from the left with ggT
            else:
                for p_name in ["weight", "bias"]:
                    p = getattr(mod, p_name)
                    if self.in_params(p):
                        pos = self.param_pos(p)
                        x_torch[pos] = self._gradient_covariances[name] @ x_torch[pos]

                        if p_name == "weight":
                            x_torch[pos] = x_torch[pos] @ self._input_covariances[name]

        return super()._postprocess(x_torch)

    def _adjoint(self) -> KFACLinearOperator:
        """Return the linear operator representing the adjoint.

        The KFAC approximation is real symmetric, and hence self-adjoint.

        Returns:
            Self.
        """
        return self

    def _compute_kfac(self):
        """Compute and cache KFAC's Kronecker factors for future ``matvec``s."""
        # install forward and backward hooks
        hook_handles: List[RemovableHandle] = []

        for name in self.param_ids_to_hooked_modules.values():
            module = self._model_func.get_submodule(name)

            # input covariance only required for weights
            if self.in_params(module.weight):
                hook_handles.append(
                    module.register_forward_pre_hook(
                        self._hook_accumulate_input_covariance
                    )
                )

            # gradient covariance required for weights and biases
            hook_handles.append(
                module.register_full_backward_hook(
                    self._hook_accumulate_gradient_covariance
                )
            )

        # loop over data set, computing the Kronecker factors
        if self._generator is None:
            self._generator = Generator(device=self._device)
        self._generator.manual_seed(self._seed)

        for X, y in self._loop_over_data(desc="KFAC matrices"):
            output = self._model_func(X)
            self._compute_loss_and_backward(output, y)

        # clean up
        self._model_func.zero_grad()
        for handle in hook_handles:
            handle.remove()

    def _compute_loss_and_backward(self, output: Tensor, y: Tensor):
        r"""Compute the loss and the backward pass(es) required for KFAC.

        Args:
            output: The model's prediction
                :math:`\{f_\mathbf{\theta}(\mathbf{x}_n)\}_{n=1}^N`.
            y: The labels :math:`\{\mathbf{y}_n\}_{n=1}^N`.

        Raises:
            ValueError: If ``fisher_type`` is not ``'type-2'``, ``'mc'``, or
                ``'empirical'``.
        """
        if self._fisher_type == "type-2":
            reduction = self._loss_func.reduction
            reduction_fn = {"sum": torch_sum, "mean": torch_mean}[reduction]
            if isinstance(self._loss_func, MSELoss):
                flat_logits = output.flatten(start_dim=1)
                out_dims = flat_logits.shape[1]
                scale = 1.0 / out_dims if reduction == "mean" else 1.0
                for i in range(out_dims):
                    # Mean or sum reduction over all loss terms.
                    # Multiply by sqrt(scale * 2.0) since the MSELoss does
                    # not include the scale / 2.0 factor.
                    loss_i = sqrt(scale * 2.0) * reduction_fn(flat_logits[:, i])
                    loss_i.backward(retain_graph=i < out_dims - 1)
            elif isinstance(self._loss_func, CrossEntropyLoss):
                flat_logits = output.flatten(end_dim=-2)
                log_probs = log_softmax(flat_logits, dim=-1)
                with no_grad():
                    sqrt_probs = softmax(flat_logits, dim=-1).sqrt()
                num_classes = log_probs.shape[1]
                for c in range(num_classes):
                    # Mean or sum reduction over all loss terms.
                    loss_c = reduction_fn(-log_probs[:, c] * sqrt_probs[:, c])
                    loss_c.backward(retain_graph=c < num_classes - 1)
        elif self._fisher_type == "mc":
            for mc in range(self._mc_samples):
                y_sampled = self.draw_label(output)
                loss = self._loss_func(output, y_sampled)
                loss.backward(retain_graph=mc != self._mc_samples - 1)
        elif self._fisher_type == "empirical":
            loss = self._loss_func(output, y)
            loss.backward()
        else:
            raise ValueError(
                f"Invalid fisher_type: {self._fisher_type}. "
                + "Supported: 'type-2', 'mc', 'empirical'."
            )

    def draw_label(self, output: Tensor) -> Tensor:
        r"""Draw a sample from the model's predictive distribution.

        The model's distribution is implied by the (negative log likelihood) loss
        function. For instance, ``MSELoss`` implies a Gaussian distribution with
        constant variance, and ``CrossEntropyLoss`` implies a categorical distribution.

        Args:
            output: The model's prediction
                :math:`\{f_\mathbf{\theta}(\mathbf{x}_n)\}_{n=1}^N`.

        Returns:
            A sample
            :math:`\{\mathbf{y}_n\}_{n=1}^N` drawn from the model's predictive
            distribution :math:`p(\mathbf{y} \mid \mathbf{x}, \mathbf{\theta})`. Has
            the same shape as the labels that would be fed into the loss function
            together with ``output``.

        Raises:
            NotImplementedError: If the loss function is not supported.
        """
        if isinstance(self._loss_func, MSELoss):
            std = {
                "sum": sqrt(1.0 / 2.0),
                "mean": sqrt(output.shape[1:].numel() / 2.0),
            }[self._loss_func.reduction]
            perturbation = std * randn(
                output.shape,
                device=output.device,
                dtype=output.dtype,
                generator=self._generator,
            )
            return output.clone().detach() + perturbation

        elif isinstance(self._loss_func, CrossEntropyLoss):
            # TODO For output.ndim > 2, the scale of the 'would-be' gradient resulting
            # from these labels might be off
            if output.ndim != 2:
                raise NotImplementedError(
                    "Only 2D output is supported for CrossEntropyLoss for now."
                )
            probs = output.softmax(dim=1)
            # each row contains a vector describing a categorical
            probs_as_mat = rearrange(probs, "n c ... -> (n ...) c")
            labels = probs_as_mat.multinomial(
                num_samples=1, generator=self._generator
            ).squeeze(-1)
            label_shape = output.shape[:1] + output.shape[2:]
            return labels.reshape(label_shape)

        else:
            raise NotImplementedError

    def _hook_accumulate_gradient_covariance(
        self, module: Module, grad_input: Tuple[Tensor], grad_output: Tuple[Tensor]
    ):
        """Backward hook that accumulates the output-gradient covariance of a layer.

        Updates ``self._gradient_covariances``.

        Args:
            module: The layer on which the hook is called.
            grad_input: The gradient of the loss w.r.t. the layer's inputs.
            grad_output: The gradient of the loss w.r.t. the layer's outputs.

        Raises:
            ValueError: If ``grad_output`` is not a 1-tuple.
            NotImplementedError: If a layer uses weight sharing.
            NotImplementedError: If the layer is not supported.
        """
        if len(grad_output) != 1:
            raise ValueError(
                f"Expected grad_output to be a 1-tuple, got {len(grad_output)}."
            )
        g = grad_output[0].data.detach()

        if isinstance(module, Linear):
            if g.ndim != 2:
                # TODO Support weight sharing
                raise NotImplementedError(
                    "Only 2d grad_outputs are supported for linear layers. "
                    + f"Got {g.ndim}d."
                )

            batch_size = g.shape[0]
            # self._mc_samples will be 1 if fisher_type != "mc"
            correction = {
                "sum": 1.0 / self._mc_samples,
                "mean": batch_size**2 / (self._N_data * self._mc_samples),
            }[self._loss_func.reduction]
            covariance = einsum("bi,bj->ij", g, g).mul_(correction)
        else:
            # TODO Support convolutions
            raise NotImplementedError(
                f"Layer of type {type(module)} is unsupported. "
                + f"Supported layers: {self._SUPPORTED_MODULES}."
            )

        name = self.get_module_name(module)
        if name not in self._gradient_covariances:
            self._gradient_covariances[name] = covariance
        else:
            self._gradient_covariances[name].add_(covariance)

    def _hook_accumulate_input_covariance(self, module: Module, inputs: Tuple[Tensor]):
        """Pre-forward hook that accumulates the input covariance of a layer.

        Updates ``self._input_covariances``.

        Args:
            module: Module on which the hook is called.
            inputs: Inputs to the module.

        Raises:
            ValueError: If the module has multiple inputs.
            NotImplementedError: If a layer uses weight sharing.
            NotImplementedError: If a module is not supported.
        """
        if len(inputs) != 1:
            raise ValueError("Modules with multiple inputs are not supported.")
        x = inputs[0].data.detach()

        if isinstance(module, Linear):
            if x.ndim != 2:
                # TODO Support weight sharing
                raise NotImplementedError(
                    f"Only 2d inputs are supported for linear layers. Got {x.ndim}d."
                )

            if (
                self.in_params(module.weight, module.bias)
                and not self._separate_weight_and_bias
            ):
                x = cat([x, x.new_ones(x.shape[0], 1)], dim=1)

            covariance = einsum("bi,bj->ij", x, x).div_(self._N_data)
        else:
            # TODO Support convolutions
            raise NotImplementedError(f"Layer of type {type(module)} is unsupported.")

        name = self.get_module_name(module)
        if name not in self._input_covariances:
            self._input_covariances[name] = covariance
        else:
            self._input_covariances[name].add_(covariance)

    def get_module_name(self, module: Module) -> str:
        """Get the name of a module.

        Args:
            module: The module.

        Returns:
            The name of the module.
        """
        p_ids = tuple(p.data_ptr() for p in module.parameters())
        return self.param_ids_to_hooked_modules[p_ids]

    def in_params(self, *params: Union[Parameter, Tensor, None]) -> bool:
        """Check if all parameters are used in KFAC.

        Args:
            params: Parameters to check.

        Returns:
            Whether all parameters are used in KFAC.
        """
        return all(p is not None and p.data_ptr() in self.param_ids for p in params)

    def param_pos(self, param: Union[Parameter, Tensor]) -> int:
        """Get the position of a parameter in the list of parameters used in KFAC.

        Args:
            param: The parameter.

        Returns:
            The parameter's position in the parameter list.
        """
        return self.param_ids.index(param.data_ptr())<|MERGE_RESOLUTION|>--- conflicted
+++ resolved
@@ -18,14 +18,10 @@
 
 from einops import rearrange
 from numpy import ndarray
-<<<<<<< HEAD
-from torch import Generator, Tensor, einsum
+from torch import Generator, Tensor, cat, einsum
 from torch import mean as torch_mean
 from torch import no_grad, randn
 from torch import sum as torch_sum
-=======
-from torch import Generator, Tensor, cat, einsum, randn
->>>>>>> e842f31b
 from torch.nn import CrossEntropyLoss, Linear, Module, MSELoss, Parameter
 from torch.nn.functional import log_softmax, softmax
 from torch.utils.hooks import RemovableHandle
