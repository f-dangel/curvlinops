--- conflicted
+++ resolved
@@ -313,21 +313,6 @@
         self._logdet = None
         self._frobenius_norm = None
 
-<<<<<<< HEAD
-=======
-    def to_device(self, device: device):
-        """Load the linear operator to another device.
-
-        Args:
-            device: The device to which the linear operator should be moved.
-        """
-        super().to_device(device)
-        for key in self._input_covariances.keys():
-            self._input_covariances[key] = self._input_covariances[key].to(device)
-        for key in self._gradient_covariances.keys():
-            self._gradient_covariances[key] = self._gradient_covariances[key].to(device)
-
->>>>>>> 558f937d
     def _matmat(self, M: List[Tensor]) -> List[Tensor]:
         """Apply KFAC to a matrix (multiple vectors) in tensor list format.
 
@@ -347,7 +332,7 @@
         if not self._input_covariances and not self._gradient_covariances:
             self._compute_kfac()
 
-        KM = [None for m in M]
+        KM = [None for _ in M]
 
         for mod_name, param_pos in self._mapping.items():
             # cache the weight shape to ensure correct shapes are returned
