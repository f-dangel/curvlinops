--- conflicted
+++ resolved
@@ -319,11 +319,7 @@
                 raise ValueError(
                     "Number of input tensors must match the number of parameter tensors."
                 )
-<<<<<<< HEAD
-            column_values = {len(M) for M in M_torch}
-=======
             column_values = {M.shape[0] for M in M_torch}
->>>>>>> ec4b4e1a
             if len(column_values) != 1:
                 raise ValueError(
                     "Number of columns must be equal for all tensors. "
@@ -470,11 +466,8 @@
 
     def _compute_kfac(self):
         """Compute and cache KFAC's Kronecker factors for future ``matmat``s."""
-<<<<<<< HEAD
-=======
         self._reset_matrix_properties()
 
->>>>>>> ec4b4e1a
         # install forward and backward hooks
         hook_handles: List[RemovableHandle] = []
 
