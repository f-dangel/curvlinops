--- conflicted
+++ resolved
@@ -18,7 +18,6 @@
 
 from __future__ import annotations
 
-import warnings
 from functools import partial
 from math import sqrt
 from typing import Dict, Iterable, List, Set, Tuple, Union
@@ -85,11 +84,7 @@
     """
 
     _SUPPORTED_LOSSES = (MSELoss, CrossEntropyLoss)
-<<<<<<< HEAD
     _SUPPORTED_MODULES = (Linear, Conv2d)
-=======
-    _SUPPORTED_MODULES = (Linear,)
->>>>>>> 5f60692a
     _SUPPORTED_LOSS_AVERAGE: Tuple[Union[None, str], ...] = (
         None,
         "batch",
@@ -153,23 +148,6 @@
                 Has to be set to ``1`` when ``fisher_type != 'mc'``.
                 Defaults to ``1``.
             kfac_approx: A string specifying the KFAC approximation that should
-<<<<<<< HEAD
-                be used for linear weight-sharing layers, e.g. `Conv2d` modules
-                or `Linear` modules that process matrix- or higher-dimensional
-                features.
-                Possible values are ``'expand'`` and ``'reduce'``.
-                See [Eschenhagen et al., 2023](https://arxiv.org/abs/2311.00636)
-                for an explanation of the two approximations.
-            loss_average: Whether the loss function is a mean over per-sample
-                losses and if yes, over which dimensions the mean is taken.
-                If `"batch"`, the loss function is a mean over as many terms as
-                the size of the mini-batch. If `"batch+sequence"`, the loss
-                function is a mean over as many terms as the size of the
-                mini-batch times the sequence length, e.g. in the case of
-                language modeling. If `None`, the loss function is a sum. This
-                argument is used to ensure that the preconditioner is scaled
-                consistently with the loss and the gradient. Default: `"batch"`.
-=======
                 be used for linear weight-sharing layers, e.g. ``Conv2d`` modules
                 or ``Linear`` modules that process matrix- or higher-dimensional
                 features.
@@ -185,7 +163,6 @@
                 language modeling. If ``None``, the loss function is a sum. This
                 argument is used to ensure that the preconditioner is scaled
                 consistently with the loss and the gradient. Default: ``"batch"``.
->>>>>>> 5f60692a
             separate_weight_and_bias: Whether to treat weights and biases separately.
                 Defaults to ``True``.
 
@@ -194,11 +171,8 @@
             ValueError: If the loss average is not supported.
             ValueError: If the loss average is ``None`` and the loss function's
                 reduction is not ``'sum'``.
-<<<<<<< HEAD
-=======
             ValueError: If the loss average is not ``None`` and the loss function's
                 reduction is ``'sum'``.
->>>>>>> 5f60692a
             ValueError: If ``fisher_type != 'mc'`` and ``mc_samples != 1``.
             NotImplementedError: If a parameter is in an unsupported layer.
         """
@@ -217,20 +191,10 @@
                 f"Must be 'batch' or 'batch+sequence' if loss_func.reduction != 'sum'."
             )
         if loss_func.reduction == "sum" and loss_average is not None:
-<<<<<<< HEAD
-            # reduction used in loss function will overwrite loss_average
-            warnings.warn(
-                f"Loss function uses reduction='sum', but loss_average={loss_average}."
-                " loss_average is set to None.",
-                stacklevel=2,
-            )
-            loss_average = None
-=======
             raise ValueError(
                 f"Loss function uses reduction='sum', but loss_average={loss_average}."
                 " Set loss_average to None if you want to use reduction='sum'."
             )
->>>>>>> 5f60692a
         if fisher_type != "mc" and mc_samples != 1:
             raise ValueError(
                 f"Invalid mc_samples: {mc_samples}. "
@@ -388,22 +352,12 @@
                 ``'empirical'``.
         """
         # if >2d output we convert to an equivalent 2d output
-<<<<<<< HEAD
-        if output.ndim > 2:
-            if isinstance(self._loss_func, CrossEntropyLoss):
-                output = rearrange(output, "batch c ... -> (batch ...) c")
-                y = rearrange(y, "batch ... -> (batch ...)")
-            else:
-                output = rearrange(output, "batch ... c -> (batch ...) c")
-                y = rearrange(y, "batch ... c -> (batch ...) c")
-=======
         if isinstance(self._loss_func, CrossEntropyLoss):
             output = rearrange(output, "batch c ... -> (batch ...) c")
             y = rearrange(y, "batch ... -> (batch ...)")
         else:
             output = rearrange(output, "batch ... c -> (batch ...) c")
             y = rearrange(y, "batch ... c -> (batch ...) c")
->>>>>>> 5f60692a
 
         if self._fisher_type == "type-2":
             # Compute per-sample Hessian square root, then concatenate over samples.
@@ -483,10 +437,6 @@
             return output.clone().detach() + perturbation
 
         elif isinstance(self._loss_func, CrossEntropyLoss):
-<<<<<<< HEAD
-            # each row contains a vector describing a categorical
-=======
->>>>>>> 5f60692a
             probs = output.softmax(dim=1)
             labels = probs.multinomial(
                 num_samples=1, generator=self._generator
@@ -531,43 +481,19 @@
             grad_output: The gradient w.r.t. the output.
         """
         g = grad_output.data.detach()
-<<<<<<< HEAD
+        batch_size = g.shape[0]
         if isinstance(module, Conv2d):
             g = rearrange(g, "batch c o1 o2 -> batch o1 o2 c")
-        num_loss_terms = g.shape[0]  # batch_size
-        sequence_length = g.shape[1:-1].numel()
-        if self._loss_average == "batch+sequence":
-            # Number of all loss terms = batch_size * sequence_length
-            num_loss_terms *= sequence_length
-=======
-        batch_size = g.shape[0]
         sequence_length = g.shape[1:-1].numel()
         num_loss_terms = {
             None: batch_size,
             "batch": batch_size,
             "batch+sequence": batch_size * sequence_length,
         }[self._loss_average]
->>>>>>> 5f60692a
 
         if self._kfac_approx == "expand":
             # KFAC-expand approximation
             g = rearrange(g, "batch ... d_out -> (batch ...) d_out")
-<<<<<<< HEAD
-=======
-        else:
-            # KFAC-reduce approximation
-            g = reduce(g, "batch ... d_out -> batch d_out", "sum")
-
-        if isinstance(module, Linear):
-            # self._mc_samples will be 1 if fisher_type != "mc"
-            correction = {
-                None: 1.0 / self._mc_samples,
-                "batch": num_loss_terms**2 / (self._N_data * self._mc_samples),
-                "batch+sequence": num_loss_terms**2
-                / (self._N_data * self._mc_samples * sequence_length),
-            }[self._loss_average]
-            covariance = einsum("bi,bj->ij", g, g).mul_(correction)
->>>>>>> 5f60692a
         else:
             # KFAC-reduce approximation
             g = reduce(g, "batch ... d_out -> batch d_out", "sum")
@@ -603,7 +529,6 @@
             raise ValueError("Modules with multiple inputs are not supported.")
         x = inputs[0].data.detach()
 
-<<<<<<< HEAD
         if isinstance(module, Conv2d):
             patch_extractor_fn = (
                 extract_patches
@@ -619,22 +544,15 @@
                 module.groups,
             )
 
-=======
->>>>>>> 5f60692a
         if self._kfac_approx == "expand":
             # KFAC-expand approximation
             scale = x.shape[1:-1].numel()  # sequence_length
             x = rearrange(x, "batch ... d_in -> (batch ...) d_in")
-<<<<<<< HEAD
-        elif self._kfac_approx == "reduce":
-=======
         else:
->>>>>>> 5f60692a
             # KFAC-reduce approximation
             scale = 1.0  # since we use a mean reduction
             x = reduce(x, "batch ... d_in -> batch d_in", "mean")
 
-<<<<<<< HEAD
         if (
             self.in_params(module.weight, module.bias)
             and not self._separate_weight_and_bias
@@ -642,18 +560,6 @@
             x = cat([x, x.new_ones(x.shape[0], 1)], dim=1)
 
         covariance = einsum("bi,bj->ij", x, x).div_(self._N_data * scale)
-=======
-        if isinstance(module, Linear):
-            if (
-                self.in_params(module.weight, module.bias)
-                and not self._separate_weight_and_bias
-            ):
-                x = cat([x, x.new_ones(x.shape[0], 1)], dim=1)
-            covariance = einsum("bi,bj->ij", x, x).div_(self._N_data * scale)
-        else:
-            # TODO Support convolutions
-            raise NotImplementedError(f"Layer of type {type(module)} is unsupported.")
->>>>>>> 5f60692a
 
         name = self.get_module_name(module)
         if name not in self._input_covariances:
