--- conflicted
+++ resolved
@@ -22,7 +22,7 @@
 from enum import Enum, EnumMeta
 from functools import partial
 from math import sqrt
-from typing import Any, Callable, Dict, Iterable, List, Optional, Tuple, Union
+from typing import Any, Callable, Dict, Iterable, List, Optional, Tuple, TypeVar, Union
 
 from einops import einsum, rearrange, reduce
 from torch import Generator, Tensor, cat, eye, randn, stack
@@ -45,17 +45,10 @@
     loss_hessian_matrix_sqrt,
 )
 
-<<<<<<< HEAD
-# Type for a matrix/vector that can be represented as a list of tensors with the same
-# shape as the parameters, or a single matrix/vector of shape `[D, D]`/`[D]` where `D`
-# is the number of parameters.
-ParameterMatrixType = TypeVar("ParameterMatrixType", Tensor, List[Tensor])
 FactorType = TypeVar(
     "FactorType", Optional[Tensor], Tuple[Optional[Tensor], Optional[Tensor]]
 )
 
-=======
->>>>>>> 95d084db
 
 class MetaEnum(EnumMeta):
     """Metaclass for the Enum class for desired behavior of the `in` operator."""
@@ -129,12 +122,9 @@
     Attributes:
         _SUPPORTED_LOSSES: Tuple of supported loss functions.
         _SUPPORTED_MODULES: Tuple of supported layers.
-<<<<<<< HEAD
         _SUPPORTED_FISHER_TYPE: Enum of supported Fisher types.
         _SUPPORTED_KFAC_APPROX: Enum of supported KFAC approximation types.
-=======
         SELF_ADJOINT: Whether the operator is self-adjoint. ``True`` for KFAC.
->>>>>>> 95d084db
     """
 
     _SUPPORTED_LOSSES = (MSELoss, CrossEntropyLoss, BCEWithLogitsLoss)
@@ -328,90 +318,6 @@
         self._logdet = None
         self._frobenius_norm = None
 
-<<<<<<< HEAD
-    def to_device(self, device: device):
-        """Load the linear operator to another device.
-
-        Args:
-            device: The device to which the linear operator should be moved.
-        """
-        super().to_device(device)
-        for key in self._input_covariances.keys():
-            self._input_covariances[key] = self._input_covariances[key].to(device)
-        for key in self._gradient_covariances.keys():
-            self._gradient_covariances[key] = self._gradient_covariances[key].to(device)
-
-    def _torch_preprocess(self, M: Tensor) -> List[Tensor]:
-        """Convert torch tensor to torch parameter list format.
-
-        Args:
-            M: Matrix for multiplication. Has shape ``[D, K]`` where ``D`` is the
-                number of parameters, and ``K`` is the number of columns.
-
-        Returns:
-            Matrix in list format. Each entry has the same shape as a parameter with
-            an additional leading dimension of size ``K`` for the columns, i.e.
-            ``[(K,) + p1.shape, (K,) + p2.shape, ...]``.
-        """
-        num_vectors = M.shape[1]
-        # split parameter blocks
-        dims = [p.numel() for p in self._params]
-        result = M.split(dims)
-        # column-index first + unflatten parameter dimension
-        shapes = [(num_vectors,) + p.shape for p in self._params]
-        return [res.T.reshape(shape) for res, shape in zip(result, shapes)]
-
-    def _check_input_type_and_preprocess(
-        self, M_torch: ParameterMatrixType
-    ) -> Tuple[bool, List[Tensor]]:
-        """Check input type and maybe preprocess to list format.
-
-        Check whether the input is a tensor or a list of tensors. If it is a tensor,
-        preprocess to list format.
-
-        Args:
-            M_torch: Input to check.
-
-        Returns:
-            ``True`` if the input is a tensor, ``False`` if it is a list of tensors.
-
-        Raises:
-            ValueError: If the input is a list of tensors that have a different number
-                of columns.
-            ValueError: If the input is a list of tensors that have incompatible shapes
-                with the parameters.
-            ValueError: If the input is a tensor and has the wrong shape.
-            ValueError: If the input is a tensor and its shape is incompatible with the
-                KFAC approximation's shape.
-        """
-        if isinstance(M_torch, list):
-            return_tensor = False
-            if len(M_torch) != len(self._params):
-                raise ValueError(
-                    "Number of input tensors must match the number of parameter tensors."
-                )
-            column_values = {M.shape[0] for M in M_torch}
-            if len(column_values) != 1:
-                raise ValueError(
-                    "Number of columns must be equal for all tensors. "
-                    f"Got {column_values}."
-                )
-            K = column_values.pop()
-            for M, p in zip(M_torch, self._params):
-                if M.shape != (K,) + p.shape:
-                    raise ValueError(
-                        "All input tensors must have (K, ) + p.shape. "
-                        f"Got {M.shape}, but expected {(K,) + p.shape}."
-                    )
-        else:
-            return_tensor = True
-            if M_torch.ndim != 2:
-                raise ValueError(f"expected 2-d tensor, not {M_torch.ndim}-d")
-            if M_torch.shape[0] != self.shape[1]:
-                raise ValueError(f"dimension mismatch: {self.shape}, {M_torch.shape}")
-            M_torch = self._torch_preprocess(M_torch)
-        return return_tensor, M_torch
-
     @staticmethod
     def _left_and_right_multiply(
         M_joint: Tensor,
@@ -434,7 +340,7 @@
             Matrix-multiplication result ``KFAC @ M_joint``.
         """
         if eigenvalues is None:
-            M_joint = einsum(ggT, M_joint, aaT, "i j, m j k, k l -> m i l")
+            M_joint = einsum(ggT, M_joint, aaT, "i j, j k v, k l -> i l v")
         else:
             # Perform preconditioning in KFE, e.g. see equation (21) in
             # https://arxiv.org/abs/2308.03296.
@@ -442,19 +348,20 @@
             ggT_eigvecs = ggT
             # Transform in eigenbasis.
             M_joint = einsum(
-                ggT_eigvecs, M_joint, aaT_eigvecs, "i j, m i k, k l -> m j l"
+                ggT_eigvecs, M_joint, aaT_eigvecs, "i j, i k v, k l -> j l v"
             )
             # Multiply (broadcasted) by eigenvalues.
-            M_joint.mul_(eigenvalues)
+            M_joint.mul_(eigenvalues.unsqueeze(-1))
             # Transform back to standard basis.
             M_joint = einsum(
-                ggT_eigvecs, M_joint, aaT_eigvecs, "i j, m j k, l k -> m i l"
+                ggT_eigvecs, M_joint, aaT_eigvecs, "i j, j k v, l k -> i l v"
             )
         return M_joint
 
     @staticmethod
     def _separate_left_and_right_multiply(
-        M_torch: Tensor,
+        KM: List[Tensor],
+        M: Tensor,
         param_pos: Dict[str, int],
         aaT: FactorType,
         ggT: FactorType,
@@ -463,7 +370,7 @@
         """Multiply matrix with Kronecker factors for separated weight and bias.
 
         Args:
-            M_torch: Matrix for multiplication.
+            Mh: Matrix for multiplication.
             param_pos: Dictionary with positions of the weight and bias parameters.
             aaT: Input covariance Kronecker factor or its eigenvectors. ``None`` for
                 biases.
@@ -473,36 +380,32 @@
                 non-decomposed KFAC approximation. Defaults to ``None``.
 
         Returns:
-            Matrix-multiplication result ``KFAC @ M_torch``.
+            Matrix-multiplication result ``KFAC @ M``.
         """
         for p_name, pos in param_pos.items():
             # for weights we need to multiply from the right with aaT
             # for weights and biases we need to multiply from the left with ggT
             if p_name == "weight":
-                M_w = rearrange(M_torch[pos], "m c_out ... -> m c_out (...)")
+                M_w = rearrange(M[pos], "m ... v -> m (...) v")
                 # If `eigenvalues` is not `None`, we transform to eigenbasis here
-                M_torch[pos] = einsum(M_w, aaT, "m i j, j k -> m i k")
+                KM[pos] = einsum(M_w, aaT, "c_out j v, j k -> c_out k v")
+            else:
+                KM[pos] = M[pos]
 
             # If `eigenvalues` is not `None`, we convert to eigenbasis here
-            M_torch[pos] = einsum(
-                ggT.T if eigenvalues else ggT, M_torch[pos], "i j, m j ... -> m i ..."
+            KM[pos] = einsum(
+                ggT.T if eigenvalues else ggT, KM[pos], "j k, k ... v -> j ... v"
             )
 
             if eigenvalues is not None:
                 # Multiply (broadcasted) by eigenvalues, convert back to original basis
-                M_torch[pos].mul_(eigenvalues[pos])
+                KM[pos].mul_(eigenvalues[pos].unsqueeze(-1))
                 if p_name == "weight":
-                    M_torch[pos] = einsum(M_torch[pos], aaT, "m i j, k j -> m i k")
-                M_torch[pos] = einsum(ggT, M_torch[pos], "i j, m j ... -> m i ...")
-
-        return M_torch
-
-    def torch_matmat(self, M_torch: ParameterMatrixType) -> ParameterMatrixType:
-        """Apply KFAC to a matrix (multiple vectors) in PyTorch.
-=======
+                    KM[pos] = einsum(KM[pos], aaT, "c_out j v, k j -> c_out k v")
+                KM[pos] = einsum(ggT, KM[pos], "j k, k ... v -> j ... v")
+
     def _matmat(self, M: List[Tensor]) -> List[Tensor]:
         """Apply KFAC to a matrix (multiple vectors) in tensor list format.
->>>>>>> 95d084db
 
         This allows for matrix-matrix products with the KFAC approximation in PyTorch
         without converting tensors to numpy arrays, which avoids unnecessary
@@ -517,16 +420,10 @@
             Matrix-multiplication result ``KFAC @ M`` in tensor list format. Has the same
             shapes as the input.
         """
-<<<<<<< HEAD
-        return_tensor, M_torch = self._check_input_type_and_preprocess(M_torch)
         if not (self._input_covariances or self._gradient_covariances):
             self.compute_kronecker_factors()
-=======
-        if not self._input_covariances and not self._gradient_covariances:
-            self._compute_kfac()
->>>>>>> 95d084db
-
-        KM = [None] * len(M)
+
+        KM: List[Tensor | None] = [None] * len(M)
 
         for mod_name, param_pos in self._mapping.items():
             # cache the weight shape to ensure correct shapes are returned
@@ -544,42 +441,15 @@
                 and "bias" in param_pos.keys()
             ):
                 w_pos, b_pos = param_pos["weight"], param_pos["bias"]
-<<<<<<< HEAD
-                M_w = rearrange(M_torch[w_pos], "m c_out ... -> m c_out (...)")
-                M_joint = cat([M_w, M_torch[b_pos].unsqueeze(2)], dim=2)
+                # v denotes the free dimension for treating multiple vectors in parallel
+                M_w = rearrange(M[w_pos], "m ... v -> m (...) v")
+                M_joint = cat([M_w, M[b_pos].unsqueeze(-2)], dim=-2)
                 M_joint = self._left_and_right_multiply(M_joint, aaT, ggT)
-                w_cols = M_w.shape[2]
-                M_torch[w_pos], M_torch[b_pos] = M_joint.split([w_cols, 1], dim=2)
-            else:
-                M_torch = self._separate_left_and_right_multiply(
-                    M_torch, param_pos, aaT, ggT
-                )
-=======
-                # v denotes the free dimension for treating multiple vectors in parallel
-                M_w = rearrange(M[w_pos], "c_out ... v -> c_out (...) v")
-                M_joint = cat([M_w, M[b_pos].unsqueeze(-2)], dim=-2)
-                aaT = self._input_covariances[mod_name]
-                ggT = self._gradient_covariances[mod_name]
-                M_joint = einsum(ggT, M_joint, aaT, "i j, j k v, k l -> i l v")
-
                 w_cols = M_w.shape[1]
                 KM[w_pos], KM[b_pos] = M_joint.split([w_cols, 1], dim=-2)
                 KM[b_pos].squeeze_(1)
-
-            # for weights we need to multiply from the right with aaT
-            # for weights and biases we need to multiply from the left with ggT
             else:
-                for p_name, pos in param_pos.items():
-                    if p_name == "weight":
-                        M_w = rearrange(M[pos], "c_out ... v -> c_out (...) v")
-                        aaT = self._input_covariances[mod_name]
-                        KM[pos] = einsum(M_w, aaT, "c_out j v, j k -> c_out k v")
-                    else:
-                        KM[pos] = M[pos]
-
-                    ggT = self._gradient_covariances[mod_name]
-                    KM[pos] = einsum(ggT, KM[pos], "j k, k ... v -> j ... v")
->>>>>>> 95d084db
+                self._separate_left_and_right_multiply(KM, M, param_pos, aaT, ggT)
 
             # restore original shapes
             if "weight" in param_pos:
