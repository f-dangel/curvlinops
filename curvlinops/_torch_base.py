"""Defines a minimal ``LinearOperator`` interface in PyTorch."""

from __future__ import annotations

from typing import (
    Callable,
    Iterable,
    Iterator,
    List,
    MutableMapping,
    Optional,
    Tuple,
    Union,
)

import numpy
from scipy.sparse.linalg import LinearOperator
from torch import (
    Size,
    Tensor,
    as_tensor,
    bfloat16,
    cat,
    device,
    dtype,
    rand,
    tensor,
    zeros_like,
)
from torch.autograd import grad
from torch.nn import Parameter
from tqdm import tqdm

from curvlinops.utils import allclose_report


class PyTorchLinearOperator:
    """Interface for linear operators in PyTorch.

    Heavily inspired by the Scipy interface
    (https://github.com/scipy/scipy/blob/v1.13.1/scipy/sparse/linalg/_interface.py),
    but only supports a sub-set of the functionality.

    One main difference is that the linear operators cannot only multiply
    vectors/matrices specified as single PyTorch tensors, but also
    vectors/matrices specified in tensor list format. This is common in
    PyTorch, where the space a linear operator acts on is a tensor product.

    Functions that need to be implemented are ``_matmat`` and ``_adjoint``.

    The interface also supports exporting the PyTorch linear operator to a SciPy linear
    operator, which can be useful for interfacing with SciPy routines. To achieve this,
    the functions ``_infer_device`` and ``_infer_dtype`` must be implemented.

    Attributes:
        SELF_ADJOINT: Whether the linear operator is self-adjoint. If ``True``,
            ``_adjoint`` does not need to be implemented. Default: ``False``.
    """

    SELF_ADJOINT: bool = False

    def __init__(
        self, in_shape: List[Tuple[int, ...]], out_shape: List[Tuple[int, ...]]
    ):
        """Store the linear operator's input and output space dimensions.

        Args:
            in_shape: A list of shapes specifying the linear operator's input space.
            out_shape: A list of shapes specifying the linear operator's output space.
        """
        self._in_shape = [Size(s) for s in in_shape]
        self._out_shape = [Size(s) for s in out_shape]

        self._in_shape_flat = [s.numel() for s in self._in_shape]
        self._out_shape_flat = [s.numel() for s in self._out_shape]
        self.shape = (sum(self._out_shape_flat), sum(self._in_shape_flat))

    def __matmul__(
<<<<<<< HEAD
        self, X: Union[List[Tensor], Tensor | PyTorchLinearOperator]
    ) -> Union[List[Tensor], Tensor | _ChainPyTorchLinearOperator]:
        """Multiply onto a vector or matrix given as PyTorch tensor or tensor list.
=======
        self, X: Union[List[Tensor], Tensor, PyTorchLinearOperator]
    ) -> Union[List[Tensor], Tensor, _ChainPyTorchLinearOperator]:
        """Multiply onto a vector/matrix given as tensor/tensor list, or an operator.
>>>>>>> d9ff3021

        Args:
            X: A vector or matrix to multiply onto, represented as a single tensor or a
                tensor list, or another PyTorch linear operator.

                Assume the linear operator has total shape ``[M, N]``:
                If ``X`` is a single tensor, it can be of shape ``[N, K]`` (matrix), or
                ``[N]`` (vector). The result will have shape ``[M, K]`` or ``[M]``.

                Instead, we can also pass ``X`` as tensor list:
                Assume the linear operator's rows are formed by a list of shapes
                ``[M1, M2, ...]`` and the columns by ``[N1, N2, ...]``, such that
                ``M1.numel() + M2.numel() + ... = M`` and ``N1.numel() + N2.numel() +
                ... = N``. Then, ``X`` can also be a list of tensors with shape
                ``[*N1], [*N2], ...`` (vector) or ``[*N1, K], [*N2, K], ...`` (matrix).
                In this case, the output will be tensor list with shapes ``[*M1], [*M2],
                ...`` (vector) or ``[K, *M1], [K, *M2], ...`` (matrix).

        Returns:
            The result of the matrix-vector or matrix-matrix multiplication in the same
            format as ``X``, or a new linear operator representing the product of this
            and the passed linear operator.
        """
        if isinstance(X, PyTorchLinearOperator):
            return _ChainPyTorchLinearOperator(self, X)

        # convert to tensor list format
        X, list_format, is_vec, num_vecs = self._check_input_and_preprocess(X)

        # matrix-matrix-multiply using tensor list format
        AX = self._matmat(X)

        # return same format as ``X`` passed by the user
        return self._check_output_and_postprocess(AX, list_format, is_vec, num_vecs)

    def _matmat(self, X: List[Tensor]) -> List[Tensor]:
        """Matrix-matrix multiplication.

        Args:
            X: A list of tensors representing the matrix to multiply onto.
                The list must contain tensors of shape ``[*N1, K], [*N2, K], ...``,
                where ``N1, N2, ...`` are the shapes of the linear operator's columns.

        Returns: # noqa: D402
            A list of tensors with shape ``[*M1, K], [*M2, K], ...``, where ``M1, M2,
            ...`` are the shapes of the linear operator's rows.

        Raises:
            NotImplementedError: Must be implemented by the subclass.
        """
        raise NotImplementedError

    def adjoint(self) -> PyTorchLinearOperator:
        """Return the adjoint of the linear operator.

        Returns:
            The adjoint of the linear operator.
        """
        return self if self.SELF_ADJOINT else self._adjoint()

    def _adjoint(self) -> PyTorchLinearOperator:
        """Adjoint of the linear operator.

        Returns: # noqa: D402
            The adjoint of the linear operator.

        Raises:
            NotImplementedError: Must be implemented by the subclass.
        """
        raise NotImplementedError

    def _check_input_and_preprocess(
        self, X: Union[List[Tensor], Tensor]
    ) -> Tuple[List[Tensor], bool, bool, int]:
        """Check input format and pre-process it to a matrix in tensor list format.

        Args:
            X: The object onto which the linear operator is multiplied.

        Returns:
            X_tensor_list: The input object in tensor list format.
            list_format: Whether the input was specified in tensor list format.
                This is useful for post-processing the multiplication's result.
            is_vec: Whether the input is a vector or a matrix.
            num_vecs: The number of vectors represented by the input.

        Raises:
            ValueError: If the input format is invalid.
        """
        if isinstance(X, Tensor):
            list_format = False
            X_tensor_list, is_vec, num_vecs = self.__check_tensor_and_preprocess(X)

        elif isinstance(X, list) and all(isinstance(x, Tensor) for x in X):
            list_format = True
            X_tensor_list, is_vec, num_vecs = self.__check_tensor_list_and_preprocess(X)

        else:
            raise ValueError(f"Input must be tensor or list of tensors. Got {type(X)}.")

        return X_tensor_list, list_format, is_vec, num_vecs

    def __check_tensor_and_preprocess(
        self, X: Tensor
    ) -> Tuple[List[Tensor], bool, int]:
        """Check single-tensor input format and process into a matrix tensor list.

        Args:
            X: The tensor onto which the linear operator is multiplied.

        Returns:
            X_processed: The input tensor as matrix in tensor list format.
            is_vec: Whether the input is a vector or a matrix.
            num_vecs: The number of vectors represented by the input.

        Raises:
            ValueError: If the input tensor has an invalid shape.
        """
        if X.ndim > 2 or X.shape[0] != self.shape[1]:
            raise ValueError(
                f"Input tensor must have shape ({self.shape[1]},) or "
                + f"({self.shape[1]}, K), with K arbitrary. Got {X.shape}."
            )

        # determine whether the input is a vector or matrix
        is_vec = X.ndim == 1
        num_vecs = 1 if is_vec else X.shape[1]

        # convert to matrix in tensor list format
        X_processed = [
            x.reshape(*s, num_vecs)
            for x, s in zip(X.split(self._in_shape_flat), self._in_shape)
        ]

        return X_processed, is_vec, num_vecs

    def __check_tensor_list_and_preprocess(
        self, X: List[Tensor]
    ) -> Tuple[List[Tensor], bool, int]:
        """Check tensor list input format and process into a matrix tensor list.

        Args:
            X: The tensor list onto which the linear operator is multiplied.

        Returns:
            X_processed: The input as matrix in tensor list format.
            is_vec: Whether the input is a vector or a matrix.
            num_vecs: The number of vectors represented by the input.

        Raises:
            ValueError: If the tensor entries in the list have invalid shapes.
        """
        if len(X) != len(self._in_shape):
            raise ValueError(
                f"List must contain {len(self._in_shape)} tensors. Got {len(X)}."
            )

        # check if input is a vector or a matrix
        if all(x.shape == s for x, s in zip(X, self._in_shape)):
            is_vec, num_vecs = True, 1
        elif (
            all(
                x.ndim == len(s) + 1 and x.shape[:-1] == s
                for x, s in zip(X, self._in_shape)
            )
            and len({x.shape[-1] for x in X}) == 1
        ):
            is_vec, (num_vecs,) = False, {x.shape[-1] for x in X}
        else:
            raise ValueError(
                f"Input list must contain tensors with shapes {self._in_shape} "
                + "and optional trailing dimension for the matrix columns. "
                + f"Got {[x.shape for x in X]}."
            )

        # convert to matrix in tensor list format
        X_processed = [x.unsqueeze(-1) for x in X] if is_vec else X

        return X_processed, is_vec, num_vecs

    def _check_output_and_postprocess(
        self, AX: List[Tensor], list_format: bool, is_vec: bool, num_vecs: int
    ) -> Union[List[Tensor], Tensor]:
        """Check multiplication output and post-process it to the original format.

        Args:
            AX: The output of the multiplication as matrix in tensor list format.
            list_format: Whether the output should be in tensor list format.
            is_vec: Whether the output should be a vector or a matrix.
            num_vecs: The number of vectors represented by the output.

        Returns:
            AX_processed: The output in the original format, either as single tensor
                or list of tensors.

        Raises:
            ValueError: If the output tensor list has an invalid length or shape.
        """
        # verify output tensor list format
        if len(AX) != len(self._out_shape):
            raise ValueError(
                f"Output list must contain {len(self._out_shape)} tensors. Got {len(AX)}."
            )
        if any(Ax.shape != (*s, num_vecs) for Ax, s in zip(AX, self._out_shape)):
            raise ValueError(
                f"Output tensors must have shapes {self._out_shape} and additional "
                + f"trailing dimension of {num_vecs}. "
                + f"Got {[Ax.shape for Ax in AX]}."
            )

        if list_format:
            AX_processed = [Ax.squeeze(-1) for Ax in AX] if is_vec else AX
        else:
            AX_processed = cat(
                [Ax.reshape(s, num_vecs) for Ax, s in zip(AX, self._out_shape_flat)]
            )
            AX_processed = AX_processed.squeeze(-1) if is_vec else AX_processed

        return AX_processed

    ###########################################################################
    #                           OPERATOR COMPOSITION                          #
    ###########################################################################
    def __add__(self, other: PyTorchLinearOperator) -> _SumPyTorchLinearOperator:
        """Add another linear operator to the linear operator: A + B.

        Args:
            other: Another PyTorchLinearOperator to add.

        Returns:
            A new linear operator representing the sum A + B.
        """
        return _SumPyTorchLinearOperator(self, other)

    def __sub__(self, other: PyTorchLinearOperator) -> _SumPyTorchLinearOperator:
        """Subtract another linear operator from the linear operator: A - B.

        Args:
            other: Another PyTorchLinearOperator to subtract.

        Returns:
            A new linear operator representing the difference A - B.
        """
        return _SumPyTorchLinearOperator(self, -1.0 * other)

    def __mul__(self, scalar: Union[int, float]) -> _ScalePyTorchLinearOperator:
        """Multiply the linear operator by a scalar (A * scalar).

        Args:
            scalar: A scalar to multiply the linear operator with.

        Returns:
            A new linear operator representing the scaled linear operator.
        """
        return _ScalePyTorchLinearOperator(self, scalar)

    def __rmul__(self, scalar: Union[int, float]) -> _ScalePyTorchLinearOperator:
        """Right multiply the linear operator by a scalar (scalar * A).

        Args:
            scalar: A scalar to multiply the linear operator with.

        Returns:
            A new linear operator representing the scaled linear operator.
        """
        return self.__mul__(scalar)

    ###############################################################################
    #                                 SCIPY EXPORT                                #
    ###############################################################################

    def to_scipy(self, dtype: Optional[numpy.dtype] = None) -> LinearOperator:
        """Wrap the PyTorch linear operator with a SciPy linear operator.

        Args:
            dtype: The data type of the SciPy linear operator. If ``None``, uses
                NumPy's default data dtype.


        Returns:
            A SciPy linear operator that carries out the matrix-vector products
            in PyTorch.
        """
        dev = self._infer_device()
        dt = self._infer_dtype()

        scipy_matmat = self._scipy_compatible(self.__matmul__, dev, dt)
        A_adjoint = self.adjoint()
        scipy_rmatmat = A_adjoint._scipy_compatible(A_adjoint.__matmul__, dev, dt)

        return LinearOperator(
            self.shape,
            matvec=scipy_matmat,
            rmatvec=scipy_rmatmat,
            matmat=scipy_matmat,
            rmatmat=scipy_rmatmat,
            dtype=numpy.dtype(dtype) if dtype is None else dtype,
        )

    def _infer_device(self) -> device:
        """Infer the linear operator's device.

        Returns:  # noqa: D402
            The device of the linear operator.

        Raises:
            NotImplementedError: Must be implemented by subclasses.
        """
        raise NotImplementedError

    def _infer_dtype(self) -> dtype:
        """Infer the linear operator's data type.

        Returns: # noqa: D402
            The data type of the linear operator.

        Raises:
            NotImplementedError: Must be implemented by subclasses.
        """
        raise NotImplementedError

    @staticmethod
    def _scipy_compatible(
        f: Callable[[Tensor], Tensor], device: device, dtype: dtype
    ) -> Callable[[numpy.ndarray], numpy.ndarray]:
        """Wrap a PyTorch matrix multiplication function to be compatible with SciPy.

        Args:
            f: The PyTorch matrix multiplication function.
            device: The device on which the PyTorch linear operator is defined.
            dtype: The data type of the PyTorch linear operator.

        Returns:
            A function that takes a NumPy array and returns a NumPy array.
        """

        def f_scipy(X: numpy.ndarray) -> numpy.ndarray:
            """Scipy-compatible matrix multiplication function.

            Args:
                X: The input matrix in NumPy format.

            Returns:
                The output matrix in NumPy format.
            """
            X_torch = as_tensor(X, dtype=dtype, device=device)
            AX_torch = f(X_torch)
            # calling .numpy() on a BF-16 tensor is not supported, see
            # (https://github.com/pytorch/pytorch/issues/90574)
            if AX_torch.dtype == bfloat16:
                AX_torch = AX_torch.float()
            return AX_torch.detach().cpu().numpy().astype(X.dtype)

        return f_scipy


class _SumPyTorchLinearOperator(PyTorchLinearOperator):
    """Linear operator representing the sum of two linear operators A + B."""

    def __init__(self, A: PyTorchLinearOperator, B: PyTorchLinearOperator):
        """Initialize sum of two linear operators.

        Args:
            A: First linear operator.
            B: Second linear operator.

        Raises:
            ValueError: If the shapes, devices, or dtypes of the two linear
                operators do not match.
        """
        if A._in_shape != B._in_shape:
            raise ValueError(
                "Input shapes of linear operators must match:"
                + f"Got {A._in_shape} vs. {B._in_shape}."
            )
        if A._out_shape != B._out_shape:
            raise ValueError(
                "Output shapes of linear operators must match:"
                + f"Got {A._out_shape} vs. {B._out_shape}."
            )
        if A._infer_device() != B._infer_device():
            raise ValueError(
                "Devices of linear operators must match:"
                + f"Got {A._infer_device()} vs. {B._infer_device()}."
            )
        if A._infer_dtype() != B._infer_dtype():
            raise ValueError(
                "Dtypes of linear operators must match:"
                + f"Got {A._infer_dtype()} vs. {B._infer_dtype()}."
            )
        super().__init__(A._in_shape, A._out_shape)
        self._A, self._B = A, B

<<<<<<< HEAD
        # Sum is self-adjoint only if both operands are self-adjoint
=======
        # Sum is self-adjoint if both operands are self-adjoint
>>>>>>> d9ff3021
        self.SELF_ADJOINT = A.SELF_ADJOINT and B.SELF_ADJOINT

    def _matmat(self, X: List[Tensor]) -> List[Tensor]:
        """Multiply the linear operator onto a matrix in list format.

        Args:
            X: The matrix to multiply onto in list format.

        Returns:
            The result of the multiplication in list format.
        """
        return [ax + bx for ax, bx in zip(self._A._matmat(X), self._B._matmat(X))]

    def _adjoint(self) -> _SumPyTorchLinearOperator:
        """Return the linear operator's adjoint: (A + B)* = A* + B*.

        Returns:
            A linear operator representing the adjoint.
        """
        return _SumPyTorchLinearOperator(self._A.adjoint(), self._B.adjoint())

    def _infer_device(self) -> device:
        """Determine the device the linear operators is defined on.

        Returns:
            The linear operator's device.
        """
        return self._A._infer_device()

    def _infer_dtype(self) -> dtype:
        """Determine the linear operator's data type.

        Returns:
            The linear operator's dtype.
        """
        return self._A._infer_dtype()


class _ScalePyTorchLinearOperator(PyTorchLinearOperator):
<<<<<<< HEAD
    """Linear operator representing the scaled version of a linear operator."""
=======
    """Linear operator representing the scaled version of a linear operator s * A."""
>>>>>>> d9ff3021

    def __init__(self, A: PyTorchLinearOperator, scalar: Union[float, int]):
        """Store the linear operator.

        Args:
            A: The linear operator.
            scalar: The scaling factor.
        """
        super().__init__(A._in_shape, A._out_shape)
        self._A = A
        self._scalar = scalar
        self.SELF_ADJOINT = A.SELF_ADJOINT

    def _matmat(self, X: List[Tensor]) -> List[Tensor]:
        """Multiply the linear operator onto a matrix in list format.

        Args:
            X: Matrix to multiply onto in list format.

        Returns:
            The result of the multiplication in list format.
        """
        return [self._scalar * AX for AX in self._A._matmat(X)]

    def _adjoint(self) -> _ScalePyTorchLinearOperator:
        """Return a linear operator representing the adjoint: (cA)* = cA*.

        Returns:
            The linear operator's adjoint.
        """
        return _ScalePyTorchLinearOperator(self._A.adjoint(), self._scalar)

    def _infer_device(self) -> device:
        """Determine the device the linear operators is defined on.

        Returns:
            The linear operator's device.
        """
        return self._A._infer_device()

    def _infer_dtype(self) -> dtype:
        """Determine the linear operator's data type.

        Returns:
            The linear operator's dtype.
        """
        return self._A._infer_dtype()


class _ChainPyTorchLinearOperator(PyTorchLinearOperator):
<<<<<<< HEAD
    """Linear operator representing the product of two linear operators."""
=======
    """Linear operator representing the product of two linear operators A @ B."""
>>>>>>> d9ff3021

    def __init__(self, A: PyTorchLinearOperator, B: PyTorchLinearOperator):
        """Initialize product of two linear operators.

        Args:
            A: First linear operator.
            B: Second linear operator.

        Raises:
            ValueError: If the shapes, devices, or dtypes of the two linear
                operators are incompatible.
        """
        if A._in_shape != B._out_shape:
            raise ValueError(f"{A._in_shape=} does not match {B._out_shape}.")
        if A._infer_device() != B._infer_device():
            raise ValueError(
                "Devices of linear operators must match:"
                + f"Got {A._infer_device()} vs. {B._infer_device()}."
            )
        if A._infer_dtype() != B._infer_dtype():
            raise ValueError(
                "Dtypes of linear operators must match:"
                + f"Got {A._infer_dtype()} vs. {B._infer_dtype()}."
            )
        self._A, self._B = A, B

        # Inherit shapes from the operands
        super().__init__(B._in_shape, A._out_shape)

    def _infer_dtype(self) -> dtype:
        """Determine the linear operator's data type.

        Returns:
            The linear operator's dtype.
        """
        return self._A._infer_dtype()

    def _infer_device(self) -> device:
        """Determine the device the linear operators is defined on.

        Returns:
            The linear operator's device.
        """
        return self._A._infer_device()

    def _matmat(self, X: List[Tensor]) -> List[Tensor]:
        """Multiply the linear operator onto a matrix in list format.

        Args:
            X: The matrix to multiply onto in list format.

        Returns:
            The result of the multiplication in list format.
        """
        return self._A._matmat(self._B._matmat(X))

    def _adjoint(self) -> _ChainPyTorchLinearOperator:
        """Return the linear operator's adjoint: (AB)* = B*A*.

        Returns:
            A linear operator representing the adjoint.
        """
        return _ChainPyTorchLinearOperator(self._B.adjoint(), self._A.adjoint())


class CurvatureLinearOperator(PyTorchLinearOperator):
    """Base class for PyTorch linear operators of deep learning curvature matrices.

    To implement a new curvature linear operator, subclass this class and implement
    the ``_matmat_batch`` and ``_adjoint`` methods. If the linear operator is not
    defined as a map in the neural network's parameter space, you also need to
    implement ``_get_in_shape`` and ``_get_out_shape``.

    Attributes:
        SUPPORTS_BLOCKS: Whether the linear operator supports multiplication with
            a block-diagonal approximation rather than the full matrix.
            Default: ``False``.
        FIXED_DATA_ORDER: Whether the data loader must return the same data
            for every iteration. Default: ``False``.
    """

    SUPPORTS_BLOCKS: bool = False
    FIXED_DATA_ORDER: bool = False

    def __init__(
        self,
        model_func: Callable[[Union[Tensor, MutableMapping]], Tensor],
        loss_func: Union[Callable[[Tensor, Tensor], Tensor], None],
        params: List[Parameter],
        data: Iterable[Tuple[Union[Tensor, MutableMapping], Tensor]],
        progressbar: bool = False,
        check_deterministic: bool = True,
        num_data: Optional[int] = None,
        block_sizes: Optional[List[int]] = None,
        batch_size_fn: Optional[Callable[[Union[MutableMapping, Tensor]], int]] = None,
    ):
        """Linear operator for curvature matrices of empirical risks.

        Note:
            f(X; θ) denotes a neural network, parameterized by θ, that maps a mini-batch
            input X to predictions p. ℓ(p, y) maps the prediction to a loss, using the
            mini-batch labels y.

        Args:
            model_func: A function that maps the mini-batch input X to predictions.
                Could be a PyTorch module representing a neural network.
            loss_func: Loss function criterion. Maps predictions and mini-batch labels
                to a scalar value. If ``None``, there is no loss function and the
                represented matrix is independent of the loss function.
            params: List of differentiable parameters used by the prediction function.
            data: Source from which mini-batches can be drawn, for instance a list of
                mini-batches ``[(X, y), ...]`` or a torch ``DataLoader``. Note that ``X``
                could be a ``dict`` or ``UserDict``; this is useful for custom models.
                In this case, you must (i) specify the ``batch_size_fn`` argument, and
                (ii) take care of preprocessing like ``X.to(device)`` inside of your
                ``model.forward()`` function.
            progressbar: Show a progressbar during matrix-multiplication.
                Default: ``False``.
            check_deterministic: Probe that model and data are deterministic, i.e.
                that the data does not use ``drop_last`` or data augmentation. Also, the
                model's forward pass could depend on the order in which mini-batches
                are presented (BatchNorm, Dropout). Default: ``True``. This is a
                safeguard, only turn it off if you know what you are doing.
            num_data: Number of data points. If ``None``, it is inferred from the data
                at the cost of one traversal through the data loader.
            block_sizes: This argument will be ignored if the linear operator does not
                support blocks. List of integers indicating the number of
                ``nn.Parameter``s forming a block. Entries must sum to ``len(params)``.
                For instance ``[len(params)]`` considers the full matrix, while
                ``[1, 1, ...]`` corresponds to a block diagonal approximation where
                each parameter forms its own block.
            batch_size_fn: If the ``X``'s in ``data`` are not ``torch.Tensor``, this
                needs to be specified. The intended behavior is to consume the first
                entry of the iterates from ``data`` and return their batch size.

        Raises:
            ValueError: If ``block_sizes`` is specified but the linear operator does not
                support blocks.
            ValueError: If the sum of blocks does not equal the number of parameters.
            ValueError: If any block size is not positive.
            ValueError: If ``X`` is not a tensor and ``batch_size_fn`` is not specified.
        """
        if isinstance(next(iter(data))[0], MutableMapping) and batch_size_fn is None:
            raise ValueError(
                "When using dict-like custom data, `batch_size_fn` is required."
            )

        self._params = params
        if block_sizes is not None:
            if not self.SUPPORTS_BLOCKS:
                raise ValueError(
                    "Block sizes were specified but operator does not support blocking."
                )
            if sum(block_sizes) != len(params):
                raise ValueError("Sum of blocks must equal the number of parameters.")
            if any(s <= 0 for s in block_sizes):
                raise ValueError("Block sizes must be positive.")
        self._block_sizes = [len(params)] if block_sizes is None else block_sizes

        self._model_func = model_func
        self._loss_func = loss_func
        self._data = data
        self._device = self._infer_device()
        self._progressbar = progressbar
        self._batch_size_fn = (
            (lambda X: X.shape[0]) if batch_size_fn is None else batch_size_fn
        )

        self._N_data = (
            sum(
                self._batch_size_fn(X)
                for (X, _) in self._loop_over_data(desc="_N_data")
            )
            if num_data is None
            else num_data
        )

        super().__init__(self._get_in_shape(), self._get_out_shape())

        if check_deterministic:
            self._check_deterministic()

    def _get_in_shape(self) -> List[Tuple[int, ...]]:
        """Return linear operator's input space dimensions.

        Returns:
            Shapes of the linear operator's input tensor product space.
        """
        return [tuple(p.shape) for p in self._params]

    def _get_out_shape(self) -> List[Tuple[int, ...]]:
        """Return linear operator's output space dimensions.

        Returns:
            Shapes of the linear operator's output tensor product space.
        """
        return [tuple(p.shape) for p in self._params]

    def _matmat(self, M: List[Tensor]) -> List[Tensor]:
        """Matrix-matrix multiplication.

        Args:
            M: Matrix for multiplication in tensor list format. Assume the linear
                operator's input tensor product space consists of shapes ``[*N1],
                [*N2], ...``. Then, ``M`` is a list of tensors with shapes
                ``[*N1, K], [*N2, K], ...`` with ``K`` the number of columns.

        Returns:
            Matrix-multiplication result ``mat @ M`` in tensor list format.
            Has same format as the input matrix, but lives in the linear operator's
            output tensor product space.
        """
        AM = [zeros_like(m) for m in M]

        for X, y in self._loop_over_data(desc="_matmat"):
            normalization_factor = self._get_normalization_factor(X, y)
            for AM_current, current in zip(AM, self._matmat_batch(X, y, M)):
                AM_current.add_(current, alpha=normalization_factor)

        return AM

    def _matmat_batch(
        self, X: Union[MutableMapping, Tensor], y: Tensor, M: List[Tensor]
    ) -> List[Tensor]:
        """Apply the mini-batch matrix to a vector.

        Args:
            X: Input to the DNN.
            y: Ground truth.
            M: Matrix in list format (same shape as trainable model parameters with
                additional trailing dimension of size number of columns).

        Returns: # noqa: D402
           Result of matrix-multiplication in list format.

        Raises:
            NotImplementedError: Must be implemented by descendants.
        """
        raise NotImplementedError

    def _loop_over_data(
        self, desc: Optional[str] = None, add_device_to_desc: bool = True
    ) -> Iterable[Tuple[Union[Tensor, MutableMapping], Tensor]]:
        """Yield batches of the data set, loaded to the correct device.

        Args:
            desc: Description for the progress bar. Will be ignored if progressbar is
                disabled.
            add_device_to_desc: Whether to add the device to the description.
                Default: ``True``.

        Yields:
            Mini-batches ``(X, y)``.
        """
        data_iter = self._data

        if self._progressbar:
            desc = f"{self.__class__.__name__}{'' if desc is None else f'.{desc}'}"
            if add_device_to_desc:
                desc = f"{desc} (on {str(self._device)})"
            data_iter = tqdm(data_iter, desc=desc)

        for X, y in data_iter:
            # Assume everything is handled by the model
            # if `X` is a custom data format
            if isinstance(X, Tensor):
                X = X.to(self._device)
            y = y.to(self._device)
            yield (X, y)

    def _get_normalization_factor(
        self, X: Union[MutableMapping, Tensor], y: Tensor
    ) -> float:
        """Return the correction factor for correct normalization over the data set.

        Args:
            X: Input to the DNN.
            y: Ground truth.

        Returns:
            Normalization factor
        """
        return {"sum": 1.0, "mean": self._batch_size_fn(X) / self._N_data}[
            self._loss_func.reduction
        ]

    ###############################################################################
    #                             DETERMINISTIC CHECKS                            #
    ###############################################################################

    def data_prediction_loss_gradient(
        self, desc: str = "batch_prediction_loss_gradient"
    ) -> Iterator[
        Tuple[
            Tuple[Union[Tensor, MutableMapping], Tensor],
            Tensor,
            Optional[Tensor],
            Optional[List[Tensor]],
        ]
    ]:
        """Yield (input, label), prediction, loss, and gradient for each batch.

        Args:
            desc: Description for the progress bar (if the linear operator's
                progress bar is enabled). Default: ``'batch_prediction_loss_gradient'``.

        Yields:
            Tuple of ((input, label), prediction, loss, gradient) for each batch of
            the data.
        """
        for X, y in self._loop_over_data(desc=desc):
            prediction = self._model_func(X)
            if self._loss_func is None:
                loss, grad_params = None, None
            else:
                normalization_factor = self._get_normalization_factor(X, y)
                loss = self._loss_func(prediction, y).mul_(normalization_factor)
                grad_params = [g.detach() for g in grad(loss, self._params)]
                loss.detach_()

            yield (X, y), prediction, loss, grad_params

    def gradient_and_loss(self) -> Tuple[List[Tensor], Tensor]:
        """Evaluate the gradient and loss on the data.

        (Not really part of the LinearOperator interface.)

        Returns:
            Gradient and loss on the data set.

        Raises:
            ValueError: If there is no loss function.
        """
        if self._loss_func is None:
            raise ValueError("No loss function specified.")

        total_loss = tensor(
            [0.0], device=self._device, dtype=self._infer_dtype()
        ).squeeze()
        total_grad = [zeros_like(p) for p in self._params]

        for _, _, loss, grad_params in self.data_prediction_loss_gradient(
            desc="gradient_and_loss"
        ):
            total_loss.add_(loss)
            for total_g, g in zip(total_grad, grad_params):
                total_g.add_(g)

        return total_grad, total_loss

    def _check_deterministic(self):
        """Check that the linear operator is deterministic.

        Non-deterministic behavior is detected if:

        - Two independent applications of matvec onto the same vector yield different
          results
        - Two independent total loss/gradient computations yield different results
        - If ``FIXED_DATA_ORDER`` is ``True`` and any mini-batch quantity differs.

        Raises:
            RuntimeError: If non-deterministic behavior is detected.
        """
        rtol, atol = 5e-5, 1e-6

        if self._loss_func is None:
            total_grad1, total_grad2 = None, None
            total_loss1, total_loss2 = None, None
        else:
            total_grad1 = [zeros_like(p) for p in self._params]
            total_grad2 = [zeros_like(p) for p in self._params]
            total_loss1 = tensor(0.0, device=self._device, dtype=self._infer_dtype())
            total_loss2 = tensor(0.0, device=self._device, dtype=self._infer_dtype())

        # loop twice over the data loader, accumulate total quantities and compare
        # batch quantities if the linear operator demands fixed data order
        for ((X1, y1), pred1, loss1, grad1), ((X2, y2), pred2, loss2, grad2) in zip(
            self.data_prediction_loss_gradient(), self.data_prediction_loss_gradient()
        ):
            if self.FIXED_DATA_ORDER:
                self.__check_deterministic_batch(
                    (X1, X2),
                    (y1, y2),
                    (pred1, pred2),
                    (loss1, loss2),
                    (grad1, grad2),
                    rtol=rtol,
                    atol=atol,
                )

            # accumulate total quantities
            if self._loss_func is not None:
                total_loss1.add_(loss1)
                total_loss2.add_(loss2)
                for total_g1, g1 in zip(total_grad1, grad1):
                    total_g1.add_(g1)
                for total_g2, g2 in zip(total_grad2, grad2):
                    total_g2.add_(g2)

        if self._loss_func is not None:
            if not allclose_report(loss1, loss2, rtol=rtol, atol=atol):
                raise RuntimeError("Check for deterministic total loss failed.")

            if any(
                not allclose_report(g1, g2, atol=atol, rtol=rtol)
                for g1, g2 in zip(total_grad1, total_grad2)
            ):
                raise RuntimeError("Check for deterministic total gradient failed.")

        self.__check_deterministic_matvec(rtol=rtol, atol=atol)

    def __check_deterministic_batch(
        self,
        Xs: Tuple[Union[Tensor, MutableMapping], Union[Tensor, MutableMapping]],
        ys: Tuple[Tensor, Tensor],
        predictions: Tuple[Tensor, Tensor],
        losses: Tuple[Optional[Tensor], Optional[Tensor]],
        gradients: Tuple[Optional[List[Tensor]], Optional[List[Tensor]]],
        rtol: float = 1e-5,
        atol: float = 1e-8,
    ):
        """Compare two outputs of ``self.data_prediction_loss_gradient``.

        Args:
            Xs: The two data inputs to compare.
            ys: The two data targets to compare.
            predictions: The two predictions to compare.
            losses: The two losses to compare.
            gradients: The two gradients to compare.
            rtol: Relative tolerance for comparison. Default is 1e-5.
            atol: Absolute tolerance for comparison. Default is 1e-8.

        Raises:
            RuntimeError: If any of the pairs mismatch.
        """
        X1, X2 = Xs
        if isinstance(X1, MutableMapping) and isinstance(X2, MutableMapping):
            for k in X1.keys():
                v1, v2 = X1[k], X2[k]
                if isinstance(v1, Tensor) and not allclose_report(
                    v1, v2, rtol=rtol, atol=atol
                ):
                    raise RuntimeError("Check for deterministic X failed.")
        elif not allclose_report(X1, X2, rtol=rtol, atol=atol):
            raise RuntimeError("Check for deterministic X failed.")

        y1, y2 = ys
        if not allclose_report(y1, y2, rtol=rtol, atol=atol):
            raise RuntimeError("Check for deterministic y failed.")

        pred1, pred2 = predictions
        if not allclose_report(pred1, pred2, rtol=rtol, atol=atol):
            raise RuntimeError("Check for deterministic batch prediction failed.")

        loss1, loss2 = losses
        grad1, grad2 = gradients
        if self._loss_func is not None:
            if not allclose_report(loss1, loss2, rtol=rtol, atol=atol):
                raise RuntimeError("Check for deterministic batch loss failed.")

            if any(
                not allclose_report(g1, g2, rtol=rtol, atol=atol)
                for g1, g2 in zip(grad1, grad2)
            ):
                raise RuntimeError("Check for deterministic batch gradient failed.")

    def __check_deterministic_matvec(self, rtol: float = 1e-5, atol: float = 1e-8):
        """Probe whether the linear operator's matrix-vector product is deterministic.

        Performs two sequential matrix-vector products and compares them.

        Args:
            rtol: Relative tolerance for comparison. Defaults to ``1e-5``.
            atol: Absolute tolerance for comparison. Defaults to ``1e-8``.

        Raises:
            RuntimeError: If the two matrix-vector products yield different results.
        """
        v = rand(self.shape[1], device=self._device, dtype=self._infer_dtype())
        Av1 = self @ v
        Av2 = self @ v
        if not allclose_report(Av1, Av2, rtol=rtol, atol=atol):
            raise RuntimeError("Check for deterministic matvec failed.")

    ###############################################################################
    #                                 SCIPY EXPORT                                #
    ###############################################################################

    def _infer_device(self) -> device:
        """Infer the device onto which to load NumPy vectors for the matrix multiply.

        Returns:
            Inferred device.

        Raises:
            RuntimeError: If the device cannot be inferred.
        """
        devices = {p.device for p in self._params}
        if len(devices) != 1:
            raise RuntimeError(f"Could not infer device. Parameters live on {devices}.")
        return devices.pop()

    def _infer_dtype(self) -> dtype:
        """Infer the data type to which to load NumPy vectors for the matrix multiply.

        Returns:
            Inferred data type.

        Raises:
            RuntimeError: If the data type cannot be inferred.
        """
        dtypes = {p.dtype for p in self._params}
        if len(dtypes) != 1:
            raise RuntimeError(f"Could not infer data type. Parameters have {dtypes}.")
        return dtypes.pop()<|MERGE_RESOLUTION|>--- conflicted
+++ resolved
@@ -76,15 +76,9 @@
         self.shape = (sum(self._out_shape_flat), sum(self._in_shape_flat))
 
     def __matmul__(
-<<<<<<< HEAD
-        self, X: Union[List[Tensor], Tensor | PyTorchLinearOperator]
-    ) -> Union[List[Tensor], Tensor | _ChainPyTorchLinearOperator]:
-        """Multiply onto a vector or matrix given as PyTorch tensor or tensor list.
-=======
         self, X: Union[List[Tensor], Tensor, PyTorchLinearOperator]
     ) -> Union[List[Tensor], Tensor, _ChainPyTorchLinearOperator]:
         """Multiply onto a vector/matrix given as tensor/tensor list, or an operator.
->>>>>>> d9ff3021
 
         Args:
             X: A vector or matrix to multiply onto, represented as a single tensor or a
@@ -478,11 +472,7 @@
         super().__init__(A._in_shape, A._out_shape)
         self._A, self._B = A, B
 
-<<<<<<< HEAD
-        # Sum is self-adjoint only if both operands are self-adjoint
-=======
         # Sum is self-adjoint if both operands are self-adjoint
->>>>>>> d9ff3021
         self.SELF_ADJOINT = A.SELF_ADJOINT and B.SELF_ADJOINT
 
     def _matmat(self, X: List[Tensor]) -> List[Tensor]:
@@ -522,11 +512,7 @@
 
 
 class _ScalePyTorchLinearOperator(PyTorchLinearOperator):
-<<<<<<< HEAD
-    """Linear operator representing the scaled version of a linear operator."""
-=======
     """Linear operator representing the scaled version of a linear operator s * A."""
->>>>>>> d9ff3021
 
     def __init__(self, A: PyTorchLinearOperator, scalar: Union[float, int]):
         """Store the linear operator.
@@ -577,11 +563,7 @@
 
 
 class _ChainPyTorchLinearOperator(PyTorchLinearOperator):
-<<<<<<< HEAD
-    """Linear operator representing the product of two linear operators."""
-=======
     """Linear operator representing the product of two linear operators A @ B."""
->>>>>>> d9ff3021
 
     def __init__(self, A: PyTorchLinearOperator, B: PyTorchLinearOperator):
         """Initialize product of two linear operators.
