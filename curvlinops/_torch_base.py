"""Defines a minimal ``LinearOperator`` interface in PyTorch."""

from __future__ import annotations

from typing import (
    Callable,
    Iterable,
    Iterator,
    List,
    MutableMapping,
    Optional,
    Tuple,
    Union,
)

import numpy
from scipy.sparse.linalg import LinearOperator
from torch import (
    Size,
    Tensor,
    as_tensor,
    bfloat16,
    cat,
    device,
    dtype,
    rand,
    tensor,
    zeros_like,
)
from torch.autograd import grad
from torch.nn import Parameter
from tqdm import tqdm

from curvlinops.utils import allclose_report


class PyTorchLinearOperator:
    """Interface for linear operators in PyTorch.

    Heavily inspired by the Scipy interface
    (https://github.com/scipy/scipy/blob/v1.13.1/scipy/sparse/linalg/_interface.py),
    but only supports a sub-set of the functionality.

    One main difference is that the linear operators cannot only multiply
    vectors/matrices specified as single PyTorch tensors, but also
    vectors/matrices specified in tensor list format. This is common in
    PyTorch, where the space a linear operator acts on is a tensor product.

    Functions that need to be implemented are ``_matmat`` and ``_adjoint``.

    The interface also supports exporting the PyTorch linear operator to a SciPy linear
    operator, which can be useful for interfacing with SciPy routines. To achieve this,
    the properties ``.device`` and ``.dtype`` must be implemented.

    Attributes:
        SELF_ADJOINT: Whether the linear operator is self-adjoint. If ``True``,
            ``_adjoint`` does not need to be implemented. Default: ``False``.
    """

    SELF_ADJOINT: bool = False

    def __init__(
        self, in_shape: List[Tuple[int, ...]], out_shape: List[Tuple[int, ...]]
    ):
        """Store the linear operator's input and output space dimensions.

        Args:
            in_shape: A list of shapes specifying the linear operator's input space.
            out_shape: A list of shapes specifying the linear operator's output space.
        """
        self._in_shape = [Size(s) for s in in_shape]
        self._out_shape = [Size(s) for s in out_shape]

        self._in_shape_flat = [s.numel() for s in self._in_shape]
        self._out_shape_flat = [s.numel() for s in self._out_shape]
        self.shape = (sum(self._out_shape_flat), sum(self._in_shape_flat))

    def __matmul__(
<<<<<<< HEAD
        self, X: Union[List[Tensor], Tensor | PyTorchLinearOperator]
    ) -> Union[List[Tensor], Tensor | _ChainPyTorchLinearOperator]:
        """Multiply onto a vector or matrix given as PyTorch tensor or tensor list.
=======
        self, X: Union[List[Tensor], Tensor, PyTorchLinearOperator]
    ) -> Union[List[Tensor], Tensor, _ChainPyTorchLinearOperator]:
        """Multiply onto a vector/matrix given as tensor/tensor list, or an operator.
>>>>>>> 9134793f

        Args:
            X: A vector or matrix to multiply onto, represented as a single tensor or a
                tensor list, or another PyTorch linear operator.

                Assume the linear operator has total shape ``[M, N]``:
                If ``X`` is a single tensor, it can be of shape ``[N, K]`` (matrix), or
                ``[N]`` (vector). The result will have shape ``[M, K]`` or ``[M]``.

                Instead, we can also pass ``X`` as tensor list:
                Assume the linear operator's rows are formed by a list of shapes
                ``[M1, M2, ...]`` and the columns by ``[N1, N2, ...]``, such that
                ``M1.numel() + M2.numel() + ... = M`` and ``N1.numel() + N2.numel() +
                ... = N``. Then, ``X`` can also be a list of tensors with shape
                ``[*N1], [*N2], ...`` (vector) or ``[*N1, K], [*N2, K], ...`` (matrix).
                In this case, the output will be tensor list with shapes ``[*M1], [*M2],
                ...`` (vector) or ``[K, *M1], [K, *M2], ...`` (matrix).

        Returns:
            The result of the matrix-vector or matrix-matrix multiplication in the same
            format as ``X``, or a new linear operator representing the product of this
            and the passed linear operator.
        """
        if isinstance(X, PyTorchLinearOperator):
            return _ChainPyTorchLinearOperator(self, X)

        # convert to tensor list format
        X, list_format, is_vec, num_vecs = self._check_input_and_preprocess(X)

        # matrix-matrix-multiply using tensor list format
        AX = self._matmat(X)

        # return same format as ``X`` passed by the user
        return self._check_output_and_postprocess(AX, list_format, is_vec, num_vecs)

    def _matmat(self, X: List[Tensor]) -> List[Tensor]:
        """Matrix-matrix multiplication.

        Args:
            X: A list of tensors representing the matrix to multiply onto.
                The list must contain tensors of shape ``[*N1, K], [*N2, K], ...``,
                where ``N1, N2, ...`` are the shapes of the linear operator's columns.

        Returns: # noqa: D402
            A list of tensors with shape ``[*M1, K], [*M2, K], ...``, where ``M1, M2,
            ...`` are the shapes of the linear operator's rows.

        Raises:
            NotImplementedError: Must be implemented by the subclass.
        """
        raise NotImplementedError

    def adjoint(self) -> PyTorchLinearOperator:
        """Return the adjoint of the linear operator.

        Returns:
            The adjoint of the linear operator.
        """
        return self if self.SELF_ADJOINT else self._adjoint()

    def _adjoint(self) -> PyTorchLinearOperator:
        """Adjoint of the linear operator.

        Returns: # noqa: D402
            The adjoint of the linear operator.

        Raises:
            NotImplementedError: Must be implemented by the subclass.
        """
        raise NotImplementedError

    def _check_input_and_preprocess(
        self, X: Union[List[Tensor], Tensor]
    ) -> Tuple[List[Tensor], bool, bool, int]:
        """Check input format and pre-process it to a matrix in tensor list format.

        Args:
            X: The object onto which the linear operator is multiplied.

        Returns:
            X_tensor_list: The input object in tensor list format.
            list_format: Whether the input was specified in tensor list format.
                This is useful for post-processing the multiplication's result.
            is_vec: Whether the input is a vector or a matrix.
            num_vecs: The number of vectors represented by the input.

        Raises:
            ValueError: If the input format is invalid.
        """
        if isinstance(X, Tensor):
            list_format = False
            X_tensor_list, is_vec, num_vecs = self.__check_tensor_and_preprocess(X)

        elif isinstance(X, list) and all(isinstance(x, Tensor) for x in X):
            list_format = True
            X_tensor_list, is_vec, num_vecs = self.__check_tensor_list_and_preprocess(X)

        else:
            raise ValueError(f"Input must be tensor or list of tensors. Got {type(X)}.")

        return X_tensor_list, list_format, is_vec, num_vecs

    def __check_tensor_and_preprocess(
        self, X: Tensor
    ) -> Tuple[List[Tensor], bool, int]:
        """Check single-tensor input format and process into a matrix tensor list.

        Args:
            X: The tensor onto which the linear operator is multiplied.

        Returns:
            X_processed: The input tensor as matrix in tensor list format.
            is_vec: Whether the input is a vector or a matrix.
            num_vecs: The number of vectors represented by the input.

        Raises:
            ValueError: If the input tensor has an invalid shape.
        """
        if X.ndim > 2 or X.shape[0] != self.shape[1]:
            raise ValueError(
                f"Input tensor must have shape ({self.shape[1]},) or "
                + f"({self.shape[1]}, K), with K arbitrary. Got {X.shape}."
            )

        # determine whether the input is a vector or matrix
        is_vec = X.ndim == 1
        num_vecs = 1 if is_vec else X.shape[1]

        # convert to matrix in tensor list format
        X_processed = [
            x.reshape(*s, num_vecs)
            for x, s in zip(X.split(self._in_shape_flat), self._in_shape)
        ]

        return X_processed, is_vec, num_vecs

    def __check_tensor_list_and_preprocess(
        self, X: List[Tensor]
    ) -> Tuple[List[Tensor], bool, int]:
        """Check tensor list input format and process into a matrix tensor list.

        Args:
            X: The tensor list onto which the linear operator is multiplied.

        Returns:
            X_processed: The input as matrix in tensor list format.
            is_vec: Whether the input is a vector or a matrix.
            num_vecs: The number of vectors represented by the input.

        Raises:
            ValueError: If the tensor entries in the list have invalid shapes.
        """
        if len(X) != len(self._in_shape):
            raise ValueError(
                f"List must contain {len(self._in_shape)} tensors. Got {len(X)}."
            )

        # check if input is a vector or a matrix
        if all(x.shape == s for x, s in zip(X, self._in_shape)):
            is_vec, num_vecs = True, 1
        elif (
            all(
                x.ndim == len(s) + 1 and x.shape[:-1] == s
                for x, s in zip(X, self._in_shape)
            )
            and len({x.shape[-1] for x in X}) == 1
        ):
            is_vec, (num_vecs,) = False, {x.shape[-1] for x in X}
        else:
            raise ValueError(
                f"Input list must contain tensors with shapes {self._in_shape} "
                + "and optional trailing dimension for the matrix columns. "
                + f"Got {[x.shape for x in X]}."
            )

        # convert to matrix in tensor list format
        X_processed = [x.unsqueeze(-1) for x in X] if is_vec else X

        return X_processed, is_vec, num_vecs

    def _check_output_and_postprocess(
        self, AX: List[Tensor], list_format: bool, is_vec: bool, num_vecs: int
    ) -> Union[List[Tensor], Tensor]:
        """Check multiplication output and post-process it to the original format.

        Args:
            AX: The output of the multiplication as matrix in tensor list format.
            list_format: Whether the output should be in tensor list format.
            is_vec: Whether the output should be a vector or a matrix.
            num_vecs: The number of vectors represented by the output.

        Returns:
            AX_processed: The output in the original format, either as single tensor
                or list of tensors.

        Raises:
            ValueError: If the output tensor list has an invalid length or shape.
        """
        # verify output tensor list format
        if len(AX) != len(self._out_shape):
            raise ValueError(
                f"Output list must contain {len(self._out_shape)} tensors. Got {len(AX)}."
            )
        if any(Ax.shape != (*s, num_vecs) for Ax, s in zip(AX, self._out_shape)):
            raise ValueError(
                f"Output tensors must have shapes {self._out_shape} and additional "
                + f"trailing dimension of {num_vecs}. "
                + f"Got {[Ax.shape for Ax in AX]}."
            )

        if list_format:
            AX_processed = [Ax.squeeze(-1) for Ax in AX] if is_vec else AX
        else:
            AX_processed = cat(
                [Ax.reshape(s, num_vecs) for Ax, s in zip(AX, self._out_shape_flat)]
            )
            AX_processed = AX_processed.squeeze(-1) if is_vec else AX_processed

        return AX_processed

    ###########################################################################
    #                           OPERATOR COMPOSITION                          #
    ###########################################################################
    def __add__(self, other: PyTorchLinearOperator) -> _SumPyTorchLinearOperator:
        """Add another linear operator to the linear operator: A + B.

        Args:
            other: Another PyTorchLinearOperator to add.

        Returns:
            A new linear operator representing the sum A + B.
        """
        return _SumPyTorchLinearOperator(self, other)

    def __sub__(self, other: PyTorchLinearOperator) -> _SumPyTorchLinearOperator:
        """Subtract another linear operator from the linear operator: A - B.

        Args:
            other: Another PyTorchLinearOperator to subtract.

        Returns:
            A new linear operator representing the difference A - B.
        """
        return _SumPyTorchLinearOperator(self, -1.0 * other)

    def __mul__(self, scalar: Union[int, float]) -> _ScalePyTorchLinearOperator:
        """Multiply the linear operator by a scalar (A * scalar).

        Args:
            scalar: A scalar to multiply the linear operator with.

        Returns:
            A new linear operator representing the scaled linear operator.
        """
        return _ScalePyTorchLinearOperator(self, scalar)

    def __rmul__(self, scalar: Union[int, float]) -> _ScalePyTorchLinearOperator:
        """Right multiply the linear operator by a scalar (scalar * A).

        Args:
            scalar: A scalar to multiply the linear operator with.

        Returns:
            A new linear operator representing the scaled linear operator.
        """
        return self.__mul__(scalar)

    ###############################################################################
    #                                 SCIPY EXPORT                                #
    ###############################################################################

    def to_scipy(self, dtype: Optional[numpy.dtype] = None) -> LinearOperator:
        """Wrap the PyTorch linear operator with a SciPy linear operator.

        Args:
            dtype: The data type of the SciPy linear operator. If ``None``, uses
                NumPy's default data dtype.


        Returns:
            A SciPy linear operator that carries out the matrix-vector products
            in PyTorch.
        """
        dev, dt = self.device, self.dtype

        scipy_matmat = self._scipy_compatible(self.__matmul__, dev, dt)
        A_adjoint = self.adjoint()
        scipy_rmatmat = A_adjoint._scipy_compatible(A_adjoint.__matmul__, dev, dt)

        return LinearOperator(
            self.shape,
            matvec=scipy_matmat,
            rmatvec=scipy_rmatmat,
            matmat=scipy_matmat,
            rmatmat=scipy_rmatmat,
            dtype=numpy.dtype(dtype) if dtype is None else dtype,
        )

    @property
    def device(self) -> device:
        """Infer the linear operator's device.

        Returns:  # noqa: D402
            The device of the linear operator.

        Raises:
            NotImplementedError: Must be implemented by subclasses.
        """
        raise NotImplementedError

    @property
    def dtype(self) -> dtype:
        """Infer the linear operator's data type.

        Returns: # noqa: D402
            The data type of the linear operator.

        Raises:
            NotImplementedError: Must be implemented by subclasses.
        """
        raise NotImplementedError

    @staticmethod
    def _scipy_compatible(
        f: Callable[[Tensor], Tensor], device: device, dtype: dtype
    ) -> Callable[[numpy.ndarray], numpy.ndarray]:
        """Wrap a PyTorch matrix multiplication function to be compatible with SciPy.

        Args:
            f: The PyTorch matrix multiplication function.
            device: The device on which the PyTorch linear operator is defined.
            dtype: The data type of the PyTorch linear operator.

        Returns:
            A function that takes a NumPy array and returns a NumPy array.
        """

        def f_scipy(X: numpy.ndarray) -> numpy.ndarray:
            """Scipy-compatible matrix multiplication function.

            Args:
                X: The input matrix in NumPy format.

            Returns:
                The output matrix in NumPy format.
            """
            X_torch = as_tensor(X, dtype=dtype, device=device)
            AX_torch = f(X_torch)
            # calling .numpy() on a BF-16 tensor is not supported, see
            # (https://github.com/pytorch/pytorch/issues/90574)
            if AX_torch.dtype == bfloat16:
                AX_torch = AX_torch.float()
            return AX_torch.detach().cpu().numpy().astype(X.dtype)

        return f_scipy


class _SumPyTorchLinearOperator(PyTorchLinearOperator):
    """Linear operator representing the sum of two linear operators A + B."""

    def __init__(self, A: PyTorchLinearOperator, B: PyTorchLinearOperator):
        """Initialize sum of two linear operators.

        Args:
            A: First linear operator.
            B: Second linear operator.

        Raises:
            ValueError: If the shapes, devices, or dtypes of the two linear
                operators do not match.
        """
        if A._in_shape != B._in_shape:
            raise ValueError(
                "Input shapes of linear operators must match:"
                + f"Got {A._in_shape} vs. {B._in_shape}."
            )
        if A._out_shape != B._out_shape:
            raise ValueError(
                "Output shapes of linear operators must match:"
                + f"Got {A._out_shape} vs. {B._out_shape}."
            )
        if A.device != B.device:
            raise ValueError(
<<<<<<< HEAD
                "Devices of linear operators must match:"
                + f"Got {A.device} vs. {B.device}."
            )
        if A.dtype != B.dtype:
            raise ValueError(
                "Dtypes of linear operators must match:"
                + f"Got {A.dtype} vs. {B.dtype}."
=======
                f"Devices of linear operators must match. Got {[A.device, B.device]}."
            )
        if A.dtype != B.dtype:
            raise ValueError(
                f"Dtypes of linear operators must match. Got {[A.dtype, B.dtype]}."
>>>>>>> 9134793f
            )
        super().__init__(A._in_shape, A._out_shape)
        self._A, self._B = A, B

<<<<<<< HEAD
        # Sum is self-adjoint only if both operands are self-adjoint
=======
        # Sum is self-adjoint if both operands are self-adjoint
>>>>>>> 9134793f
        self.SELF_ADJOINT = A.SELF_ADJOINT and B.SELF_ADJOINT

    def _matmat(self, X: List[Tensor]) -> List[Tensor]:
        """Multiply the linear operator onto a matrix in list format.

        Args:
            X: The matrix to multiply onto in list format.

        Returns:
            The result of the multiplication in list format.
        """
        return [ax + bx for ax, bx in zip(self._A._matmat(X), self._B._matmat(X))]

    def _adjoint(self) -> _SumPyTorchLinearOperator:
        """Return the linear operator's adjoint: (A + B)* = A* + B*.

        Returns:
            A linear operator representing the adjoint.
        """
        return _SumPyTorchLinearOperator(self._A.adjoint(), self._B.adjoint())

    @property
    def device(self) -> device:
        """Determine the device the linear operators is defined on.

        Returns:
            The linear operator's device.
        """
        return self._A.device

    @property
    def dtype(self) -> dtype:
        """Determine the linear operator's data type.

        Returns:
            The linear operator's dtype.
        """
        return self._A.dtype


class _ScalePyTorchLinearOperator(PyTorchLinearOperator):
<<<<<<< HEAD
    """Linear operator representing the scaled version of a linear operator."""
=======
    """Linear operator representing the scaled version of a linear operator s * A."""
>>>>>>> 9134793f

    def __init__(self, A: PyTorchLinearOperator, scalar: Union[float, int]):
        """Store the linear operator.

        Args:
            A: The linear operator.
            scalar: The scaling factor.
        """
        super().__init__(A._in_shape, A._out_shape)
        self._A = A
        self._scalar = scalar
        self.SELF_ADJOINT = A.SELF_ADJOINT

    def _matmat(self, X: List[Tensor]) -> List[Tensor]:
        """Multiply the linear operator onto a matrix in list format.

        Args:
            X: Matrix to multiply onto in list format.

        Returns:
            The result of the multiplication in list format.
        """
        return [self._scalar * AX for AX in self._A._matmat(X)]

    def _adjoint(self) -> _ScalePyTorchLinearOperator:
        """Return a linear operator representing the adjoint: (cA)* = cA*.

        Returns:
            The linear operator's adjoint.
        """
        return _ScalePyTorchLinearOperator(self._A.adjoint(), self._scalar)

    @property
    def device(self) -> device:
        """Determine the device the linear operators is defined on.

        Returns:
            The linear operator's device.
        """
        return self._A.device

    @property
    def dtype(self) -> dtype:
        """Determine the linear operator's data type.

        Returns:
            The linear operator's dtype.
        """
        return self._A.dtype


class _ChainPyTorchLinearOperator(PyTorchLinearOperator):
<<<<<<< HEAD
    """Linear operator representing the product of two linear operators."""
=======
    """Linear operator representing the product of two linear operators A @ B."""
>>>>>>> 9134793f

    def __init__(self, A: PyTorchLinearOperator, B: PyTorchLinearOperator):
        """Initialize product of two linear operators.

        Args:
            A: First linear operator.
            B: Second linear operator.

        Raises:
            ValueError: If the shapes, devices, or dtypes of the two linear
                operators are incompatible.
        """
        if A._in_shape != B._out_shape:
            raise ValueError(f"{A._in_shape=} does not match {B._out_shape}.")
        if A.device != B.device:
            raise ValueError(
<<<<<<< HEAD
                "Devices of linear operators must match:"
                + f"Got {A.device} vs. {B.device}."
            )
        if A.dtype != B.dtype:
            raise ValueError(
                "Dtypes of linear operators must match:"
                + f"Got {A.dtype} vs. {B.dtype}."
=======
                f"Devices of linear operators must match. Got {[A.device, B.device]}."
            )
        if A.dtype != B.dtype:
            raise ValueError(
                f"Dtypes of linear operators must match. Got {[A.dtype, B.dtype]}."
>>>>>>> 9134793f
            )
        self._A, self._B = A, B

        # Inherit shapes from the operands
        super().__init__(B._in_shape, A._out_shape)

    @property
    def dtype(self) -> dtype:
        """Determine the linear operator's data type.

        Returns:
            The linear operator's dtype.
        """
        return self._A.dtype

    @property
    def device(self) -> device:
        """Determine the device the linear operators is defined on.

        Returns:
            The linear operator's device.
        """
        return self._A.device

    def _matmat(self, X: List[Tensor]) -> List[Tensor]:
        """Multiply the linear operator onto a matrix in list format.

        Args:
            X: The matrix to multiply onto in list format.

        Returns:
            The result of the multiplication in list format.
        """
        return self._A._matmat(self._B._matmat(X))

    def _adjoint(self) -> _ChainPyTorchLinearOperator:
        """Return the linear operator's adjoint: (AB)* = B*A*.

        Returns:
            A linear operator representing the adjoint.
        """
        return _ChainPyTorchLinearOperator(self._B.adjoint(), self._A.adjoint())


class CurvatureLinearOperator(PyTorchLinearOperator):
    """Base class for PyTorch linear operators of deep learning curvature matrices.

    To implement a new curvature linear operator, subclass this class and implement
    the ``_matmat_batch`` and ``_adjoint`` methods. If the linear operator is not
    defined as a map in the neural network's parameter space, you also need to
    implement ``_get_in_shape`` and ``_get_out_shape``.

    Attributes:
        SUPPORTS_BLOCKS: Whether the linear operator supports multiplication with
            a block-diagonal approximation rather than the full matrix.
            Default: ``False``.
        FIXED_DATA_ORDER: Whether the data loader must return the same data
            for every iteration. Default: ``False``.
    """

    SUPPORTS_BLOCKS: bool = False
    FIXED_DATA_ORDER: bool = False

    def __init__(
        self,
        model_func: Callable[[Union[Tensor, MutableMapping]], Tensor],
        loss_func: Union[Callable[[Tensor, Tensor], Tensor], None],
        params: List[Parameter],
        data: Iterable[Tuple[Union[Tensor, MutableMapping], Tensor]],
        progressbar: bool = False,
        check_deterministic: bool = True,
        num_data: Optional[int] = None,
        block_sizes: Optional[List[int]] = None,
        batch_size_fn: Optional[Callable[[Union[MutableMapping, Tensor]], int]] = None,
    ):
        """Linear operator for curvature matrices of empirical risks.

        Note:
            f(X; θ) denotes a neural network, parameterized by θ, that maps a mini-batch
            input X to predictions p. ℓ(p, y) maps the prediction to a loss, using the
            mini-batch labels y.

        Args:
            model_func: A function that maps the mini-batch input X to predictions.
                Could be a PyTorch module representing a neural network.
            loss_func: Loss function criterion. Maps predictions and mini-batch labels
                to a scalar value. If ``None``, there is no loss function and the
                represented matrix is independent of the loss function.
            params: List of differentiable parameters used by the prediction function.
            data: Source from which mini-batches can be drawn, for instance a list of
                mini-batches ``[(X, y), ...]`` or a torch ``DataLoader``. Note that ``X``
                could be a ``dict`` or ``UserDict``; this is useful for custom models.
                In this case, you must (i) specify the ``batch_size_fn`` argument, and
                (ii) take care of preprocessing like ``X.to(device)`` inside of your
                ``model.forward()`` function.
            progressbar: Show a progressbar during matrix-multiplication.
                Default: ``False``.
            check_deterministic: Probe that model and data are deterministic, i.e.
                that the data does not use ``drop_last`` or data augmentation. Also, the
                model's forward pass could depend on the order in which mini-batches
                are presented (BatchNorm, Dropout). Default: ``True``. This is a
                safeguard, only turn it off if you know what you are doing.
            num_data: Number of data points. If ``None``, it is inferred from the data
                at the cost of one traversal through the data loader.
            block_sizes: This argument will be ignored if the linear operator does not
                support blocks. List of integers indicating the number of
                ``nn.Parameter``s forming a block. Entries must sum to ``len(params)``.
                For instance ``[len(params)]`` considers the full matrix, while
                ``[1, 1, ...]`` corresponds to a block diagonal approximation where
                each parameter forms its own block.
            batch_size_fn: If the ``X``'s in ``data`` are not ``torch.Tensor``, this
                needs to be specified. The intended behavior is to consume the first
                entry of the iterates from ``data`` and return their batch size.

        Raises:
            ValueError: If ``block_sizes`` is specified but the linear operator does not
                support blocks.
            ValueError: If the sum of blocks does not equal the number of parameters.
            ValueError: If any block size is not positive.
            ValueError: If ``X`` is not a tensor and ``batch_size_fn`` is not specified.
        """
        if isinstance(next(iter(data))[0], MutableMapping) and batch_size_fn is None:
            raise ValueError(
                "When using dict-like custom data, `batch_size_fn` is required."
            )

        self._params = params
        if block_sizes is not None:
            if not self.SUPPORTS_BLOCKS:
                raise ValueError(
                    "Block sizes were specified but operator does not support blocking."
                )
            if sum(block_sizes) != len(params):
                raise ValueError("Sum of blocks must equal the number of parameters.")
            if any(s <= 0 for s in block_sizes):
                raise ValueError("Block sizes must be positive.")
        self._block_sizes = [len(params)] if block_sizes is None else block_sizes

        self._model_func = model_func
        self._loss_func = loss_func
        self._data = data
        self._progressbar = progressbar
        self._batch_size_fn = (
            (lambda X: X.shape[0]) if batch_size_fn is None else batch_size_fn
        )

        self._N_data = (
            sum(
                self._batch_size_fn(X)
                for (X, _) in self._loop_over_data(desc="_N_data")
            )
            if num_data is None
            else num_data
        )

        super().__init__(self._get_in_shape(), self._get_out_shape())

        if check_deterministic:
            self._check_deterministic()

    def _get_in_shape(self) -> List[Tuple[int, ...]]:
        """Return linear operator's input space dimensions.

        Returns:
            Shapes of the linear operator's input tensor product space.
        """
        return [tuple(p.shape) for p in self._params]

    def _get_out_shape(self) -> List[Tuple[int, ...]]:
        """Return linear operator's output space dimensions.

        Returns:
            Shapes of the linear operator's output tensor product space.
        """
        return [tuple(p.shape) for p in self._params]

    def _matmat(self, M: List[Tensor]) -> List[Tensor]:
        """Matrix-matrix multiplication.

        Args:
            M: Matrix for multiplication in tensor list format. Assume the linear
                operator's input tensor product space consists of shapes ``[*N1],
                [*N2], ...``. Then, ``M`` is a list of tensors with shapes
                ``[*N1, K], [*N2, K], ...`` with ``K`` the number of columns.

        Returns:
            Matrix-multiplication result ``mat @ M`` in tensor list format.
            Has same format as the input matrix, but lives in the linear operator's
            output tensor product space.
        """
        AM = [zeros_like(m) for m in M]

        for X, y in self._loop_over_data(desc="_matmat"):
            normalization_factor = self._get_normalization_factor(X, y)
            for AM_current, current in zip(AM, self._matmat_batch(X, y, M)):
                AM_current.add_(current, alpha=normalization_factor)

        return AM

    def _matmat_batch(
        self, X: Union[MutableMapping, Tensor], y: Tensor, M: List[Tensor]
    ) -> List[Tensor]:
        """Apply the mini-batch matrix to a vector.

        Args:
            X: Input to the DNN.
            y: Ground truth.
            M: Matrix in list format (same shape as trainable model parameters with
                additional trailing dimension of size number of columns).

        Returns: # noqa: D402
           Result of matrix-multiplication in list format.

        Raises:
            NotImplementedError: Must be implemented by descendants.
        """
        raise NotImplementedError

    def _loop_over_data(
        self, desc: Optional[str] = None, add_device_to_desc: bool = True
    ) -> Iterable[Tuple[Union[Tensor, MutableMapping], Tensor]]:
        """Yield batches of the data set, loaded to the correct device.

        Args:
            desc: Description for the progress bar. Will be ignored if progressbar is
                disabled.
            add_device_to_desc: Whether to add the device to the description.
                Default: ``True``.

        Yields:
            Mini-batches ``(X, y)``.
        """
        data_iter = self._data
        dev = self.device

        if self._progressbar:
            desc = f"{self.__class__.__name__}{'' if desc is None else f'.{desc}'}"
            if add_device_to_desc:
                desc = f"{desc} (on {str(dev)})"
            data_iter = tqdm(data_iter, desc=desc)

        for X, y in data_iter:
            # Assume everything is handled by the model
            # if `X` is a custom data format
            if isinstance(X, Tensor):
                X = X.to(dev)
            y = y.to(dev)
            yield (X, y)

    def _get_normalization_factor(
        self, X: Union[MutableMapping, Tensor], y: Tensor
    ) -> float:
        """Return the correction factor for correct normalization over the data set.

        Args:
            X: Input to the DNN.
            y: Ground truth.

        Returns:
            Normalization factor
        """
        return {"sum": 1.0, "mean": self._batch_size_fn(X) / self._N_data}[
            self._loss_func.reduction
        ]

    ###############################################################################
    #                             DETERMINISTIC CHECKS                            #
    ###############################################################################

    def data_prediction_loss_gradient(
        self, desc: str = "batch_prediction_loss_gradient"
    ) -> Iterator[
        Tuple[
            Tuple[Union[Tensor, MutableMapping], Tensor],
            Tensor,
            Optional[Tensor],
            Optional[List[Tensor]],
        ]
    ]:
        """Yield (input, label), prediction, loss, and gradient for each batch.

        Args:
            desc: Description for the progress bar (if the linear operator's
                progress bar is enabled). Default: ``'batch_prediction_loss_gradient'``.

        Yields:
            Tuple of ((input, label), prediction, loss, gradient) for each batch of
            the data.
        """
        for X, y in self._loop_over_data(desc=desc):
            prediction = self._model_func(X)
            if self._loss_func is None:
                loss, grad_params = None, None
            else:
                normalization_factor = self._get_normalization_factor(X, y)
                loss = self._loss_func(prediction, y).mul_(normalization_factor)
                grad_params = [g.detach() for g in grad(loss, self._params)]
                loss.detach_()

            yield (X, y), prediction, loss, grad_params

    def gradient_and_loss(self) -> Tuple[List[Tensor], Tensor]:
        """Evaluate the gradient and loss on the data.

        (Not really part of the LinearOperator interface.)

        Returns:
            Gradient and loss on the data set.

        Raises:
            ValueError: If there is no loss function.
        """
        if self._loss_func is None:
            raise ValueError("No loss function specified.")

        total_loss = tensor([0.0], device=self.device, dtype=self.dtype).squeeze()
        total_grad = [zeros_like(p) for p in self._params]

        for _, _, loss, grad_params in self.data_prediction_loss_gradient(
            desc="gradient_and_loss"
        ):
            total_loss.add_(loss)
            for total_g, g in zip(total_grad, grad_params):
                total_g.add_(g)

        return total_grad, total_loss

    def _check_deterministic(self):
        """Check that the linear operator is deterministic.

        Non-deterministic behavior is detected if:

        - Two independent applications of matvec onto the same vector yield different
          results
        - Two independent total loss/gradient computations yield different results
        - If ``FIXED_DATA_ORDER`` is ``True`` and any mini-batch quantity differs.

        Raises:
            RuntimeError: If non-deterministic behavior is detected.
        """
        rtol, atol = 5e-5, 1e-6

        if self._loss_func is None:
            total_grad1, total_grad2 = None, None
            total_loss1, total_loss2 = None, None
        else:
            total_grad1 = [zeros_like(p) for p in self._params]
            total_grad2 = [zeros_like(p) for p in self._params]
            total_loss1 = tensor(0.0, device=self.device, dtype=self.dtype)
            total_loss2 = tensor(0.0, device=self.device, dtype=self.dtype)

        # loop twice over the data loader, accumulate total quantities and compare
        # batch quantities if the linear operator demands fixed data order
        for ((X1, y1), pred1, loss1, grad1), ((X2, y2), pred2, loss2, grad2) in zip(
            self.data_prediction_loss_gradient(), self.data_prediction_loss_gradient()
        ):
            if self.FIXED_DATA_ORDER:
                self.__check_deterministic_batch(
                    (X1, X2),
                    (y1, y2),
                    (pred1, pred2),
                    (loss1, loss2),
                    (grad1, grad2),
                    rtol=rtol,
                    atol=atol,
                )

            # accumulate total quantities
            if self._loss_func is not None:
                total_loss1.add_(loss1)
                total_loss2.add_(loss2)
                for total_g1, g1 in zip(total_grad1, grad1):
                    total_g1.add_(g1)
                for total_g2, g2 in zip(total_grad2, grad2):
                    total_g2.add_(g2)

        if self._loss_func is not None:
            if not allclose_report(loss1, loss2, rtol=rtol, atol=atol):
                raise RuntimeError("Check for deterministic total loss failed.")

            if any(
                not allclose_report(g1, g2, atol=atol, rtol=rtol)
                for g1, g2 in zip(total_grad1, total_grad2)
            ):
                raise RuntimeError("Check for deterministic total gradient failed.")

        self.__check_deterministic_matvec(rtol=rtol, atol=atol)

    def __check_deterministic_batch(
        self,
        Xs: Tuple[Union[Tensor, MutableMapping], Union[Tensor, MutableMapping]],
        ys: Tuple[Tensor, Tensor],
        predictions: Tuple[Tensor, Tensor],
        losses: Tuple[Optional[Tensor], Optional[Tensor]],
        gradients: Tuple[Optional[List[Tensor]], Optional[List[Tensor]]],
        rtol: float = 1e-5,
        atol: float = 1e-8,
    ):
        """Compare two outputs of ``self.data_prediction_loss_gradient``.

        Args:
            Xs: The two data inputs to compare.
            ys: The two data targets to compare.
            predictions: The two predictions to compare.
            losses: The two losses to compare.
            gradients: The two gradients to compare.
            rtol: Relative tolerance for comparison. Default is 1e-5.
            atol: Absolute tolerance for comparison. Default is 1e-8.

        Raises:
            RuntimeError: If any of the pairs mismatch.
        """
        X1, X2 = Xs
        if isinstance(X1, MutableMapping) and isinstance(X2, MutableMapping):
            for k in X1.keys():
                v1, v2 = X1[k], X2[k]
                if isinstance(v1, Tensor) and not allclose_report(
                    v1, v2, rtol=rtol, atol=atol
                ):
                    raise RuntimeError("Check for deterministic X failed.")
        elif not allclose_report(X1, X2, rtol=rtol, atol=atol):
            raise RuntimeError("Check for deterministic X failed.")

        y1, y2 = ys
        if not allclose_report(y1, y2, rtol=rtol, atol=atol):
            raise RuntimeError("Check for deterministic y failed.")

        pred1, pred2 = predictions
        if not allclose_report(pred1, pred2, rtol=rtol, atol=atol):
            raise RuntimeError("Check for deterministic batch prediction failed.")

        loss1, loss2 = losses
        grad1, grad2 = gradients
        if self._loss_func is not None:
            if not allclose_report(loss1, loss2, rtol=rtol, atol=atol):
                raise RuntimeError("Check for deterministic batch loss failed.")

            if any(
                not allclose_report(g1, g2, rtol=rtol, atol=atol)
                for g1, g2 in zip(grad1, grad2)
            ):
                raise RuntimeError("Check for deterministic batch gradient failed.")

    def __check_deterministic_matvec(self, rtol: float = 1e-5, atol: float = 1e-8):
        """Probe whether the linear operator's matrix-vector product is deterministic.

        Performs two sequential matrix-vector products and compares them.

        Args:
            rtol: Relative tolerance for comparison. Defaults to ``1e-5``.
            atol: Absolute tolerance for comparison. Defaults to ``1e-8``.

        Raises:
            RuntimeError: If the two matrix-vector products yield different results.
        """
        v = rand(self.shape[1], device=self.device, dtype=self.dtype)
        Av1 = self @ v
        Av2 = self @ v
        if not allclose_report(Av1, Av2, rtol=rtol, atol=atol):
            raise RuntimeError("Check for deterministic matvec failed.")

    ###############################################################################
    #                                 SCIPY EXPORT                                #
    ###############################################################################

    @property
    def device(self) -> device:
        """Infer the device onto which to load NumPy vectors for the matrix multiply.

        Returns:
            Inferred device.

        Raises:
            RuntimeError: If the device cannot be inferred.
        """
        devices = {p.device for p in self._params}
        if len(devices) != 1:
            raise RuntimeError(f"Could not infer device. Parameters live on {devices}.")
        return devices.pop()

    @property
    def dtype(self) -> dtype:
        """Infer the data type to which to load NumPy vectors for the matrix multiply.

        Returns:
            Inferred data type.

        Raises:
            RuntimeError: If the data type cannot be inferred.
        """
        dtypes = {p.dtype for p in self._params}
        if len(dtypes) != 1:
            raise RuntimeError(f"Could not infer data type. Parameters have {dtypes}.")
        return dtypes.pop()<|MERGE_RESOLUTION|>--- conflicted
+++ resolved
@@ -76,15 +76,9 @@
         self.shape = (sum(self._out_shape_flat), sum(self._in_shape_flat))
 
     def __matmul__(
-<<<<<<< HEAD
-        self, X: Union[List[Tensor], Tensor | PyTorchLinearOperator]
-    ) -> Union[List[Tensor], Tensor | _ChainPyTorchLinearOperator]:
-        """Multiply onto a vector or matrix given as PyTorch tensor or tensor list.
-=======
         self, X: Union[List[Tensor], Tensor, PyTorchLinearOperator]
     ) -> Union[List[Tensor], Tensor, _ChainPyTorchLinearOperator]:
         """Multiply onto a vector/matrix given as tensor/tensor list, or an operator.
->>>>>>> 9134793f
 
         Args:
             X: A vector or matrix to multiply onto, represented as a single tensor or a
@@ -468,30 +462,16 @@
             )
         if A.device != B.device:
             raise ValueError(
-<<<<<<< HEAD
-                "Devices of linear operators must match:"
-                + f"Got {A.device} vs. {B.device}."
+                f"Devices of linear operators must match. Got {[A.device, B.device]}."
             )
         if A.dtype != B.dtype:
             raise ValueError(
-                "Dtypes of linear operators must match:"
-                + f"Got {A.dtype} vs. {B.dtype}."
-=======
-                f"Devices of linear operators must match. Got {[A.device, B.device]}."
-            )
-        if A.dtype != B.dtype:
-            raise ValueError(
                 f"Dtypes of linear operators must match. Got {[A.dtype, B.dtype]}."
->>>>>>> 9134793f
             )
         super().__init__(A._in_shape, A._out_shape)
         self._A, self._B = A, B
 
-<<<<<<< HEAD
-        # Sum is self-adjoint only if both operands are self-adjoint
-=======
         # Sum is self-adjoint if both operands are self-adjoint
->>>>>>> 9134793f
         self.SELF_ADJOINT = A.SELF_ADJOINT and B.SELF_ADJOINT
 
     def _matmat(self, X: List[Tensor]) -> List[Tensor]:
@@ -533,11 +513,7 @@
 
 
 class _ScalePyTorchLinearOperator(PyTorchLinearOperator):
-<<<<<<< HEAD
-    """Linear operator representing the scaled version of a linear operator."""
-=======
     """Linear operator representing the scaled version of a linear operator s * A."""
->>>>>>> 9134793f
 
     def __init__(self, A: PyTorchLinearOperator, scalar: Union[float, int]):
         """Store the linear operator.
@@ -590,11 +566,7 @@
 
 
 class _ChainPyTorchLinearOperator(PyTorchLinearOperator):
-<<<<<<< HEAD
-    """Linear operator representing the product of two linear operators."""
-=======
     """Linear operator representing the product of two linear operators A @ B."""
->>>>>>> 9134793f
 
     def __init__(self, A: PyTorchLinearOperator, B: PyTorchLinearOperator):
         """Initialize product of two linear operators.
@@ -611,21 +583,11 @@
             raise ValueError(f"{A._in_shape=} does not match {B._out_shape}.")
         if A.device != B.device:
             raise ValueError(
-<<<<<<< HEAD
-                "Devices of linear operators must match:"
-                + f"Got {A.device} vs. {B.device}."
+                f"Devices of linear operators must match. Got {[A.device, B.device]}."
             )
         if A.dtype != B.dtype:
             raise ValueError(
-                "Dtypes of linear operators must match:"
-                + f"Got {A.dtype} vs. {B.dtype}."
-=======
-                f"Devices of linear operators must match. Got {[A.device, B.device]}."
-            )
-        if A.dtype != B.dtype:
-            raise ValueError(
                 f"Dtypes of linear operators must match. Got {[A.dtype, B.dtype]}."
->>>>>>> 9134793f
             )
         self._A, self._B = A, B
 
